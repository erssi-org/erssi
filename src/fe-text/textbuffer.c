--- conflicted
+++ resolved
@@ -612,12 +612,8 @@
 		}
 	}
 
-<<<<<<< HEAD
-=======
 	matches = g_list_reverse(matches);
 
-#ifdef USE_GREGEX
->>>>>>> 9d3cfe10
 	if (preg != NULL)
 		i_regex_unref(preg);
         g_string_free(str, TRUE);

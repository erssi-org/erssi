/*
 network.c : Network stuff

    Copyright (C) 1999-2000 Timo Sirainen

    This program is free software; you can redistribute it and/or modify
    it under the terms of the GNU General Public License as published by
    the Free Software Foundation; either version 2 of the License, or
    (at your option) any later version.

    This program is distributed in the hope that it will be useful,
    but WITHOUT ANY WARRANTY; without even the implied warranty of
    MERCHANTABILITY or FITNESS FOR A PARTICULAR PURPOSE.  See the
    GNU General Public License for more details.

    You should have received a copy of the GNU General Public License along
    with this program; if not, write to the Free Software Foundation, Inc.,
    51 Franklin Street, Fifth Floor, Boston, MA 02110-1301 USA.
*/

#include "module.h"
#include "network.h"

#include <sys/un.h>

#ifndef INADDR_NONE
#  define INADDR_NONE INADDR_BROADCAST
#endif

union sockaddr_union {
	struct sockaddr sa;
	struct sockaddr_in sin;
	struct sockaddr_in6 sin6;
};

#define SIZEOF_SOCKADDR(so) ((so).sa.sa_family == AF_INET6 ? \
	sizeof(so.sin6) : sizeof(so.sin))

GIOChannel *g_io_channel_new(int handle)
{
	GIOChannel *chan;
	chan = g_io_channel_unix_new(handle);
	g_io_channel_set_encoding(chan, NULL, NULL);
	g_io_channel_set_buffered(chan, FALSE);
	return chan;
}

/* Cygwin need this, don't know others.. */
/*#define BLOCKING_SOCKETS 1*/

IPADDR ip4_any = {
	AF_INET,
#if defined(IN6ADDR_ANY_INIT)
	IN6ADDR_ANY_INIT
#else
	{ INADDR_ANY }
#endif
};

int net_ip_compare(IPADDR *ip1, IPADDR *ip2)
{
	if (ip1->family != ip2->family)
		return 0;

	if (ip1->family == AF_INET6)
		return memcmp(&ip1->ip, &ip2->ip, sizeof(ip1->ip)) == 0;

	return memcmp(&ip1->ip, &ip2->ip, 4) == 0;
}


static void sin_set_ip(union sockaddr_union *so, const IPADDR *ip)
{
	if (ip == NULL) {
		so->sin6.sin6_family = AF_INET6;
		so->sin6.sin6_addr = in6addr_any;
		return;
	}

	so->sin.sin_family = ip->family;

	if (ip->family == AF_INET6)
		memcpy(&so->sin6.sin6_addr, &ip->ip, sizeof(ip->ip));
	else
		memcpy(&so->sin.sin_addr, &ip->ip, 4);
}

void sin_get_ip(const union sockaddr_union *so, IPADDR *ip)
{
	ip->family = so->sin.sin_family;

	if (ip->family == AF_INET6)
		memcpy(&ip->ip, &so->sin6.sin6_addr, sizeof(ip->ip));
	else
		memcpy(&ip->ip, &so->sin.sin_addr, 4);
}

static void sin_set_port(union sockaddr_union *so, int port)
{
	if (so->sin.sin_family == AF_INET6)
                so->sin6.sin6_port = htons((unsigned short)port);
	else
		so->sin.sin_port = htons((unsigned short)port);
}

static int sin_get_port(union sockaddr_union *so)
{
	return ntohs((so->sin.sin_family == AF_INET6) ?
		     so->sin6.sin6_port :
		     so->sin.sin_port);
}

/* Connect to socket */
GIOChannel *net_connect(const char *addr, int port, IPADDR *my_ip)
{
	IPADDR ip4, ip6, *ip;

	g_return_val_if_fail(addr != NULL, NULL);

	if (net_gethostbyname(addr, &ip4, &ip6) == -1)
		return NULL;

	if (my_ip == NULL) {
                /* prefer IPv4 addresses */
		ip = ip4.family != 0 ? &ip4 : &ip6;
	} else if (IPADDR_IS_V6(my_ip)) {
                /* my_ip is IPv6 address, use it if possible */
		if (ip6.family != 0)
			ip = &ip6;
		else {
			my_ip = NULL;
                        ip = &ip4;
		}
	} else {
                /* my_ip is IPv4 address, use it if possible */
		if (ip4.family != 0)
			ip = &ip4;
		else {
			my_ip = NULL;
                        ip = &ip6;
		}
	}

	return net_connect_ip(ip, port, my_ip);
}

/* Connect to socket with ip address */
GIOChannel *net_connect_ip(IPADDR *ip, int port, IPADDR *my_ip)
{
	union sockaddr_union so;
	int handle, ret, opt = 1;

	if (my_ip != NULL && ip->family != my_ip->family) {
		g_warning("net_connect_ip(): ip->family != my_ip->family");
                my_ip = NULL;
	}

	/* create the socket */
	memset(&so, 0, sizeof(so));
        so.sin.sin_family = ip->family;
	handle = socket(ip->family, SOCK_STREAM, 0);

	if (handle == -1)
		return NULL;

	/* set socket options */
	fcntl(handle, F_SETFL, O_NONBLOCK);
	setsockopt(handle, SOL_SOCKET, SO_REUSEADDR, &opt, sizeof(opt));
	setsockopt(handle, SOL_SOCKET, SO_KEEPALIVE, &opt, sizeof(opt));

	/* set our own address */
	if (my_ip != NULL) {
		sin_set_ip(&so, my_ip);
		if (bind(handle, &so.sa, SIZEOF_SOCKADDR(so)) < 0) {
			int old_errno = errno;

			close(handle);
			errno = old_errno;
			return NULL;
		}
	}

	/* connect */
	sin_set_ip(&so, ip);
	sin_set_port(&so, port);
	ret = connect(handle, &so.sa, SIZEOF_SOCKADDR(so));

	if (ret < 0 && errno != EINPROGRESS)
	{
		int old_errno = errno;
		close(handle);
		errno = old_errno;
		return NULL;
	}

	return g_io_channel_new(handle);
}

/* Connect to named UNIX socket */
GIOChannel *net_connect_unix(const char *path)
{
	struct sockaddr_un sa;
	int handle, ret;

	/* create the socket */
	handle = socket(PF_UNIX, SOCK_STREAM, 0);
	if (handle == -1)
		return NULL;

	/* set socket options */
	fcntl(handle, F_SETFL, O_NONBLOCK);

	/* connect */
	memset(&sa, 0, sizeof(sa));
	sa.sun_family = AF_UNIX;
	strncpy(sa.sun_path, path, sizeof(sa.sun_path)-1);
	sa.sun_path[sizeof(sa.sun_path)-1] = '\0';

	ret = connect(handle, (struct sockaddr *) &sa, sizeof(sa));
	if (ret < 0 && errno != EINPROGRESS) {
		int old_errno = errno;
		close(handle);
		errno = old_errno;
		return NULL;
	}

	return g_io_channel_new(handle);
}

/* Disconnect socket */
void net_disconnect(GIOChannel *handle)
{
	g_return_if_fail(handle != NULL);

	g_io_channel_shutdown(handle, TRUE, NULL);
	g_io_channel_unref(handle);
}

/* Listen for connections on a socket. if `my_ip' is NULL, listen in any
   address. */
GIOChannel *net_listen(IPADDR *my_ip, int *port)
{
	union sockaddr_union so;
	int ret, handle, opt = 1;
	socklen_t len;

	g_return_val_if_fail(port != NULL, NULL);

	memset(&so, 0, sizeof(so));
	sin_set_ip(&so, my_ip);
	sin_set_port(&so, *port);

	/* create the socket */
	handle = socket(so.sin.sin_family, SOCK_STREAM, 0);

	if (handle == -1 && (errno == EINVAL || errno == EAFNOSUPPORT)) {
		/* IPv6 is not supported by OS */
		so.sin.sin_family = AF_INET;
		so.sin.sin_addr.s_addr = INADDR_ANY;

		handle = socket(AF_INET, SOCK_STREAM, 0);
	}

	if (handle == -1)
		return NULL;

	/* set socket options */
	fcntl(handle, F_SETFL, O_NONBLOCK);
	setsockopt(handle, SOL_SOCKET, SO_REUSEADDR, &opt, sizeof(opt));
	setsockopt(handle, SOL_SOCKET, SO_KEEPALIVE, &opt, sizeof(opt));

	/* specify the address/port we want to listen in */
	ret = bind(handle, &so.sa, SIZEOF_SOCKADDR(so));
	if (ret >= 0) {
		/* get the actual port we started listen */
		len = SIZEOF_SOCKADDR(so);
		ret = getsockname(handle, &so.sa, &len);
		if (ret >= 0) {
			*port = sin_get_port(&so);

			/* start listening */
			if (listen(handle, 1) >= 0)
                                return g_io_channel_new(handle);
		}

	}

        /* error */
	close(handle);
	return NULL;
}

/* Accept a connection on a socket */
GIOChannel *net_accept(GIOChannel *handle, IPADDR *addr, int *port)
{
	union sockaddr_union so;
	int ret;
	socklen_t addrlen;

	g_return_val_if_fail(handle != NULL, NULL);

	addrlen = sizeof(so);
	ret = accept(g_io_channel_unix_get_fd(handle), &so.sa, &addrlen);

	if (ret < 0)
		return NULL;

	if (addr != NULL) sin_get_ip(&so, addr);
	if (port != NULL) *port = sin_get_port(&so);

	fcntl(ret, F_SETFL, O_NONBLOCK);
	return g_io_channel_new(ret);
}

/* Read data from socket, return number of bytes read, -1 = error */
int net_receive(GIOChannel *handle, char *buf, int len)
{
        gsize ret;
	GIOStatus status;
	GError *err = NULL;

	g_return_val_if_fail(handle != NULL, -1);
	g_return_val_if_fail(buf != NULL, -1);

	status = g_io_channel_read_chars(handle, buf, len, &ret, &err);
	if (err != NULL) {
	        g_warning("%s", err->message);
	        g_error_free(err);
	}
	if (status == G_IO_STATUS_ERROR || status == G_IO_STATUS_EOF)
		return -1; /* disconnected */

	return ret;
}

/* Transmit data, return number of bytes sent, -1 = error */
int net_transmit(GIOChannel *handle, const char *data, int len)
{
        gsize ret;
	GIOStatus status;
	GError *err = NULL;

	g_return_val_if_fail(handle != NULL, -1);
	g_return_val_if_fail(data != NULL, -1);

	status = g_io_channel_write_chars(handle, (char *) data, len, &ret, &err);
	if (err != NULL) {
	        g_warning("%s", err->message);
	        g_error_free(err);
	}
	if (status == G_IO_STATUS_ERROR)
		return -1;

	return ret;
}

/* Get socket address/port */
int net_getsockname(GIOChannel *handle, IPADDR *addr, int *port)
{
	union sockaddr_union so;
	socklen_t addrlen;

	g_return_val_if_fail(handle != NULL, -1);
	g_return_val_if_fail(addr != NULL, -1);

	addrlen = sizeof(so);
	if (getsockname(g_io_channel_unix_get_fd(handle),
			(struct sockaddr *) &so, &addrlen) == -1)
		return -1;

        sin_get_ip(&so, addr);
	if (port) *port = sin_get_port(&so);

	return 0;
}

/* Get IP addresses for host, both IPv4 and IPv6 if possible.
   If ip->family is 0, the address wasn't found.
   Returns 0 = ok, others = error code for net_gethosterror() */
int net_gethostbyname(const char *addr, IPADDR *ip4, IPADDR *ip6)
{
	union sockaddr_union *so;
	struct addrinfo hints, *ai, *ailist;
	int ret, count_v4, count_v6, use_v4, use_v6;

	g_return_val_if_fail(addr != NULL, -1);

	memset(ip4, 0, sizeof(IPADDR));
	memset(ip6, 0, sizeof(IPADDR));

	memset(&hints, 0, sizeof(struct addrinfo));
	hints.ai_socktype = SOCK_STREAM;
	hints.ai_flags = AI_ADDRCONFIG;

	/* save error to host_error for later use */
	ret = getaddrinfo(addr, NULL, &hints, &ailist);
	if (ret != 0)
		return ret;

	/* count IPs */
        count_v4 = count_v6 = 0;
	for (ai = ailist; ai != NULL; ai = ai->ai_next) {
		if (ai->ai_family == AF_INET)
			count_v4++;
		else if (ai->ai_family == AF_INET6)
			count_v6++;
	}

	if (count_v4 == 0 && count_v6 == 0)
		return HOST_NOT_FOUND; /* shouldn't happen? */

	/* if there are multiple addresses, return random one */
	use_v4 = count_v4 <= 1 ? 0 : rand() % count_v4;
	use_v6 = count_v6 <= 1 ? 0 : rand() % count_v6;

	count_v4 = count_v6 = 0;
	for (ai = ailist; ai != NULL; ai = ai->ai_next) {
		so = (union sockaddr_union *) ai->ai_addr;

		if (ai->ai_family == AF_INET) {
			if (use_v4 == count_v4)
				sin_get_ip(so, ip4);
                        count_v4++;
		} else if (ai->ai_family == AF_INET6) {
			if (use_v6 == count_v6)
				sin_get_ip(so, ip6);
			count_v6++;
		}
	}
	freeaddrinfo(ailist);
	return 0;
}

/* Get name for host, *name should be g_free()'d unless it's NULL.
   Return values are the same as with net_gethostbyname() */
int net_gethostbyaddr(IPADDR *ip, char **name)
{
	union sockaddr_union so;
	int host_error;
	char hostname[NI_MAXHOST];

	g_return_val_if_fail(ip != NULL, -1);
	g_return_val_if_fail(name != NULL, -1);

	*name = NULL;

	memset(&so, 0, sizeof(so));
	sin_set_ip(&so, ip);

	/* save error to host_error for later use */
        host_error = getnameinfo((struct sockaddr *)&so, sizeof(so),
				 hostname, sizeof(hostname),
				 NULL, 0,
				 NI_NAMEREQD);
        if (host_error != 0)
                return host_error;

	*name = g_strdup(hostname);

	return 0;
}

int net_ip2host(IPADDR *ip, char *host)
{
	return inet_ntop(ip->family, &ip->ip, host, MAX_IP_LEN) ? 0 : -1;
}

int net_host2ip(const char *host, IPADDR *ip)
{
	unsigned long addr;

	if (strchr(host, ':') != NULL) {
		/* IPv6 */
		ip->family = AF_INET6;
		if (inet_pton(AF_INET6, host, &ip->ip) == 0)
			return -1;
	} else {
		/* IPv4 */
		ip->family = AF_INET;
#ifdef HAVE_INET_ATON
		if (inet_aton(host, &ip->ip.s_addr) == 0)
			return -1;
#else
		addr = inet_addr(host);
		if (addr == INADDR_NONE)
			return -1;

		memcpy(&ip->ip, &addr, 4);
#endif
	}

	return 0;
}

/* Get socket error */
int net_geterror(GIOChannel *handle)
{
	int data;
	socklen_t len = sizeof(data);

	if (getsockopt(g_io_channel_unix_get_fd(handle),
		       SOL_SOCKET, SO_ERROR, (void *) &data, &len) == -1)
		return -1;

	return data;
}

/* get error of net_gethostname() */
const char *net_gethosterror(int error)
{
	g_return_val_if_fail(error != 0, NULL);

	if (error == EAI_SYSTEM) {
		return strerror(errno);
	} else {
		return gai_strerror(error);
<<<<<<< HEAD
	}
#else
	switch (error) {
	case HOST_NOT_FOUND:
		return "Host not found";
	case NO_ADDRESS:
		return "No IP address found for name";
	case NO_RECOVERY:
		return "A non-recovable name server error occurred";
	case TRY_AGAIN:
		return "A temporary error on an authoritative name server";
=======
>>>>>>> d9b4cb34
	}
}

/* return TRUE if host lookup failed because it didn't exist (ie. not
   some error with name server) */
int net_hosterror_notfound(int error)
{
#ifdef EAI_NODATA /* NODATA is deprecated */
	return error != 1 && (error == EAI_NONAME || error == EAI_NODATA);
#else
	return error != 1 && (error == EAI_NONAME);
#endif
}

/* Get name of TCP service */
char *net_getservbyport(int port)
{
	struct servent *entry;

	entry = getservbyport(htons((unsigned short) port), "tcp");
	return entry == NULL ? NULL : entry->s_name;
}

int is_ipv4_address(const char *host)
{
	while (*host != '\0') {
		if (*host != '.' && !i_isdigit(*host))
			return 0;
                host++;
	}

	return 1;
}

int is_ipv6_address(const char *host)
{
	while (*host != '\0') {
		if (*host != ':' && !i_isxdigit(*host))
			return 0;
                host++;
	}

	return 1;
}<|MERGE_RESOLUTION|>--- conflicted
+++ resolved
@@ -514,20 +514,6 @@
 		return strerror(errno);
 	} else {
 		return gai_strerror(error);
-<<<<<<< HEAD
-	}
-#else
-	switch (error) {
-	case HOST_NOT_FOUND:
-		return "Host not found";
-	case NO_ADDRESS:
-		return "No IP address found for name";
-	case NO_RECOVERY:
-		return "A non-recovable name server error occurred";
-	case TRY_AGAIN:
-		return "A temporary error on an authoritative name server";
-=======
->>>>>>> d9b4cb34
 	}
 }
 

--- conflicted
+++ resolved
@@ -1,9 +1,5 @@
 project('irssi', 'c',
-<<<<<<< HEAD
-  version : '1.3.2',
-=======
-  version : '1.4.0-an',
->>>>>>> 612fdb9c
+  version : '1.4.0',
   meson_version : '>=0.49',
   default_options : ['warning_level=1'])
 

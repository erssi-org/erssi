project('irssi', 'c',
<<<<<<< HEAD
  version : '1.5-head-an',
  meson_version : '>=0.53',
=======
  version : '1.4.1',
  meson_version : '>=0.49',
>>>>>>> 0e0bc179
  default_options : ['warning_level=1'])

############################
############################

glib_internal_version = 'glib-2.58.3' # keep this in sync with subprojects/glib.wrap
cc = meson.get_compiler('c')
rootinc = include_directories('.')
dep = []
textui_dep = []
need_dl_cross_link = false
# The Android environment requires that all modules are linked to each other.
# See https://github.com/android/ndk/issues/201
if host_machine.system() == 'android'
  need_dl_cross_link = true
endif

includedir          = get_option('includedir')
incdir              = 'irssi'
moduledir           = get_option('libdir') / incdir / 'modules'
helpdir             = get_option('datadir') / incdir / 'help'
themedir            = get_option('datadir') / incdir / 'themes'
scriptdir           = get_option('datadir') / incdir / 'scripts'
docdir              = get_option('docdir') != '' ? get_option('docdir') : (get_option('datadir') / 'doc' / incdir)

want_textui         = get_option('without-textui') != 'yes'
want_bot            = get_option('with-bot') == 'yes'
want_fuzzer         = get_option('with-fuzzer') == 'yes'
fuzzer_lib          = get_option('with-fuzzer-lib')
fuzzer_link_language = get_option('fuzzer-link-language')
want_proxy          = get_option('with-proxy') == 'yes'

require_capsicum    = get_option('with-capsicum') == 'yes'
want_capsicum       = get_option('with-capsicum') != 'no'

require_libutf8proc = get_option('disable-utf8proc') == 'no'
want_libutf8proc    = get_option('disable-utf8proc') != 'yes'

require_perl        = get_option('with-perl') == 'yes'
want_perl           = get_option('with-perl') != 'no'
with_perl_lib       = get_option('with-perl-lib')

require_otr         = get_option('with-otr') == 'yes'
want_otr            = get_option('with-otr') != 'no'

want_glib_internal  = get_option('install-glib') != 'no'
require_glib_internal = get_option('install-glib') == 'force'

want_static_dependency = get_option('static-dependency') == 'yes'

package_version     = get_option('PACKAGE_VERSION') != '' ? get_option('PACKAGE_VERSION') : meson.project_version()

fs = import('fs')
if fs.exists('config.status') or fs.exists('irssi-version.h') or fs.exists('default-config.h') or fs.exists('default-theme.h') or fs.exists('src/perl/irssi-core.pl.h') or fs.exists('src/perl/perl-signals-list.h') or fs.exists('irssi-config.h')
  error('this tree has been configured with autotools, cannot proceed')
endif

chat_modules = ['irc']

run_command('mkdir', meson.current_build_dir() / incdir, check : false)
run_command('ln', '-s', meson.current_source_dir() / 'src', meson.current_build_dir() / incdir, check : false)
run_command('ln', '-s', meson.current_build_dir() / 'irssi-config.h', meson.current_build_dir() / incdir, check : false)
run_command('ln', '-s', meson.current_build_dir() / 'irssi-version.h', meson.current_build_dir() / incdir, check : false)

def_moduledir  = '-D' + 'MODULEDIR'  + '="' + (get_option('prefix') / moduledir) + '"'
def_sysconfdir = '-D' + 'SYSCONFDIR' + '="' + (get_option('prefix') / get_option('sysconfdir')) + '"'
def_helpdir    = '-D' + 'HELPDIR'    + '="' + (get_option('prefix') / helpdir) + '"'
def_themesdir  = '-D' + 'THEMESDIR'  + '="' + (get_option('prefix') / themedir) + '"'
def_scriptdir  = '-D' + 'SCRIPTDIR'  + '="' + (get_option('prefix') / scriptdir) + '"'

def_suppress_printf_fallback = '-D' + 'SUPPRESS_PRINTF_FALLBACK'

##############
# Help files #
##############

build_perl = find_program('perl', native : true)
if meson.is_cross_build()
  cross_perl = find_program('perl')
else
  cross_perl = build_perl
endif
run_command(build_perl, files('utils/syntax.pl'), check : true)

###################
# irssi-version.h #
###################

env = find_program('env')
irssi_version_sh = find_program('utils/irssi-version.sh')
irssi_version_h = custom_target('irssi-version.h',
  build_by_default : true,
  build_always_stale : true,
  capture : true,
  command : [env, 'VERSION=' + meson.project_version(),
    irssi_version_sh, meson.current_source_dir()],
  output : 'irssi-version.h',
  install : true,
  install_dir : includedir / incdir,
)

####################
# default-config.h #
####################

file2header = find_program('utils/file2header.sh')
default_config_h = custom_target('default-config.h',
  input : files('irssi.conf'),
  output : 'default-config.h',
  capture : true,
  command : [file2header, '@INPUT@', 'default_config'],
)

###################
# default-theme.h #
###################

default_theme_h = custom_target('default-theme.h',
  input : files('themes/default.theme'),
  output : 'default-theme.h',
  capture : true,
  command : [file2header, '@INPUT@', 'default_theme'],
)

################
# Dependencies #
################

#### inet_addr ####
inet_addr_found = false
foreach inet_addr_provider : ['', 'nsl']
  prov_lib = []
  if inet_addr_provider != ''
    prov_lib += cc.find_library(inet_addr_provider, required : false)
  endif
  if (prov_lib.length() == 0 or prov_lib[0].found()) and cc.has_function('inet_addr', dependencies : prov_lib)
    dep += prov_lib
    inet_addr_found = true
    break
  endif
endforeach
if not inet_addr_found
  error('inet_addr not found')
endif

#### socket ####
socket_found = false
foreach socket_provider : ['', 'socket', 'network']
  prov_lib = []
  if socket_provider != ''
    prov_lib += cc.find_library(socket_provider, required : false)
  endif
  if (prov_lib.length() == 0 or prov_lib[0].found()) and cc.has_function('socket', dependencies : prov_lib)
    dep += prov_lib
    socket_found = true
    break
  endif
endforeach
if not socket_found
  error('socket not found')
endif

built_src = []
glib_internal = false
message('*** If you don\'t have GLib, you can run meson ... -Dinstall-glib=yes')
message('*** to download and build it automatically')
message('*** Or alternatively install your distribution\'s package')
message('*** On Debian: sudo apt-get install libglib2.0-dev')
message('*** On Redhat: dnf install glib2-devel')
if not require_glib_internal
  glib_dep = dependency('glib-2.0', version : '>=2.32', required : not want_glib_internal, static : want_static_dependency)
else
  glib_dep = dependency('', required : false)
endif
if not glib_dep.found()
  glib_internal = true
  meson_cmd = find_program('meson')
  ninja = find_program('ninja')

  glib_internal_download_t = custom_target('glib-internal-download',
    command : [ meson_cmd, 'subprojects', 'download', 'glib', '--sourcedir', meson.current_source_dir() ],
    console : true,
    output : ['glib-internal-download'],
  )

  glib_internal_dependencies = [
    dependency('threads'),
  ]
  glib_internal_configure_args = []

  glib_internal_usr_local = false
  if not cc.has_function('iconv_open')
    prov_lib = cc.find_library('iconv', required : false)
    if not prov_lib.found()
      prov_lib = cc.find_library('iconv', dirs : '/usr/local/lib')
      glib_internal_usr_local = true
    endif
    if cc.has_function('libiconv_open', dependencies : prov_lib)
      glib_internal_configure_args += '-Diconv=gnu'
    else
      glib_internal_configure_args += '-Diconv=native'
    endif
    glib_internal_dependencies += prov_lib
  endif

  if not cc.has_function('ngettext')
    prov_lib = cc.find_library('intl', required : false)
    if not prov_lib.found()
      prov_lib = cc.find_library('intl', dirs : '/usr/local/lib')
      glib_internal_usr_local = true
    endif
    glib_internal_dependencies += prov_lib
  endif

  if glib_internal_usr_local
    glib_internal_configure_args += ['-Dc_args=-I/usr/local/include', '-Dc_link_args=-L/usr/local/lib']
  endif

  if not cc.has_function('getxattr') or not cc.has_header('sys/xattr.h')
    if cc.has_header_symbol('attr/xattr.h', 'getxattr')
      prov_lib = cc.find_library('xattr', required : false)
    else
      prov_lib = dependency('', required : false)
    endif
    if prov_lib.found()
      glib_internal_dependencies += prov_lib
    else
      glib_internal_configure_args += '-Dxattr=false'
    endif
  endif

  glib_internal_configure_t = custom_target('glib-internal-configure',
    command : [ meson_cmd, 'setup', '--prefix=/irssi-glib-internal',
      '--buildtype=' + get_option('buildtype'),
      '-Dlibmount=false', '-Dselinux=false', '-Ddefault_library=static', '-Dinternal_pcre=true',
      glib_internal_configure_args,
      (meson.current_build_dir() / 'build-subprojects' / 'glib'),
      (meson.current_source_dir() / 'subprojects' / glib_internal_version) ],
    console : true,
    output : ['glib-internal-configure'],
    depends : glib_internal_download_t,)
  glib_internal_build_t = custom_target('glib-internal-build',
    command : [ ninja, '-C', meson.current_build_dir() / 'build-subprojects' / 'glib',
      'glib' / 'libglib-2.0.a',
      'gmodule' / 'libgmodule-2.0.a'],
    console : true,
    output : ['glib-internal-build'],
    depends : glib_internal_configure_t,)
  glib_dep = declare_dependency(
    dependencies : glib_internal_dependencies,
    sources : glib_internal_build_t,
    compile_args : [
      '-I' + (meson.current_source_dir() / 'subprojects' / glib_internal_version / 'glib'),
      '-I' + (meson.current_source_dir() / 'subprojects' / glib_internal_version),
      '-I' + (meson.current_build_dir() / 'build-subprojects' / 'glib' / 'glib'),
    ],
    link_args : [ meson.current_build_dir() / 'build-subprojects' / 'glib' / 'glib' / 'libglib-2.0.a' ],
  )
  built_src += glib_internal_build_t
  libdl_dep = []
  prov_lib = cc.find_library('dl', required : false)
  if prov_lib.found() and cc.has_function('dlopen', dependencies : prov_lib)
    libdl_dep += prov_lib
  endif
  gmodule_dep = declare_dependency(sources : glib_internal_build_t,
    dependencies : libdl_dep,
    compile_args : [
      '-I' + (meson.current_source_dir() / 'subprojects' / glib_internal_version / 'gmodule'),
    ],
    link_args : [ meson.current_build_dir() / 'build-subprojects' / 'glib' / 'gmodule' / 'libgmodule-2.0.a' ],
  )
else
  gmodule_dep = dependency('gmodule-2.0', static : want_static_dependency)
endif
dep += glib_dep
dep += gmodule_dep

if glib_internal and want_static_dependency and want_fuzzer
  openssl_proj = subproject('openssl', default_options : ['default_library=static', 'asm=disabled'])
  openssl_dep = openssl_proj.get_variable('openssl_dep')
else
  openssl_dep = dependency('openssl', static : want_static_dependency)
endif
dep += openssl_dep

############
# utf8proc #
############

have_libutf8proc = false
libutf8proc = []
if want_libutf8proc
  libutf8proc = cc.find_library('utf8proc', required : require_libutf8proc)
  have_libutf8proc = cc.has_function('utf8proc_version', dependencies : libutf8proc)
  if have_libutf8proc
    dep += libutf8proc
  endif
endif

############################
############################

############
# terminfo #
############

if want_textui
  setupterm_found = false
  foreach setupterm_provider : ['tinfo', 'ncursesw', 'ncurses', 'terminfo']
    prov_lib = cc.find_library(setupterm_provider, required : false)
    if prov_lib.found() and cc.has_function('setupterm', dependencies : prov_lib)
      textui_dep += prov_lib
      setupterm_found = true
      break
    endif
  endforeach
  if not setupterm_found
    error('Terminfo not found')
  endif
endif

########
# perl #
########

have_perl = false
if want_perl
  perl_cflags = []
  perl_ldflags = []
  perl_rpath_flags = []
  perl_rpath = ''

  #### ccopts ####
  perl_ccopts = meson.get_cross_property('perl_ccopts', false)
  if perl_ccopts == false
    res = run_command(cross_perl, '-MExtUtils::Embed', '-e', 'ccopts', check : true)
    perl_ccopts = res.stdout().strip().split()
  endif
  foreach fl : perl_ccopts
    if fl.startswith('-D') or fl.startswith('-U') or fl.startswith('-I') or fl.startswith('-i') or fl.startswith('-f') or fl.startswith('-m')
      perl_cflags += fl
    endif
  endforeach

  perl_cflags += cc.get_supported_arguments('-fPIC')

  #### ldopts ####
  perl_ldopts = meson.get_cross_property('perl_ldopts', false)
  if perl_ldopts == false
    res = run_command(cross_perl, '-MExtUtils::Embed', '-e', 'ldopts', check : true)
    perl_ldopts = res.stdout().strip().split()
  endif
  skip_libs = ['-ldb', '-ldbm', '-lndbm', '-lgdbm', '-lc', '-lposix', '-rdynamic']
  foreach fl : perl_ldopts
    if not fl.startswith('-A') and not skip_libs.contains(fl)
      if fl.startswith('-Wl,-rpath,')
        perl_rpath = fl.split(',')[2]
        perl_rpath_flags += fl
      else
        perl_ldflags += fl
      endif
    endif
  endforeach

  perl_version = meson.get_cross_property('perl_version', false)
  if perl_version == false
    perl_version = run_command(cross_perl, '-V::version:', check : true).stdout().split('\'')[1]
  endif
  perl_dep = declare_dependency(compile_args : perl_cflags, link_args : perl_ldflags,
    version : perl_version)

  ####
  if not cc.links('''
#include <EXTERN.h>
#include <perl.h>
int main()
{
  perl_alloc();
  return 0;
}
''', args : perl_cflags + perl_ldflags + perl_rpath_flags,
     name : 'working Perl support')
    if require_perl
      error('error linking with perl libraries')
    else
      warning('error linking with perl libraries')
    endif
  else
    xsubpp_file_c = meson.get_cross_property('perl_xsubpp', false)
    if xsubpp_file_c == false
      xsubpp_file_c = run_command(build_perl, '-MExtUtils::ParseXS', '-Eprint $INC{"ExtUtils/ParseXS.pm"} =~ s{ParseXS\\.pm$}{xsubpp}r', check : true).stdout()
    endif
    xsubpp = generator(build_perl,
      output : '@BASENAME@.c',
      capture : true,
      arguments : [ xsubpp_file_c, '@EXTRA_ARGS@', '@INPUT@' ],
    )
    xsubpp_file = files(xsubpp_file_c)

    if with_perl_lib == 'module'
      perl_install_base = run_command(build_perl, '-MText::ParseWords=shellwords', '-e', 'grep { s/^INSTALL_BASE=// && print && exit } shellwords $ENV{PERL_MM_OPT}', check : true).stdout()
      if perl_install_base == ''
        with_perl_lib = ''
      endif
    endif
    if with_perl_lib == ''
      if get_option('prefix') in ['/usr/local', 'C:/']
        with_perl_lib = 'site'
      elif get_option('prefix') in ['/usr']
        with_perl_lib = 'vendor'
      endif
    endif
    perlmoddir = ''
    if with_perl_lib in ['site', 'vendor', 'module']
      set_perl_use_lib = false
      perl_library_dir = with_perl_lib + ' default'
      if with_perl_lib in ['site', 'vendor']
        perlmoddir = meson.get_cross_property('perl_install' + with_perl_lib + 'arch', false)
        if perlmoddir == false
          perlmoddir = run_command(cross_perl, '-V::install' + with_perl_lib + 'arch:', check : true).stdout().split('\'')[1]
        endif
      elif with_perl_lib == 'module'
        perl_archname = meson.get_cross_property('perl_archname', false)
        if perl_archname == false
          perl_archname = run_command(cross_perl, '-V::archname:', check : true).stdout().split('\'')[1]
        endif
        perlmoddir = perl_install_base / 'lib' / 'perl5' / perl_archname
      endif
    elif with_perl_lib == ''
      set_perl_use_lib = true
      perl_library_dir = 'in prefix'
      perlmoddir = get_option('libdir') / incdir / 'perl'
    elif with_perl_lib.startswith('/')
      set_perl_use_lib = true
      perl_library_dir = 'custom'
      perlmoddir = with_perl_lib
    endif
    if perlmoddir == ''
      error('Unrecognised with-perl-lib value: ' + with_perl_lib)
    endif

    perl_use_lib = get_option('prefix') / perlmoddir
    if set_perl_use_lib
      perl_inc = meson.get_cross_property('perl_inc', false)
      if perl_inc == false
        set_perl_use_lib = run_command(cross_perl, '-e', 'exit ! grep $_ eq $ARGV[0], grep /^\\//, @INC', perl_use_lib, check : false).returncode() != 0
      else
        set_perl_use_lib = not perl_inc.contains(perl_use_lib)
      endif
      if not set_perl_use_lib
        perl_library_dir += ' - other path in @INC'
      else
        perl_library_dir += ' - prepends to @INC with /set perl_use_lib'
      endif
    endif
    def_perl_use_lib = '-D' + 'PERL_USE_LIB' + '="'
    if set_perl_use_lib
      def_perl_use_lib += perl_use_lib
    endif
    def_perl_use_lib += '"'

    have_perl = true
  endif
endif

#######
# OTR #
#######

have_otr = false
if want_otr
  libgcrypt = dependency('libgcrypt', version : '>=1.2.0', required : require_otr, static : want_static_dependency)
  libotr = dependency('libotr', version : '>=4.1.0', required : require_otr, static : want_static_dependency)
  if libgcrypt.found() and libotr.found()
    dep += libgcrypt
    dep += libotr
    have_otr = true
  endif
endif

############
# capsicum #
############

have_capsicum = false
if want_capsicum
  if cc.has_function('cap_enter', dependencies : cc.find_library('c'))
    libnv = cc.find_library('nv', required : require_capsicum)
    nvlist_create_found = libnv.found() and cc.has_function('nvlist_create', dependencies : libnv)
    if nvlist_create_found
      dep += libnv
      have_capsicum = true
    else
      if require_capsicum
        error('nvlist_create not found')
      endif
    endif
  else
    if require_capsicum
      error('cap_enter not found')
    endif
  endif
endif

# dependency helper sets
dep_cflagsonly = []
foreach d : dep
  dep_cflagsonly += d.partial_dependency(includes : true, compile_args : true)
endforeach
dl_cross_dep = []
if need_dl_cross_link
  dl_cross_dep = dep
endif

##################
# irssi-config.h #
##################

conf = configuration_data()

conf.set('HAVE_CAPSICUM', have_capsicum, description : 'Build with Capsicum support')
conf.set('HAVE_GMODULE', true)
conf.set('TERM_TRUECOLOR', true)
conf.set('USE_GREGEX', true)
conf.set10('_DARWIN_USE_64_BIT_INODE', true, description : 'Enable large inode numbers on Mac OS X 10.5.')
conf.set_quoted('FHS_PREFIX', get_option('fhs-prefix'))

headers = [
  'sys/ioctl.h',
  'sys/resource.h',
  'sys/time.h',
  'sys/utsname.h',
  'dirent.h',
  'term.h',
  'unistd.h',
]
foreach h : headers
  if cc.has_header(h)
    conf.set('HAVE_' + h.underscorify().to_upper(), 1, description : 'Define to 1 if you have the <' + h + '> header file.')
  endif
endforeach

conf.set('HAVE_LIBUTF8PROC', have_libutf8proc)
conf.set_quoted('PACKAGE_VERSION', package_version)
conf.set_quoted('PACKAGE_TARNAME', meson.project_name())

configure_file(output : 'irssi-config.h',
  configuration : conf,
  install_dir : includedir / incdir)

##########
# CFLAGS #
##########

#### warnings ####
add_project_arguments(cc.get_supported_arguments('-Werror=declaration-after-statement'), language : 'c')

#### personality ####
add_project_arguments(cc.get_supported_arguments('-fno-strict-aliasing'), language : 'c')
if get_option('buildtype').contains('debug')
  add_project_arguments(cc.get_supported_arguments('-fno-omit-frame-pointer'), language : 'c')
endif

if want_fuzzer
  if fuzzer_lib.startswith('-fsanitize=fuzzer')
    if not cc.has_argument('-fsanitize=fuzzer-no-link')
      error('compiler does not support -fsanitize=fuzzer-no-link, try clang?')
    endif
    add_project_arguments('-fsanitize=fuzzer-no-link', language : 'c')
  endif
  if fuzzer_link_language != 'c'
    add_languages(fuzzer_link_language)
  endif
endif

##############
# irssi-1.pc #
##############

pc = import('pkgconfig')
pc_requires = []
if not glib_internal
  pc_requires += glib_dep
endif
pc.generate(filebase : 'irssi-1',
  name : 'Irssi',
  description : 'Irssi chat client',
  version : package_version,
  requires : pc_requires)

###########
# irssi.1 #
###########

install_man('docs/irssi.1')

###########
# subdirs #
###########

subdir('src')
subdir('tests')
subdir('docs')
subdir('scripts')
subdir('themes')
# subdir('utils')

############################
############################

message('*** Irssi configured ***')
message('')
message('Building text frontend ........... : ' + want_textui.to_string('yes', 'no'))
message('Building irssi bot ............... : ' + want_bot.to_string('yes', 'no'))
message('Building irssi proxy ............. : ' + want_proxy.to_string('yes', 'no'))
if want_perl and not have_perl
  message('Building with Perl support ....... : NO!')
  message(' - Try: sudo apt-get install libperl-dev')
  message(' -  Or: dnf install perl-devel')
else
  message('Building with Perl support ....... : ' + have_perl.to_string('yes', 'no'))
endif
if have_perl
  message('Perl library directory ........... : ' + perl_use_lib)
  message('                                     ' + perl_library_dir)
endif
message('Install prefix ................... : ' + get_option('prefix'))
message('')
message('Building with Capsicum ........... : ' + have_capsicum.to_string('yes', 'no'))
message('Building with utf8proc ........... : ' + have_libutf8proc.to_string('yes', 'no'))
message('Building with OTR support ........ : ' + have_otr.to_string('yes', 'no'))
message('')
message('If there are any problems, read the INSTALL file.')
message('Now type ninja -C ' + meson.current_build_dir() + ' to build Irssi')
message('')

############################
############################<|MERGE_RESOLUTION|>--- conflicted
+++ resolved
@@ -1,11 +1,6 @@
 project('irssi', 'c',
-<<<<<<< HEAD
-  version : '1.5-head-an',
+  version : '1.5-head',
   meson_version : '>=0.53',
-=======
-  version : '1.4.1',
-  meson_version : '>=0.49',
->>>>>>> 0e0bc179
   default_options : ['warning_level=1'])
 
 ############################

<<<<<<< HEAD
v1.5-head 202x-xx-xx  The Irssi team <staff@irssi.org>
=======
v1.4.3 2022-10-31  The Irssi team <staff@irssi.org>
	- Fix freeze on Alt+arrows (#1416, #1417)
	- Fix crash on /upgrade (#1399, #1419)
	- Fix saving of -disallow_starttls (#1401, #1420)
	- Fix libnv detection on FreeBSD (freebsd#265397, #1407). By
	  Guido Falsi and Kristof Provost
	- Minor help and script fixes (#1380, #1393, #1411, #1413,
	  #1414, #1415)
>>>>>>> c99c8b44

v1.4.2 2022-07-17  The Irssi team <staff@irssi.org>
	* Add irssimoduledir to irssi-1.pc in the Meson build (#1383,
          #1378)
	- Use -isystem includes, limiting warnings to Irssi
          code. Fixes compilation with Perl 5.36 (#1381,
          gentoo#851522, #1384)
	- Fix missing lines when changing dynamic textbuffer contents
          (#1382, #1387). Reported by externalserver15
	- Fix Perl cross compilation with Meson 0.60.0 (#1377)
	- Fix default channel prefix used for /JOIN to default to `#'
          (#1385, #1388)
	- Fix crash in /LASTLOG by getting line texts before printing
          (#1367, #1398)

v1.4.1 2022-06-12  The Irssi team <staff@irssi.org>
	! Note: botti no longer compiles; get in touch if you use it
	* Format the output of /QUOTE HELP (#1371, an#82). By Val
	  Lorentz. Add /SHELP as default alias (an#83)
	+ GLib log message filter: /SET glib_log_domains (an#50,
	  an#59). By Andrej Kacian
	+ An option to clear the cutbuffer:
	  /SET empty_kill_clears_cutbuffer (an#58). By Mikael
	  Magnusson
	+ Scriptable pastebin (an#60, an#88)
	+ Configurable actlist separator: /SET actlist_separator
	  (#1364, an#61)
	- Fix window left/right not skipping visible windows
	  (an#57). By Mikael Magnusson
	- Fix wrong printf-format on OpenBSD (an#66, an#68). Reported
	  by Aaron Bieber
	- Fix erroneous output produced by autoload_modules (an#72)
	- Fix scroll_page_count setting with `.' (#1365, an#76)
	- Fix memory leak in /IGNORE (#1373, an#84). Found by Jookia
	- Misc fixes (an#45, an#67, an#70, #1368, an#77)

	- CHANTYPES take precedence over (missing) STATUSMSG in /join
          (#1358, an#54)
	- Fix crash in Perl's $view->set_bookmark (freebsd#254237,
          an#56)

	- Minor help fixes (an#51, an#52)
	- Fix regression where own channel status was forgotten after
          /UPGRADE (#1357, an#53)

	* /SET resolve_reverse_lookup setting was removed (#1034,
          #1135)
	* Irssi will try to connect on IPv4 if IPv6 connection failed
	  (#1146). By Shivaram Lingamneni

	* The display system now renders formats on the fly (#1079,
	  #1188, #1191, #1192, #1204, #1205, #1209, #1349, #1355,
	  an#13, an#14, an#28, an#29, an#36, an#37, an#49)

	  This major change will break scripts that try to modify
	  printed text during "print text" signal (#1189). They need
	  to be ported to modify the text during "print format"
	  instead. It also breaks the usage of using /FORMAT to add
	  different colours to a line. Such usage needs to be ported
	  to using $expando variables instead. Affected scripts
	  include format_identify.pl, friends_peder.pl, nickcolor.pl,
	  nm.pl, people.pl

	  The "gui print text finished" and "gui print text after
	  finished" signals gained a TEXT_DEST_REC *parameter in the
	  process.

	  A new "gui render line text" signal is available to change
	  the rendering of a line

	* made the $Z expando (time) dynamic (#1087, #1207, #1208)

	  This change breaks the usage of /SET timestamp_format to
	  supply a custom displayed time stamp. Affected scripts
	  include binary_time.pl

	* /HILIGHT -priority now affects which hilight rule gets
	  applied (#1228, #1232)
	* The NAMES list is now hidden by default if there are more
	  than 18 users on the channel (an#7)

	  To revert to the previous behaviour

	      /SET show_names_on_join_limit -1

	* -tls_verify is now enabled by default (#1170, an#18, #1309,
           an#23, #1343, #1351)

	  This may cause an ugly display of notls_verify in the output
	  of /SERVER LIST, even on plain-text connection, on old
	  configs. Kindly remove the "tls_verify = "no";" entries from
	  your config file manually.

	* Irssi will now attempt STARTTLS if advertised (#1170, #1312,
	  an#19)

	  Use -disallow_starttls if you absolutely do not want this

	  In order to check for a STARTTLS advertisement, Irssi will
	  now wait for a response (even an error) to CAP LS 302. If
	  your bouncer/server does not want to communicate before
	  receiving USER/PASS at all, use -nocap to disable the CAP
	  check.

	* Channel sync requests (WHO, MODE) are now sent "later" than
          user commands. This should improve responsiveness to user
          commands in the autojoin phase (an#26, an#32, an#33)
	* Irssi is now using full paths in #include directives and
          consequently does not add all directories to the include
          path anymore (#1040)
	* The Build System was ported to Meson (#1064, #1065, #1068,
	  #1071, #1072, #1073, #1074, #1075, #1084, #1085, #1118, #1166,
	  #1223, #1224, #1245, #1313, #1314, an#31)
	* Scriptassist was changed to use a YAML database (#1163)

	  It will tell you when you need to update your setting

	* /BIND shows all partial matches (#1155)
	* Cleanup of unused functions (#1017, #1132, #1145, #1182,
	  #1246, #1264)

	  Functions removed:

	      NET_CALLBACK
	      NET_HOST_CALLBACK
	      RESOLVED_NAME_REC
	      net_gethostbyaddr_nonblock
	      net_connect_nonblock
	      [ SIMPLE_THREAD_REC, simple_init, simple_readpipe ]
	      hash_save_key

	  Functions deprecated:

	      dec2octal
	      g_timeval_cmp
	      get_timeval_diff

	  Function names corrected:

	      g_input -> i_input
	      g_istr -> i_istr
	      g_io_channel -> i_io_channel
	      g_hash_free_value -> i_hash_free_value
	      remove g_free_true
	      gslist -> i_slist
	      glog_func -> i_log_func
	      glist -> i_list

	  If multi-version compatibility is desired, module authors
	  can find an example of backwards compatible code in
	  cdidier/irssi-xmpp#55

	+ Add MSGLEVEL_HIDDEN to Perl (#1044)
	+ Add $view->set_hidden_level and $view->remove_lines_by_level
	  to Perl (#1026)
	+ Add a /SET scrollback_max_age setting (#1022). By Heikki
	  Orsila
	+ Add /SET actlist_prefer_window_name (#1025)
	+ Add -window option to /CAT (#1023, #1159)
	+ Add an option to list specific sections with

	      /SET -section lookandfeel

	  (#1048)

	+ Add support for IRCv3 CAP LS 302 (#1091)
	+ Add a new "print noformat" signal that goes together with
	  "print format" (#1088, #1192)
	+ Add support for IRCv3 extended-join. /SET show_extended_join
	  to enable (#1097, #1107, #1124)

	  There are two new /FORMATs, join_extended and
	  join_extended_account, that theme writers need to take into
	  account if desired.

	+ Add support for IRCv3 setname (#1093, #1104, #1254, GL#33)
	+ Add support for IRCv3 account-notify (#1100, #1098, GL#33,
	  #1105, #1131). Credit to oss-fuzz
	  /SET show_account_notify to enable
	+ Add support for IRCv3 invite-notify (#1094)
	+ Add support for receiving IRCv3 message-tags (#576, #1090)
	+ Add support for sending IRCv3 message-tags (#1092, an#34)
	+ Enable the znc.in/self-message CAP by default (#1123)
	+ Add support for IRCv3 away-notify. /SET away_notify_public
	  to enable (#1099, GL#33, #1105)
	+ Add support for IRCv3 chghost (#1096, GL#33, #1105)

	  For servers with broken chghost implementation that fill the
	  status window with host changed messages, one may add "quote
	  cap req -chghost" to the -autosendcmd or, if the host change
	  messages are entirely undesired, "/format -delete
	  host_changed"

	+ Add support for IRCv3 server-time. /SET show_server_time to
	  enable (#1108)
	+ Add support for logging IRCv3 server-time.
	  /SET log_server_time to disable (#1318, an#16)
	+ Add IRCv3 features to signals.txt (#1111)

	  In particular, "message join" now takes 2 additional
	  arguments, script and module authors must beware of this
	  change.

	+ Show the unignore time in /IGNORE output (#1158, #1161)
	+ Add /SET quit_on_hup to make the behaviour of SIGHUP
	  configurable (#828, #1169). By Pinguin1234
	+ Support numeric 489 as ERR_SECUREONLYCHAN (#1193, #1196). By
	  Michael Hansen
	+ Improve support for building Irssi in Termux-Android with
	  Meson (#1199)
	+ Add usermode key to Irssi::Irc::Chatnet in Perl (#1288). By
	  Jessica Sophie Porter
	+ Add format_string_expand and format_string_unexpand
	  functions to Perl (#1286)
	+ Add ...->format_create_dest(...)->printformat("format",
	  args...) and ...->printformat_module("module", "format",
	  args...) methods to Perl (#1284)

	  You can avoid any CORE::GLOBAL::caller hacks using the
	  printformat_module method, especially sind that hack was not
	  safe during signal emissions

	+ Add tracking of user accounts in the channel nicklist using
	  WHOX on join (#1250)
	+ Add auto-loading of the Perl and otr module from /SET
	  autoload_modules (#1295)
	+ Add /IGNORE ... NOHILIGHT to ignore some hilights (#1260)
	+ Do not beep on hidden lines with /SET beep_msg_level
	  ... -HIDDEN (#1259)
	+ Added /CS, /MS, /NS, and /OS aliases to the default config
	  (#1316). By Mathis Beer
	+ Allow -tls_ca{file,path} '' to unset an argument (#730,
	  #1060, an#30)
	+ Add a "server outgoing modify" signal to intercept outgoing
	  messages (#1148, #1151, an#15, an#43). Original by
	  JustAnotherArchivist
	- remove some hard-coded 510 byte assumptions (#1086)
	- Several fixes for error checks in SSL (#944, #1037, #943,
          #1036). Reported by Chi Li
	- Wrong variable tested in mask_match (#902, #1035)
	- Fix bug where irssi-proxy with `?'-port would not reconnect
          (#1041)
	- Allow shrinking of /SET rawlog_lines (#957, #1020). By
          Marcus "Teschi" Prinz
	- Fix /WINDOW BALANCE warning (#1054)
	- fix overflow when first command history entry expires
          (#1070)
	- begin modularising IRC module (#1067, #1112, #1113)
	- fix some memory leaks in /DCC RESUME and settings_add
          (#1077). By Zero King
	- fix cut-off text with theme_indent module and /SET
          indent_always OFF (#1078)
	- fix the cap_queue order (#1095)
	- add reference counted strings (#1089)
	- Fix irc_op_public messages not triggering hilights (#354,
          #891, #1129). By Dan Collins
	- Fix /IGNORE not setting the right level in irc_op_public
          messages (#1280). Credit to oss-fuzz
	- Fix GTimeVal deprecation (#1141, #1144, #1145, #1350, an#44)

	  If multi-version compatibility is desired, module authors
	  can find an example of backwards compatible code in
	  cdidier/irssi-xmpp#53

	- Fix /IGNORE ... MODES NO_ACT not working (#1164)
	- Deprecated -ssl* options are hidden from tab completion
          (#1171)
	- Make /SET actlist_sort a choice type (#1198)
	- Fix crash from self-unloading script (#1206). By Thomas
          Stagner
	- Fix crash during Perl signal emission (#1233, #1234)
	- Fix a case where empty lines or comments inside channels or
          servers in the config would confuse Irssi (#1062, #1242,
          #1243)
	- Fix reported freezing in DCC GET on slow disks (#159, #1271)
	- Fix message-tags parsing (#1274, #1275). Credit to oss-fuzz
	- Fail redirects when receiving numeric 263 (RPL_TRYAGAIN) in
          response to /WHO (#1283)
	- Some updates to .gitignore (#1302). By Rene Kita
	- Fix build on operating systems with X/Open Curses, version 2
	  (#1305, #1308). By Nia Alarie (Regression introduced with
	  #1290, alternative fix for Irssi 1.2.3 no-term.h.patch)
	- Fix otr module not using g_strndup, e.g. on Solaris 10
          (#1315). By Claes Nästén
	- Fix cursor getting stuck for auto completions that changes
          case (#1176, #1322, an#8). By ffrogman
	- Restore operation of tag/* in /SET activity_hide_targets
	  (#1337, an#11) nb. the ::all syntax was working in Irssi 1.1
	  and 1.2 (and continues to work)
	- Fix /SERVER ADD -matrix -network my_matrix_network
          (an#12). By Andrej Kacian
	- Fix /SERVER ADD creating duplicated entries in the config
          file (#1317, an#22, an#41)
	- Fix critical when SASL user is set and SASL password is
          empty (#1325, an#21)
	- Misc fixes (#1106, #1141, #1272, #1297, an#35)
	- Fuzz fixes (#1116, #1117, #1119, #1125, #1126, an#20)
	- Build system fixes (#1101, #1102, #1069, #1140, #1181, #1253)
	- Sync docs and scripts (an#39)
	- Text and Help updates
	  - add -tls_* options to manual (#1029, #1030). By Jacob
            V. Rasmussen
	  - missing targets in /MSG (#1032)
	  - wrong parameter in /ECHO (#1024)
	  - Spelling in OTR (#1047). By David Gall
	  - Clarify statusbar priority (#1049). By Marius Gedminas
	  - Document get_irssi_dir in Perl (#1051, #1052). By Alex
            Shafer
	  - typo in /HILIGHT help (#1081). By DFrostByte
	  - improved clarity of your_nick_owned (#1138). By Mike Quin
	  - Update some URLs to https (#1163)
	  - Add documentation for escaping some characters (#1329,
            #1330, an#9). By Guntbert Reiter
	  - Fix some typos (#1336, an#10). By Francis Mteo
	  - Document $abiversion and parse_special (an#38). By bw1
	- Infrastructure updates:
	  - Support for Github Actions (#1039, #1103, #1160, #1212,
            #1231, #1252, #1261, an#40)
	  - Run clang-format on pull requests (#1172, #1173, #1184,
            #1230, #1247, #1287)
	  - Run abidiff on pull requests (#1179, #1195)
	  - Test CI-Fuzz (#1279, #1304, an#17)

v1.2.3 2021-04-11  The Irssi team <staff@irssi.org>
	- Fix the compilation of utf8proc (#1021)
	- Fix wrong call to free. By Zero King (#1076)
	- Fix a colour reset in true colour themes when encountering
          mIRC colours (#1059)
	- Fix memory leak on malformed CAP requests (#1120)
	- Fix an erroneous free of SASL data. Credit to Oss-Fuzz (#1128,
	  #1130)
	- Re-set the TLS flag when reconnecting (#1027, #1134)
	- Fix the scrollback getting stuck after /clear (#1115, #1136)
	- Fix the input of Ctrl+C as the first character (#1153,  #1154)
	- Fix crash on quit during unloading of modules on certain
          platforms (#1167)
	- Fix Irssi freezing input after Ctrl+Space on GLib >2.62 (#1180,
	  #1183)
	- Fix layout of IDCHANs. By Lauri Tirkkonen (#1197)
	- Fix crash when server got reconnected before it was properly
          connected (#1210, #1211)
	- Fix multiple identical active caps (#1249)
	- Minor help corrections (#1156, #1213, #1214, #1255)
	- Remove erroneous colour in the colorless theme. Reported and
          fixed by Nutchanon Wetchasit (#1220, #1221)
	- Fix invalid bounds calculation when editing the text
          entry. Found and fixed by Sergey Valentey (#1269)
	- Fix passing of negative size in buffer writes. Found and
          fixed by Sergey Valentey (#1270)
	- Fix Irssi freezing on slow hardware and fast DCC transfers (#159,
	  #1271)
	- Fix compilation on Solaris (#1291)
	- Fix null pointer dereference when receiving broken JOIN
          record. Credit to Oss-Fuzz (#1292)
	- Fix crash on /connect to some sockets (#1239, #1298)
	- Fix Irssi rendering on Apple ARM. By Misty De Méo (#1267,
	  #1268, #1290)
	- Fix crash on /lastlog with broken lines (#1281, #1299)
	- Fix memory leak when receiving bogus SASL authentication
          data. Found and fixed by Sergey Valentey (#1293)

v1.2.2 2019-08-29  The Irssi team <staff@irssi.org>
	- Fix a use after free issue when receiving IRCv3 CAP
          information from the server (GL#34, GL!35)
	- Fix a crash during startup when windows weren't fully
          initialised yet (#1114, bdo#935813)

v1.2.1 2019-06-29  The Irssi team <staff@irssi.org>
	! Contains all changes from 1.1.3
	- Fix a test on big endian machines (#1014)
	- Fix the compile time conditionality of wcwidth
          implementation (#1019, gentoo#677804, #720)
	- Fix /save no longer working on old Solaris (pre
          POSIX.1-2008) (#1042, #1043)
	- Fix regression of #764 where display of 8-bit (legacy
          encoding) in the input prompt was broken (#1018,
          #1057). Initial patch by Артём Курашов

v1.1.3 2019-06-29  The Irssi team <staff@irssi.org>
	! Contains all changes from 1.0.8
	- Fix regression of #779 where autolog_ignore_targets would
          not matching itemless windows anymore (#1012, #1013)

v1.0.8 2019-06-29  The Irssi team <staff@irssi.org>
	- Fix a use after free issue when sending the SASL login on
          (automatic and manual) reconnects (#1055, #1058). Reported
          by ilbelkyr

v1.2.0 2019-02-11  The Irssi team <staff@irssi.org>
	! Contains all changes from 1.1.2
	* Improved the /STATUSBAR commands (#858)
	* /SET no longer shows `=' between setting and value (#886)
	* /CUBES removed from default config (available as script)
          (#956)
	* /1 /2 /3 ... removed from default config (available as new
          setting window_number_commands) (#958)
	* Always redraw the screen on resize. By David Phillips (#896)
	* Private notices intended for channels are now displayed on
	  the channel (new setting notice_channel_context) (#959)
	+ Imported the "Off-the-record" module into Irssi tree (#854,
	  #589, #196, #881)
	+ Initial support for sideways split windows (#697, #431,
	  #224, #807, FS#310, #947, #955, #989)
	+ Change the implementation of `wcwidth'. This is used to
	  calculate the width of emojis on your terminal screen (#917,
	  #720)
	+ Make the wcwidth functions available from Perl (#973):

	      string_width(str)
	      string_chars_for_width(str, width)
	      wcwidth(char)

	+ Added completion_keep_word setting (#979)
	+ Allow activity_hide_targets to hide activity in itemless
	  windows (#967, #997, #1001, #1003)
	+ Added activity_hide_visible setting (#990)
	+ Allow hiding of lines through the /IGNORE system (#901,
	  #900, #892, #890, #884, #937)
	+ Add window_default_hidelevel setting. By Doug Freed (#941)
	+ Add activity_hide_window_hidelevel setting, defaulting to ON
	  (#938)
	+ Add autolog_only_saved_channels setting, to autolog only
	  channels that are in the config (#968)
	+ Add format support for the input line. By Ben Paxton,
	  originally by Jonas Hurrelmann (#764, FS#621, #1004)

	      use Irssi::TextUI;
	      gui_input_set_extent(pos, text)
	      gui_input_set_extents(pos, len, left, right)
	      gui_input_clear_extents(pos, len)
	      gui_input_get_extent(pos)
	      gui_input_get_text_and_extents()
	      gui_input_set_text_and_extents(...)

	+ Parsing of IRCv3 CAP 3.2 (#775, #869)
	+ Show CAP-related events in the user interface (#918, #916,
	  #870, #704)
	+ Continue using separators when addressing multiple nicks
	  with tab completion. By Manish Goregaokar (#822)
	+ Bind Shift-tab by default. By Niklas Luokkala (#830, #829)
	+ Fuzzing more things (#913, #780, #813)
	- Disconnect SASL properly in case the SASL module got
          unloaded from server (#931, #629, #618, #616)
	- Fix backward completion jumping to the first instead of last
          word (#979)
	- Improve empty topic handling (#961, #905, #911, #897, #888)
	- Prevent config truncation when no space left. By dequis and
          Lukas Waymann (#922, #925, #910, #909, #906, #871, #817)
	- Also time-out servers in lookup phase (#866, #130)
	- Fix build with LibreSSL 2.7. By Dorian Harmans (#865)
	- Fix a crash when appending to a textbuffer without
          line. Reported by Jari Matilainen (#862)
	- Fix segfault on sending large messages (#803, #796, #802)
	- Fix segfault on invalid statusbar config (#993, #994)
	- Fix random memory writes on restoring queries of foreign
          protocols (#999, #1000)
	- Make default keybinds deletable (#859, #507)
	- Fix freeze when resizing Irssi very small (#946)
	- Compare channels case-insensitively, avoiding confusions
          with the config file (#857, #856)
	- Fix DCC GET on Android. By Martin Staron (#844)
	- Improve rawlog performance (#957)
	- Fix nick escaping erroneously escaping quotes (#978, #974,
          #709)
	- Protect against theme recursion, improve padding
          performance, limit alignment padding. Credit to Oss-Fuzz
          (#835, #851, #850, #846, #848)
	- Fix recursive loop in replaces (#833, GL#23)
	- Fix headers for compilation of C modules (#939)
	- Documentation. By Zero King (#814). (#852)
	- Sync NEWS, docs, scripts (#849, #855)
	- Build system (#868, #867, #985, #988)
	- Fix build on IBM i and AIX. By Calvin Buckley (#975)
	- Misc fixes (#840, #839, #843, #953, #962). Tests (#806,
          #875, #905, #964, #1011). Fuzzing (#929).

v1.1.2 2019-01-09  The Irssi team <staff@irssi.org>
	- Fix the resetting of window hiddenlevel (#861)
	- Fix clearing of hidelevel in layout (#951)
	- Fix accessing unallocated text when checking entry position
          (#928, #930)
	- Fix uninitialised memory on empty lines (#873, GL#31, #878,
          #877, #907, #914)
	- Fix use-after-free on expiration of hidden lines (#948)
	- Fix use-after-frees. By Maya Rashish (#919)
	- Fix out of bounds access in help display when window width
          is small (#949)
	- Fix paste_join_multiline (#970, #971)
	- Correctly check for errno when displaying SSL errors. By
          Janik Rabe (#895)
	- Fix wrong signal emission argument count (#965)
	- Documentation (#920). Sync NEWS, scripts (#849)
	- Fix Perl detection on MacOS. By Dominyk Tiller (#927)
	- Misc fixes. By Jaroslav Škarvada (#981, #982)

v1.1.1 2018-02-15  The Irssi team <staff@irssi.org>
	! Contains all changes from 1.0.7
	- Restore compatibility with OpenSSL < 1.0.2 (#820, #831)
	- Fix test compilation on some platforms (#815, #816)
	- Fix portability and backwards compatibility of test runner
          (#818, #845)

v1.0.7 2018-02-15  The Irssi team <staff@irssi.org>
	- Prevent use after free error during the execution of some
	  commands. Found by Joseph Bisch (GL#17, GL!24).
	- Revert netsplit print optimisation due to crashes (#465, #809,
          #812, #819, #824, #832).
	- Fix use after free when SASL messages are received in
          unexpected order (GL#26, GL!33).
	- Fix null pointer dereference in the tab completion when an
          empty nick is joined (GL#24, GL!31).
	- Fix use after free when entering oper password (GL#22,
          GL!32).
	- Fix null pointer dereference when too many windows are
          opened (GL#27, #837).
	- Fix out of bounds access in theme strings when the last
          escape is incomplete. Credit to Oss-Fuzz (#842).
	- Fix out of bounds write when using negative counts on window
          resize (GL#25, GL#29, #836).
	- Minor help correction. By William Jackson (#834).

v1.1.0 2018-01-15  The Irssi team <staff@irssi.org>
	! Warning. Irssi is broken and will crash with OpenSSL < 1.0.2
          due to openssl/openssl commit
          5b4b9ce976fce09a7a92e2f25b91a1635cb840fe
	* Colour is now re-set when reaching a comma, matching mIRC
	  behaviour (#742, #740, #790)
	* Irssi now shows the initial nick and name on first start
	  (#785, #786)
	* lynx is no longer required to run autogen.sh (#81, #781)
	* The command history no longer permits wrapping around (#686)
	* /foreach now correctly sends arguments as commands, stopping
	  you from embarassing AMSGs (#659)
	* /server does not connect to servers anymore, use /server
	  connect to change servers (#559, #649).
	* The net_ip_compare API function is now deprecated, and the
          previously deprecated net_connect has been removed. By Will
          Storey (#770).
	+ Add an option to ignore all channels or ignore all queries
	  using /set activity_hide_targets. By Jari Matilainen (#612,
	  #779)
	+ Add a startup warning if the TERM var is wrong inside
	  tmux/screen (#726)
	+ Add option to hide certain levels from the textbuffer using
	  /window hidelevel (#746, #808)
	+ Irssi now has its first unit test (for mode parsing). By
	  Will Storey (#793)
	+ Added access to global command history when using window
	  history, and a binding to erase entries from the command
	  history (erase_history_entry) (#762)
	+ -alternate_nick is now available as a network specific
	  property. By Paul Townsend (#120, #771)
	+ On FreeBSD, Irssi now supports Capsicum sandbox (/capsicum
	  enter). By Edward Tomasz Napierala (#735, #755, #772)
	+ Filenames (directories) ending with a / now tab-complete
	  (#741)
	+ UTF-8 should now work in regular expressions when using
	  GRegex (the default) (#636, #653)
	+ Nicks are now properly escaped on completion. By Oscar
	  Linderholm (#693, #709)
	+ /server add -port <num> now works. By Jari Matilainen (#703)
	+ Add a setting key_timeout to make key sequences
	  automatically re-set when not finished (#644, #645)
	+ Warn users about expired client certificates, as servers may
	  refuse them (#211, #627)
	+ Add a new net_start_ssl function for StartTLS. This is
	  available from ABI 8 and can be used by protocol modules
	  (#615, #622).
	+ The %# code is now stored in the textbuffer, so for example
	  web scripts can make use of it (#626)
	+ Add new setting break_wide which can be used to enable
	  breaking of wide characters (for east-asian
	  users). Originally from FreeBSD ports. (#625)
	+ Add fuzzing code (#610, #620, #701, #713)
	- Netsplits show properly again (#812)
	- Do not error on blank lines when using /exec -o. By Fabian
	  Kurz (FS#902, #805)
	- Detect used nickname as reported by server. By Alexandre
	  Morignot (#219, #804)
	- Prevent use after free error during the execution of some
	  commands. Found by Joseph Bisch. (GL#17, GL!24)
	- Fix MODE parameter parsing when colon was used at a place
	  Irssi didn't expect (#601, #766)
	- Fixed code to compile with
	  -Werror=declaration-after-statement (#795)
	- Clang-format is now supported for git-clang-format (#784)
	- Fix use after free when changing the network of
	  hilights. Reported by Rui Mathias. (#787, #788)
	- Fix positioning error when tab-completing non-ascii
	  strings. (#752, #754)
	- In-development issues (#750, #751)
	- Clarify Alis in /help list (#699, #712)
	- Improve /lastlog performance from O(N^2) to O(N) (#715)
	- Fix a segfault on "script destroyed" signal. By Stephen
	  Oberholtzer (#660, #661).
	- Fix early ISON error (#596, #647)
	- Documentation improvements. By Paolo Martini (#639).
	  By Tristan Pepin (#731).  By Paul Townsend (#684, #736).
	  By Will Storey (#777)
	- Minor cleanups (#590). By Edward Tomasz Napierala (#734,
	  #738)
	- Fix space issue in glib-2.0.m4 (#621)

v1.0.6 2018-01-07  The Irssi team <staff@irssi.org>
	! Note: Code and aliases using `$($'-like constructs are no
          longer supported due to issue GL#18. Sorry about the
          inconvenience.
	- Fix invalid memory access when reading hilight configuration
          (#787, #788).
	- Fix null pointer dereference when the channel topic is set
          without specifying a sender (GL#20, GL!25).
	- Fix return of random memory when using incomplete escape
          codes (GL#21, GL!26).
	- Fix heap buffer overflow when completing certain strings
          (GL#19, GL!27).
	- Fix return of random memory when using an incomplete
          variable argument (GL#18, GL!28).

v1.0.5 2017-10-23  The Irssi team <staff@irssi.org>
	- Fix missing -sasl_method '' in /NETWORK (#718, #719).
	- Fix incorrect restoration of term state when hitting SUSP
          inside screen (#737, #733).
	- Fix out of bounds read when compressing colour
          sequences. Found by Hanno Böck (GL#12, GL!18).
	- Fix use after free condition during a race condition when
          waiting on channel sync during a rejoin (GL#13, GL!19).
	- Fix null pointer dereference when parsing certain malformed
          CTCP DCC messages (GL#14, GL!20).
	- Fix crash due to null pointer dereference when failing to
          split messages due to overlong nick or target (GL#15, GL!21).
	- Fix out of bounds read when trying to skip a safe channel ID
          without verifying that the ID is long enough (GL#16, GL!22).
	- Fix return of random memory when inet_ntop failed (#769).
	- Minor statusbar help update. By Robert Bisewski (#758,
          #763).

v1.0.4 2017-07-07  The Irssi team <staff@irssi.org>
	- Fix null pointer dereference when parsing invalid timestamp (GL#10,
	  GL!15). Reported by Brian 'geeknik' Carpenter.
	- Fix use-after-free condition when removing nicks from the internal
	  nicklist (GL#11, GL!16). Reported by Brian 'geeknik' Carpenter.
	- Fix incorrect string comparison in DCC file names (#714).
	- Fix regression in Irssi 1.0.3 where it would claim "Invalid time '-1'"
	  (#716, #722).
	- Fix a bug when using \n to separate lines with expand_escapes (#723).
	- Retain screen output on improper exit, to better see any error
	  messages (#287, #721).
	- Minor help update (#729).

v1.0.3 2017-06-06  The Irssi team <staff@irssi.org>
	! Regression info in 1.0.3: #716 Warnings on start up: invalid time '-1'
	- Fix out of bounds read when scanning expandos (GL!11).
	- Fix invalid memory access with quoted filenames in DCC
	  (GL#8, GL!12).
	- Fix null-pointer dereference on DCC without address (GL#9, GL!13).
	- Improve integer overflow handling. Originally reported by
          oss-fuzz#525 (#706).
	- Improve nicklist performance from O(N^2) to O(N) (#705).
	- Fix initial screen redraw delay. By Stephen Oberholtzer
	  (#680, bdo#856201).
	- Fix incorrect reset of true colours when resetting background. (#711).
	- Fix missing -notls option in /SERVER. By Jari Matilainen (#117, #702).
	- Fix minor history glitch on overcounter (#462, #685).
	- Improved OpenSSL detection at compile time. By Rodrigo Rebello (#677).
	- Improved NetBSD Terminfo detection. By Maya Rashish (#694, #698).
	- Add missing syntax info for COMPLETION (#687, #688).
	- Minor typo correction in help. By Michael Hansen (#707).

v1.0.2 2017-03-10  The Irssi team <staff@irssi.org>
	! Warning. Irssi is broken on GLib 2.46 (bgo#755496)
	- Prevent some null-pointer crashes (GL!9).
	- Fix compilation with OpenSSL 1.1.0 (#628, #597).
	- Correct dereferencing of already freed server objects during
	  output of netjoins. Found by APic (GL!10, GL#7).
	- Fix in command arg parser to detect missing arguments in tail place
	  (#652, #651).
	- Fix regression that broke incoming DCC file transfers (#667, #656).
	- Fix issue with escaping \ in evaluated strings (#669, #520).

v1.0.1 2017-02-03  The Irssi team <staff@irssi.org>
	- Fix Perl compilation in object dir. By Martijn Dekker (#602, #623).
	- Disable EC cryptography on Solaris to fix build (#604, #598).
	- Fix incorrect HELP SERVER example (#606, #519).
	- Correct memory leak in /OP and /VOICE. By Tim Konick (#608).
	- Fix regression that broke second level completion (#613, #609).
	- Correct missing NULL termination in perl_parse. By Hanno Böck (#619).
	- Sync broken mail.pl script (#624, #607).
	- Prevent a memory leak during the processing of the SASL
	  response (GL!8, GL#5)

v1.0.0 2017-01-03  The Irssi team <staff@irssi.org>
	* Removed --disable-ipv6 (#408).
	* /connect Network now aborts with an error if no servers have been
	  added to that network (#443).
	* /dcc commands now use quotes around spaces consistently.
	* bell_beeps was removed (#524, #565).
	* Switch to GRegex instead of regex.h (#412).
	+ irssiproxy can now forward all tags through a single
	  port. By Lukas Mai (mauke, #425).
	+ irssiproxy can also listen on unix sockets. By Lukas Mai (#427).
	+ send channel -botcmds immediately when no mask is specified (#175, #399).
	+ the kill buffer now remembers consecutive kills.
	  New bindings were added: yank_next_cutbuffer and append_next_kill
	  By Todd A. Pratt (#353, #414, #455)
	+ connections will avoid looking up IPv6 addresses if the machine does
	  not have an IPv6 address assigned (exact behaviour is implementation
	  defined, #410).
	+ Fix potential crash if scripts insert undef values into the completion
	  list (#413).
	+ Paste warning is now also shown on pasting overlong
	  lines. By Manish Goregaokar (#426).
	+ autolog_ignore_targets and activity_hide_targets learn a new syntax
	      tag/* and * to ignore whole networks or everything.
	  By Jari Matilainen (vague666, #437)
	+ /hilight got a -matchcase flag to hilight case
	  sensitively. By Thibault B (isundil, #421, #476).
	+ Always build irssi with TLS support.
	+ Rename SSL to TLS in the code and add -tls_* versions of the -ssl_*
	  options to /CONNECT and /SERVER, but make sure the -ssl_* options continue
	  to work.
	+ Use TLS for Freenode, EFnet, EsperNet, OFTC, Rizon, and IRC6 in the default
	  configuration.
	+ Display TLS connection information upon connect. You can disable this by
	  setting tls_verbose_connect to FALSE.
	+ Add -tls_pinned_cert and -tls_pinned_pubkey for x509 and public key pinning.

	  The values needed for -tls_pinned_cert and -tls_pinned_pubkey is shown
	  when connecting to a TLS enabled IRC server, but you can also find the
	  values like this: Start by downloading the certificate from a given IRC
	  server:

	      $ openssl s_client -connect irc.example.net:6697 < /dev/null 2>/dev/null | \
	        openssl x509 > example.cert

	  Find the value for -tls_pinned_cert:

	      $ openssl x509 -in example.cert -fingerprint -sha256 -noout

	  Find the value for -tls_pinned_pubkey:

	      $ openssl x509 -in example.cert -pubkey -noout | \
	        openssl pkey -pubin -outform der | \
	        openssl dgst -sha256 -c | \
	        tr a-z A-Z

	+ Remove support for DANE validation of TLS certificates.

	  There wasn't enough support in the IRC community to push for this on the
	  majority of bigger IRC networks. If you believe this should be
	  reintroduced into irssi, then please come up with an implementation that
	  does not rely on the libval library. It is causing a lot of troubles for
	  our downstream maintainers.

	+ /names and $[...] now uses utf8 string operations. By Xavier
          G. (#40, #411, #471, #480).
	+ New setting completion_nicks_match_case (#488).
	+ /channel /server /network now support modify subcommand. By
	  Jari Matilainen (#338, #498).
	+ Irssi::signal_remove now works with coderefs. By Tom Feist (shabble, #512).
	+ /script reset got an -autorun switch (#540, #538).
	+ cap_toggle can now be called from Perl, and fields
	  cap_active and cap_supported can be inspected (#542).
	+ Make it possible to disable empty line completion. By Lauri
	  Tirkkonen (lotheac, #574).
	+ New option sasl_disconnect_on_failure to disconnect when
	  SASL log-in failed (#514).
	- IP addresses are no longer stored when resolve_reverse_lookup is
	  used.
	- Removed broken support for curses (#521).
	- Removed broken dummy mode (#526).
	- Fix terminal state after suspend (#450, #452).
	- Improve Perl library path detection (#479, #132).
	- Reconnect now works on unix connections (#493).
	- Fix completion warnings (#125, #496, FS#124).
	- Fix a crash in the --more-- item (#501).
	- Fix a display issue in /unignore (#517, bdo#577202).
	- Fix a crash in some netsplits (#529, #500).
	- Fix crashes with some invalid config (#550, #551, #563, #564, #587, #581, #570).
	- Add support for SASL Fragmentation. By Kenny Root (kruton, #506).
	- Improve netsplit dumping (#420, #465).
	- Improve responsibility under DCC I/O strain (#578, #159).
	- Fix query nick change on open (#580, #586).
	- Correct a few help texts.

v0.8.21 2017-01-03  The Irssi team <staff@irssi.org>
	- Correct a NULL pointer dereference in the nickcmp function found by
	  Joseph Bisch (GL#1)
	- Correct an out of bounds read in certain incomplete control codes
	  found by Joseph Bisch (GL#2)
	- Correct an out of bounds read in certain incomplete character
	  sequences found by Hanno Böck and independently by J. Bisch (GL#3)
	- Correct an error when receiving invalid nick message (GL#4, #466)

v0.8.20 2016-09-16  The Irssi team <staff@irssi.org>
	- Correct the name of an emitted sasl signal (#484)
	- Correct the prototype for the 'message private' signal (#515)
	- Corrections in away and hilight help text (#477, #518)
	- /squery and /servlist commands have been restored (#461).
	- Where Irssi would previously only report "System error" on connect,
	  it will now try harder to retrieve the system error message (#467).
	- Fixed issue with +channels not working properly (#533)
	- Fixed crash in optchan when item has no server (#485, bdo#826525)
	- Fixed random remote crash in the nicklist handling (#529)
	- Fixed remote crash due to incorrect bounds checking on
	  formats, reported by Gabriel Campana and Adrien Guinet from
	  Quarkslab.

v0.8.19 2016-03-23  The Irssi team <staff@irssi.org>
	! If your cursor keys stopped working, try this first: `/bind
          meta-O key meta2'
	- Fixed regression when joining and parting channels on IRCnet (#435)
	- Fixed SASL EXTERNAL. By Mantas Mikulėnas (grawity, #432)
	- Fixed regression when not using SASL (#438)
	- Fixed incorrect SSL disconnects when using SSL from modules/scripts.
	  By Will Storey (horgh, #439)
	- Fixed regression where proxy_string could not be configured or
	  certain file transfers could not be accepted (#445, #446)
	- Fixed storing layout of !channels (#183, #405)
	- Fixed restoration of bracketed paste mode on quit (#449, #457)
	- Make the usage of meta-O for cursor keys configurable with
	      /set term_appkey_mode off
	  (#430, #459)

v0.8.18 2016-02-13  The Irssi team <staff@irssi.org>
	* Modules will now require to define a

	      void MODULENAME ## _abicheck(int *version)

	  method to ensure that they are compiled against the correct Irssi
	  version.
	* The signature of "message private" has been changed to

	      5: server, message, nick, address, target

	  in order to support "self messages". Module authors should
	  implement this change if they are using this signal.
	* Removing networks will now remove all attached servers and channels
          (#45).
	* The proxy module now has an /irssiproxy command.
	* sb_search has been moved to scripts.irssi.org
	* WIN32 has been completely removed (it had not been working and is
          lacking a maintainer.)
	* Garbage Collection support has been removed. This will hardly have any
	  effect for anyone given that it has been unsupported for several years.
	+ CAP SASL PLAIN login is now supported natively.
	+ Paste bracket markers can be requested from terminal with

	      /set paste_use_bracketed_mode on

	+ "Self messages" generated by some bouncers can now be received in the
	  proper window.
	+ Try to split long lines on spaces to avoid words being splitted. Adds
	  a new option: `split_line_on_space' which defaults to on.
	+ Add setting `hilight_nick_matches_everywhere' (#56).
	+ The config parser is more robust and prints out better diagnostics on
	  incorrect config files.
	+ Ctrl+^ (FS#721) and Ctrl+J can now be bound.
	+ Command history can be cleared with /window history -clear
	+ /hilight -mask -line is now supported (FS#275).
	+ CHANTYPES are now supported.
	+ Improved reload speed of ignores.
	+ Add -date feature to /lastlog
	+ irssiproxy can be more easily enabled and disabled.
	+ Expando for hostname (FS#829).
	+ UNIX sockets can now also be specified in the config file.
	+ Disable SSLv3 due to the POODLE vulnerability.
	+ SSL ciphers can now be specified per server.
	+ Added SNI support for SSL.
	- /ignore now respects -pattern on merge (#78).
	- irssiproxy (BNC) module now uses correct line endings.
	- Fix missing lines on large pastes (FS#905).
	- Correctly preserve STATUSMSG prefixes (#291).
	- Fix infinite recursion in key bindings (FS#817).
	- Fix incomplete awaylog caused by buffering.
	- Fix calculation of UTF-8 string length display in some cases.
	- Fix some Perl warnings related to @ISA.
	- EXEC windowitems now get proper references on the Perl side.
	- Incremental help file improvements.
	- ANSI attributes are now properly reset.
	- Fixed regression where text would blink when terminal lacks color
          support.
	- Permit the usage of Freenode extban syntax in /ban (#150)
	- Fixed regression in scriptassist on unload of scripts.
	- Fixed regression in -actcolor %n

v0.8.17 2014-10-11  The Irssi team <staff@irssi.org>
	+ Document that SSL connections aren't properly handled during /UPGRADE. See Github PR #39.
	+ Synchronize scripts with scripts.irssi.org.
	+ Performance enhancement of the nicklist as well as the window_item_find function. See Github PR #24.
	+ Disallow unloading of static modules.
	+ Allow UTF-8 characters in /bind. See Github PR #18.
	+ Split overlong outgoing messages instead of silently truncating them.
	  Adds two new options: 'split_line_end' and 'split_line_start'.
	  'split_line_end' contains a string added to the end of line fragments.
	  'split_line_start' contains a string added to the beginning of line
	  fragments. See Github PR #29.
	+ Added special /ignore NO_ACT level to ignore only activity (see /help ignore).
	+ Support for 256 and true color terminals (see Github PR #48).
	+ Support for italics (see Github PR #58).
	+ Rewrote many help files.
	- Fixed various compiler warnings and use of deprecated functions.
	- Fixed Perl API usage and added PERL_NO_GET_CONTEXT to reduce code size.
	- Fixed format_get_text Perl API. See Github PR #23.
	- Fixed gui_printtext_after and term_refresh_*() visibility. See Github PR #22.
	- Fixed issue where UTF-8 characters was corrupted once for every 32k text. See Github PR #12.
	- Fixed redrawing issue with right-aligned statusbar.
	- Fixed use-after-free bug with cached settings values. See Github PR #147.

v0.8.16 2014-05-28  The Irssi team <staff@irssi.org>
	+ Add -noautosendcmd to /SERVER and /CONNECT. Passing this option will
	  force Irssi to not execute the content of the autosendcmd chatnet-setting
	  upon connect.
	+ Accept names replies with nick!user@host instead of just nick, if they
	  are enabled (see bug #805).
	+ Set window binds for channel items as sticky when re-creating window
	  binds as part of /layout save. This fixes the bug where previously saved
	  channel windows forgets their window number upon reconnect.
	+ Add experimental support for DNSSEC DANE validation of certificates.
	+ Strip the argument for boolean options (see bug #769).
	+ Freenode have been readded to the list of networks in the default
	  configuration file.
	+ Disabled support for the insecure SSLv2 protocol.
	+ Various documentation enhancements.
	+ Add -ssl_pass to /connect and /server (see bug #305).
	- Fix crashing bug that can happen if the terminal height decreases before
	  the first window is created.
	- Fixed minor compiler warnings.
	- Fixed possible crashing bug when processing an octal escape sequence.
	- Fixed the /ignore -network option (see bug #748).
	- Fixed signal handling for /exec'd commands. Irssi now sends the signal to
	  the process group id instead of the process id.
	- Fixed segfault generated by SSL disconnections (see bug #752).
	- Fix compilation when build with -Werror=format-security. Patch by
	  Jaroslav Skarvada.

v0.8.15 2010-04-03  The Irssi team <staff@irssi.org>
	+ Add active_window_ignore_refnum option
	  With active_window_ignore_refnum ON, the current behavior for the
	  active_window key (meta-a by default) is preserved: it switches to the
	  window with the highest activity level that was last activated.
	  With active_window_ignore_refnum OFF, the old behavior is used:
	  it switches to the window with the highest activity level with the
	  lowest refnum. (by Matt Sparks, bug #667)
	+ Show new Charybdis +q list in channel windows (numerics 728 and 729).
	+ Allow servers to belong to multiple networks.
	+ Improve paste detection. Irssi now detects a paste if it reads at
	  least three bytes in a single read; subsequent reads are associated to
	  the same paste if they happen before 'paste_detect_time' time since
	  the last read. If no read occurs after 'paste_detect_time' time the
	  paste buffer is flushed; if there is at least one complete line its
	  content is sent as a paste, otherwise it is processed normally.
	+ Show "target changing too fast" messages in the channel/query window.
	+ Use default trusted CAs if nothing is specified. This allows useful
	  use of -ssl_verify without -ssl_cafile/-ssl_capath, using OpenSSL's
	  default trusted CAs.
	+ Show why an SSL certificate failed validation.
	+ Make own nick and actions use default colour instead of white
	  (by Tim Retout).
	- Change some characters illegal in Windows filenames to underscores in
	  logs
	- Fix disconnects when sending large amounts of data over SSL
	- Show all nicks instead of just the first in an /accept * listing
	  (Bug #704)
	- Make several signals without parameters available to perl again.
	  In particular, this includes the "beep" signal
	  (by Matt Sparks, bug #674)
	- Close the config file fd after saving (by Sven Wegener)
	- Check if an SSL certificate matches the hostname of the server we are
	  connecting to.
	- Fix bash'isms, use command -v instead of which and use bc -l in /CALC.
	- Fix a crash with handling the DCC queue.
	- Fix crash when checking for fuzzy nick match when not on the channel.
	  Reported by Aurelien Delaitre (SATE 2009).

v0.8.14 2009-07-28  The Irssi team <staff@irssi.org>
	+ Make /reset an alias for /set -default.
	+ Make /unset an alias for /set -clear.
	+ Allow ctrl+home / ctrl+end to go to the beginning / end of scrollback.
	+ Accept WHOX reply (354 numeric) as a /who reply.
	+ Show numerics directed at channels in the channel window.
	+ The time duration parser is more strict now.
	- Fix out of bounds access in event_wallops().
	- Build fix for OS X.
	- Fix the autolog_ignore_targets logic to work correctly with manually
	  opened log files (see bug #673).

v0.8.13 2009-04-01  The Irssi team <staff@irssi.org>
	+ Reject some obviously invalid values in /set.
	+ Add perl bindings for Window::get_history_lines
	+ Use an io channel to write the config file.
	+ Use memory slices instead of memory chunks for text buffer.
	+ Remove methods to create/destroy TextBuffer and TextBufferView and low level
	  api to add/remove lines, scripts should be fine using Window::print_after and
	  TextBufferView::remove_line.
	+ Add print_after method to Window perl object analogous to
	  gui_printtext_after but which also expands formats and forces a full line.
	+ Better mapping of signal parameters to Perl. All signals used in scripts
	  now need to be registered with Irssi::signal_register.
	+ Add public header with interfaces to manage statusbar items (bug #535)
	+ Recode: assume utf-8 encoding for an ascii string in which no escape
	  character occurs (bug #392).
	+ Allow /BAN, /UNBAN, /KICKBAN, /KNOCKOUT if channel is not synced.
	  Requesting ban lists from an unsynced channel will ask
	  them from the server, banning a user whose u@h irssi
	  does not know will ban nick!*@* and only bans irssi
	  knows about can be removed.
	+ Allow storing multiple "other" prefixes such as +q and +a (original patch
	  by JasonX)
	+ Add /set autolog_ignore_targets for cherry-picking targets that shouldn't
	  get logged.
	+ Add support for 16 colors. Formats KBGCRMYW and mirc colors are now
	  mapped to colors 8-15. fe-text translates colors 8-15 to bold/blink+0-7
	  if the terminal supports only 8 colors. If your theme uses one of
	  the high color formats and you really want bold you can change
	  %FMT<string> to %fmt%_<string>%_, it will work fine in all irssi versions.
	+ Better 005 PREFIX support (bug #580).
	+ Display 407 numerics other than "duplicate channel".
	+ Fix display of ratbox-style operspy whois.
	+ Recode outgoing irc away messages (bug #412).
	+ Recode outgoing irc quit messages.
	+ Remove scrollback_levelclear_levels setting and add a 'level' option
	  to 'sb levelclear' to specify a comma separated list of levels.
	+ Add perl __WARN__ handler for scripts (bug #427).
	+ Add Irssi::command_parse_options function to parse options for a command.
	+ Revert recode changes introduced in 0.8.12.
	+ Add completion for /WINDOW SERVER.
	+ Support for reading kicks/msgs from TARGMAX/MAXTARGETS 005 tokens.
	+ Enhancements to the redirections code.
	+ Support for RPL_WHOISACTUALLY (338 numeric) for both ratbox and ircu
	  (bug #428).
	+ -idle option of /notify is gone.
	+ /layout save now makes window-channel bindings instantly effective
	  (bug #35).
	+ /ping without arguments does not send anymore a ctcp ping to a channel
	  (bug #542).
	+ Track IRC operator status of nicks a bit better.
	+ new 'actlist_names' option to add active items names in 'act'
	  statusbar item.
	+ new 'word_completion_backward' command to scroll backwards in the
	  completion list.
	+ add 'list' option to /bind to print all the available commands.
	+ show setter/time in +I lists
	+ apply -usermode before -autosendcmd (bug #548).
	+ reduce memory usage of the scrollback buffer and make the display
	  in /sb status more accurate (higher).
	+ fix data getting dropped when a lot is sent at a time (e.g. when
	  attaching to irssi-proxy, bug #528).
	+ introduce the type Irssi::Irc::Client and signals to communicate with
	  proxy clients to allow for scripting parts of the irssi-proxy.
	+ Add sb_search.pl, a script for /SCROLLBACK SEARCH
	- Fix /NOTIFY list when nick is seen joining (bug #642).
	- Include hostmask in 001 event sent by proxy (bug #650).
	- Be more power-friendly: don't run any always-on <1s timers (bug #641).
	- Don't get confused by a failed /JOIN -window (bug #644).
	- Properly initialize embedded Perl (PERL_SYS_INIT3).
	- Replace invalid utf-8 bytes with U+FFFD when drawing a line.
	- Properly unload the original script when using /script load to reload it.
	  (bug #525, patch by Lukas Mai)
	- Clean up script loading in general:
	   * Don't leak local variables to eval'd code.
	   * Set filename/line number to get better error messages from perl.
	   * Use three-arg open and lexical filehandles to avoid surprises.
	   * Include error reason in message for unopenable scripts.
	   * Don't wrap script code in sub handler { } - this avoids spurious warnings and
	     should at least allow __END__ to work properly.
	  (Patch by Lukas Mai)
	- Fix NETSPLIT_SERVER_REC in signals for Perl.
	- Remove buggy /SCROLLBACK redraw and /SET scrollback_save_formats.
	- Always preserve the active mainwindow when resizing.
	- Ignore DNS not found errors when considering reconnect.
	- Do not strip the comma in a mirc color if it is not followed by a digit (bug #250).
	- Fix building perl module with perl-5.10 (bug #630).
	- fix leak with $L expando.
	- fix possible crash with /script reset.
	- ignore exceptions take precedence over ignores in all cases.
	- honour -channels preference for ignore -replies (bug #227).
	- Fix mode display in whois with unreal (379 numeric) (bug #479).
	- Fix regressions that prevented external modules from building/working
	  (bugs #537 #539).
	- Fix /set hilight_level not taking effect immediately (bug #598).
	- Fix bold, blinking and indentation in /LASTLOG and buf.pl.

v0.8.12 2007-10-06  The Irssi team <staff@irssi.org>
	+ Some changes to character set recoding.
	+ Rewrite SSL connection/handshake code.
	+ Remove support for glib 1.x.
	+ Do not send our hostname to the server (bug #488).
	+ Add $tag to 'window' item in default configuration.
	+ Pick up host changes on charybdis and ircu servers (396 numeric).
	+ Show various errors such as "cannot send to channel" and "cannot
	  /msg, user is +g" in the channel or query window, if possible,
	  and always include the user or channel name.
	+ Channel forwarding in hyperion and charybdis is now recognized
	  (470 numeric) and the target channel is joined in the window where
	  the original channel would have been joined.
	+ Add support for the ACCEPT command, which is part of the CALLERID
	  server side ignore system in hybrid7 and derived ircds.
	+ Make /WINDOW GOTO start searching at the window after the active
	  one and stop at the one before (bug #332).
	+ Improve completion for /SET.
	+ Use CASEMAPPING dependent comparison to match channel names.
	  Patch by Jon Mayo (bug #436).
	+ Various improvements to the help files.
	+ Add Perl bindings for some gui_entry methods
	+ Make alt/meta+arrow keys work in recent versions of xterm (bug #496)
	- Fix DCC get when file size is 0 (bug #494).
	- Ignore empty lines when pasting.
	- Fix large file support on AIX (bug #404).
	- Remove broken code that prevents unloading of a script in some cases.
	- Fix logging lines with no target to all logs, broken in 0.8.11.
	- Fix casemapping dependent nick and channel matching (bug #436).
	- Update chanop flag before emitting nick mode changed signal (patch
	  by Johan Kiviniemi)
	- Fix recognition of realnames starting with spaces in /WHO.
	- Show "Target left IRC" error messages fully (instead of reporting
	  no such nick "*")
	- Repair channels_rejoin_unavailable. Enabled by default, this retries
	  joins that failed because of netsplits (channel temporarily
	  unavailable (437), duplicate channel). A few servers abuse 437 for
	  juped channels which should not be retried, you should disable
	  channels_rejoin_unavailable if this is a problem.
	- Display 437 and 407 numerics if channels_rejoin_unavailable
	  is not enabled (bug #495).
	- Don't add the same mask to the /KNOCKOUT list multiple times
	  (bug #510).
	- Use MSGLEVEL_NICKS again for printing a nick change in queries,
	  broken in r2389.
	- Fix some /LASTLOG -before/-after issues.
	- Some fixes to the build system.
	- Fix paste sending the first line twice (bug #405)
	- When parsing a numeric option verify that the whole argument, rather
	  than only the first character, is numeric.
	- Some fixes for notices, actions and ctcps to @#channel and +#channel
	  (bug #46)

v0.8.11 2007-04-25  The Irssi team <staff@irssi.org>
	+ Add completion for /WINDOW GOTO
	+ New crapbuster-like "scrollback levelclear" command
	+ irssi now aborts a connection when, on an attempt to connect, the server
	  returns code 432 (Erroneous Nickname), bug #425
	+ Allow identifiers in config file to start with a digit, bug #177.
	+ Modify Irssi::UI::Window::command to restore the original active window
	  only if the command executed has not made another one active, bug #403.
	+ Make awaylog_file respect --home, bug #304
	+ Send /QUOTE immediately if server didn't send the 001 event yet
	+ If dcc_own_ip contains IPv4 address, listen only in IPv4
	+ Negative scroll_page_count scrolls screensize-n lines
	  (Patch by Chris Moore)
	+ Sort nicks with custom prefix by the order defined in isupport in /NAMES
	+ New perl command send_raw_first, patch by ComradeP (Bug 413)
	+ Let the module loader also check for fe_common_$protocol files
	+ Don't wait for all /NAMES replies before syncing if we can't combine
	  queries anyways (Patch by jilles)
	+ Renamed irc.efnet.net to irc.efnet.org
	+ /SCROLLBACK CLEAR accepts the same arguments as /CLEAR
	+ Check if binary exists and can be executed before /UPGRADE
	+ Change default value of override_coredump_limit to OFF
	+ UPTIME command by Lauri Nurmi with some modifications (Bug 458)
	+ Remove CR and LF from Perl commands, to make it harder to introduce a
	  security bug
	+ Remove bookmark on a line when line is removed (instead of moving it)
	+ Don't fallback to generic word completer if the command specific
	  completion list is not empty.
	+ Recognize cursor left and cursor right sequences sent by recent xterm
	- Fix some UTF-8 issues, bugs #452 (Patch by Yi-Hsuan Hsin), #459, #460
	- Fixed segfault on quit introduced in 0.8.10
	- Fixed a bug where tab-completion didn't work with utf8/big5 properly
	- Ignore joins without a nick from broken servers
	- Fix whois_hide_safe_channel_id: only look at the beginning of a channel
	  name, not in the middle
	- Don't assume that 7bit ascii strings are encoded in UTF-8, only
	  validate the strings when they contain octest with highest bit set
	  (patch by Mikko Rauhala)
	- Make random really random when resolving
	- Don't get confused by a join command with too many arguments, keys
	  can't have spaces in them (Bug 437)
	- Don't crash on /QUIT with scripts causing and catching signals on UNLOAD
	- Fix %k and %K mappings in curses frontend
	- Fix bold on monochrome terminals in terminfo frontend
	- Fixed colors with TERM=xterm-{88,256}color in terminfo frontend
	- Fix crash with one line high terminal in terminfo frontend
	- Fix building with srcdir != builddir
	- Don't get confused and keep saying "Netsplit over" on every join for
	  user that only rejoined some channels
	- Fix crash in /EXEC (Bug 439)
	- Fix format string in printtext_dest call from Perl, patch by loafier
	- Fix memory leaks in expandos_deinit by Nicolas Collignon (Bug 419)
	- Detect off_t size using AC_CHECK_SIZEOF because it works also when
	  cross-compiling in autoconf-2.50 and higher
	- Fix failed assertion when the config file is unreadable, patch by
	  Daniel Koning (Bug 164)
	- Removed automatic glib downloading and compiling.
	- Fix /FORMAT -delete daychange so it doesn't print an empty line
	- Forbid /WINDOW SHOW when the target window is sticky rather than when
	  there is a window bound to the container of the target window.
	- Improve interaction between autolog and non autolog logs
	- Recognize local oper mode on ircnet (mode +O)
	- Properly initialize reference count for a new setting (Bug #235)

v0.8.10 2005-12-11  The Irssi team <staff@irssi.org>

	* Long delayed release, with lots of changes. Most important ones:
	    + Recode support, by decadix and senneth
	    + isupport (005 numeric), by David Leadbeater
	    + Passive DCC support, by Francesco Fracassi
	    - Many memleak fixes, by Toby Peterson

	+ Moved to subversion
	+ /SET paste_join_multiline ON - When paste detection is enabled and
	  you paste lines which look like they're being copy&pasted from irssi
	  itself, it attempts to merge lines said originally in a single line.

	  How this really works is that all indented lines must have the same
	  amount of indentation. Indented lines are merged to last
	  unindented line. If line gets longer than 400 characters, it's split.
	+ /SET whois_hide_safe_channel_id ON - Hides the channel ID prefix
	  of !channels in WHOIS replies
	+ When reconnecting to server, say that it can be aborted with
	  /RMRECONNS
	+ /WHOIS -<server tag> is supported now
	+ /SET whois_hide_safe_channel_id - removes the ugly IDs for !channels
	  in /WHOIS (default)
	+ If we can't connect to server using given own IP, show the IP to
	  user in the error message. Should help figuring out wrong
	  /SET hostname or /SERVER -host settings.
	+ If channel has more nicks than /SET channel_max_who_sync, don't ask
	  /WHO list to avoid getting kicked out of server (Max SendQ exceeded).
	+ /LOAD script.pl loads the perl script
	+ /IGNORE -network ignores only on specified network
	+ /SET use_status_window and /SET use_msgs_window make the effects
	  immediately
	+ Changed the confusing "ircnet" to "network" everywhere
	+ Don't autoget files sent to channels, unless dcc_autoget_masks is set
	+ Added a default "*" target which matches everything on the server,
	  including NULL items associated with it, by jimmy
	+ /UPGRADE now saves server->version
	+ If available, send who set topic and when to irssi-proxy clients
	+ Cleaned up network list: removed smaller networks, added QuakeNet
	+ New default aliases: MANUAL-WINDOWS, EXEMPTLIST and ATAG
	+ Recode support: /RECODE for manipulation of the conversion database.
	  Setting "term_type" has been renamed to "term_charset".
	  /SET recode OFF to disable recode completely.
	  /SET recode_out_default_charset <charset> to specify the default
	  outgoing charset.
	  /SET recode_fallback <charset> to specify a charset that will be
	  used when the normal conversion is failing.
	  /SET recode_transliterate ON to enable character transliteration,
	  so unavailable characters will be transliterated into something
	  readable
	  <charset> can be almost everything listed by 'iconv -l'
	+ Added transpose_words, capitalize_word, downcase_word, upcase_word
	  key bindings
	+ Avoid accidentally /VER in a channel, by requiring parameter
	- Pasted lines weren't added to command history. Some other paste
	  detection fixes
	- Fixed /BIND escape_char
	- Fixes for Chinese multibyte characters handling and cursor movement
	  by Wang WenRui
	- Pasting multibyte chars was buggy, patch by Kuang-che Wu
	- Fixed handling WHOIS printing once and for all. Everything unknown
	  between "beginning of whois" and "end of whois" events is now printed
	  as whois_special. Removed whois_registered and whois_help, they're
	  printed with whois_special as well.
	- Don't replace channel key when receiving channel mode numeric. It
	  could be a fake key there.
	- Don't crash if dcc chated user changes nick
	- Help files are always lowercased. Make sure /HELP COMMAND works too.
	- /EXEC crashed with 64bit systems. Patch by Soren Jacobsen
	- Handle 432 numeric (errorneus nickname) as "nick in use". Fixes
	  problems with ircnet 2.11 ircd when irssi tries to reconnect using
	  UID as nick. Patch by Petr Baudis
	- /SET -default fixes
	- /DCC SEND didn't actually use /SET dcc_upload_path
	- Fixed /WHOIS -yes (Bug 67)
	- Make /JOIN -tag #channel and /JOIN #channel<space> switch to that
	  channel (Bugs 13 and 93)
	- Fixed readded (changed) hilights being in config twice, resulted in
	  duplicate hilights or removed hilights coming back (Bug 39)
	- Fixed messages to @#channel showed *your* nickmode, not the one of
	  the sender (part of Bug 80)
	- Fixed /KNOCK support
	- Fixed own nick changes in irssi-proxy
	- Fixed /HILIGHT -actcolor -mask (Bug 131)
	- Recognise a param of signal_emit/continue in perl script if it's int
	- Fixed bug 120 where proxy doesn't set the server_rec->away_reason
	- Fixed /join -invite -window bug if there is no invite
	- Fixed bug with time settings where hours actually returned 60*hours
	- Fix multiple entries for local IP in /etc/hosts prevents connecting,
	  patch by eridius (Bug 167)
	- Fixed a bug with /me, use the right arguments for
	  "message irc own_action"
	- Update our own nickrec->gone flag on /away <reason> or on /away
	- Fixed output of /hilight (add a space after -levels if any)
	- Add libtool's -module flag to get built properly on all platforms,
	  by Toby Peterson (Bug 212)
	- Don't apply emphasis on _foo_^ if it's a nick (Bug 52)
	- Fix displaying of ctcp userinfo and clientinfo (Bug 222)
	- Remember alternate_nick and max_whois on reconnect (Bug 181)
	- Fix tr_TR locale problem for glib2 (still a bug with glib1.2)
	  by David Pashley
	- Fixed pasting not using the character translation (Bug 151)
	- Fixed a bug where the channel list to join/rejoin on reconnect
	  gets too long, not all channels will be joined. (Bug 108)
	- Print glib errors nicely, by David Pashley
	- Handle ^Z better, by David Pashley
	- Fixed /eval recursion crashing, by David Pashley
	- Fix notify with more nicks than max_whois_in_cmd (Bug 257),
	  based on patch by Krzysztof Kowalik (Borys)
	- Fixed irssiproxy sometimes missing (parts of) lines
	- Fixed remote /WHOWAS
	- Parse negative time setting values, makes it possible again to do
	  /SET server_reconnect_time -1 to disable reconnecting
	- Compile with gcc4
	- Compile with readonly srcdir
	- Fixed crash if receiving broken privmsg without source
	  (which bitlbee can send if you msg yourself)
	- Fixed crash with invalid TERM and termcap
	- When looking up IP addresses, return random IP instead of the first one

v0.8.9 2003-12-11  Timo Sirainen <tss@iki.fi>

	* Fixes a remote crash with:
	    a) non-x86 hardware (one requiring memory alignmentation)
	    b) script using "gui print text" signal (with x86 hardware too)

	+ /SET auto_whowas OFF allows now disabling automatic /whowas when
	  /whois doesn't find a nick (by Borys)
	- If pasted line starts with command char, treat it as command always.
	  Paste detection can go on too easily with lagged connections.

v0.8.8 2003-11-23  Timo Sirainen <tss@iki.fi>

	- Just a few fixes to converting old settings automatically

v0.8.7 2003-11-23  Timo Sirainen <tss@iki.fi>

	* Settings changes - we have now "time", "size" and "level" setting
	  types.
	    - Level settings should work the same as before.
	    - Time settings can have units: days, hours, mins, secs,
	      milliseconds (or msecs). The units can be combined and written
	      in shorter form as well, for example "5d 30m 10ms"
	    - Size settings can have units: gbytes, mbytes, kbytes, bytes.
	      They can be written in shorter form as well, eg. "gb" or "g".

	  Your existing settings should be converted automatically.

	+ Pasting detection. All keys except CR and LF are pasted as-is into
	  prompt in pasting mode.

	  /SET paste_detect_time controls how closely each others characters
	  must occur for it to be considered pasting. Paste mode goes on when
	  first pasted CR/LF is found.

	  The first line may also contain some command characters. They are
	  executed, but their action in entry line is reverted once pasting
	  is detected.

	  What this means in practise is that even if you have TABs (assuming
	  TAB is completion key) in the first pasted line, they get pasted as
	  TABs.

	  This detection isn't perfect, so if it annoys you it can be disabled
	  with /SET paste_detect_time 0
	+ If pasting more lines than /SET paste_verify_line_count, irssi asks
	  if you actually want to do that. This should be useful to prevent
	  accidental copy&paste mistakes. Setting it to 0 disables this
	  entirely.
	+ Support for sending SSL certificate to server and optionally verify
	  server's certificate. See the -ssl_* options for /SERVER and
	  /SERVER ADD. Patch by Joel Eriksson.
	+ DCC SERVER support by Mark Trumbull
	+ Support for DCC sending larger files than 2GB if supported by
	  operating system (ie. 64bit file support). Receiving has always
	  been possible, but the statistics were wrong with >4GB files
	  if 64bit support isn't enabled.
	+ Better displaying of DCC file transfer statistics.
	- Several other minor fixes and enhancements, see ChangeLog

v0.8.6 2002-11-17  Timo Sirainen <tss@iki.fi>

	* Tons of changes, here's only the largest that come to my mind now:

	+ SSL support by vjt@users.sf.net
	+ DCC send queues by Heikki Orsila
	+ Better support for !channels

v0.8.4 2002-03-13  Timo Sirainen <tss@iki.fi>

	* Continuing to fix my stupid mistakes...

	- When a queried nick did a nick change, it might have crashed irssi
	- read ChangeLog for some other minor changes

v0.8.3 2002-03-13  Timo Sirainen <tss@iki.fi>

	- Perl scripts handling channel parts/kicks/quits printed some
	  errors.
	- Connecting to IPv6 servers without IPv4 record didn't work
	- When queries were auto-created by you using /MSG and you had
	  /SET autoclose_query non-zero, the query was always destroyed
	  almost immediately.
	- Fix to some stupid ircds not sending us 001 numeric, but
	  beginning from MOTD

v0.8.2 2002-03-11  Timo Sirainen <tss@iki.fi>

	* Changed the list of scripts distributed with irssi. Separated
	  example scripts to scripts/examples/ directory.

	* Hated infobar was removed, the same info is now in topicbar in
	  empty windows. I don't think it would disturb anyone in there.
	  If you still preferred always-empty topicbars, use
	  /SBAR topic REMOVE topic_empty

	+ Added info_eol field to theme. If true, timestamp and server tag
	  are added to end of line, not at beginning.
	+ If -4 or -6 option is used with /SERVER, irssi now forces the
	  connection using the given protocol or fails.
	+ /SET max_wildcard_modes (default 6) - if a wildcard to /OP, /DEOP,
	  /VOICE or /DEVOICE matches more nicks than this, -yes option is
	  required. This is trying to prevent accidental massops. Setting
	  it to 0 disables this check.
	+ Supports now correctly servers which use '.' char as channel owner
	  character in /NAMES list. Also supports multiple mode chars, eg.
	  @+nick (if some server actually used it).
	+ Never ignore kick message if you get kicked from channel.
	+ Sending irssi SIGHUP now does a /RELOAD - useful if you
	  accidentally messed up something which doesn't let you do the
	  /RELOAD inside irssi (eg. /SBAR prompt DISABLE).
	+ irssi-proxy: PROXY CTCP ON|OFF - proxy clients can send this
	  command to specify that they want to handle the received CTCP
	  requests. Useful for specifying who gets to handle DCCs.
	+ Added escape_char /BIND command. The next char after that would be
	  added as-is to input line.
	- Writing lines longers than 1024 chars to input buffer crashed
	  irssi (stupid missing sizeof() bug :)
	- Some UTF-8 fixes
	- Better flood protection for lines with >100 chars
	- Control characters aren't printed as-is in topicbar (or statusbars
	  in general) anymore
	- /OPER can be now aborted by giving empty password
	- Netjoin messages were buggy in +channels
	- Part message parameter for /CYCLE was never used.
	- Don't send -autosendcmd after /UPGRADE.
	- /SET autoclose_query - now only last received private message
	  affects when the query is closed, ie. /WHOIS requests or nick
	  changes don't reset the counter.
	- Foreground ANSI colors weren't working
	- Deleting one character replaced cutbuffer with that character.
	  Also ^Y leaked memory.
	- /SCRIPT LOAD looked scripts from prefix/lib dir, not prefix/share
	  where they were actually installed.
	- Highascii chars in replaces block in theme files could have
	  crashed irssi.

v0.8.1 2002-02-17  Timo Sirainen <tss@iki.fi>

	* Expected bugfix release :) Worst thing was that I forgot always to
	  debug why /cat /dev/urandom crashed irssi. Well, found two ways
	  that could make it happen.

	- Irssi was linked with -lcurses AND -lncurses
	- Logging could have produced GLib errors with certain conditions
	- A few compiler warnings fixes

v0.8.0 2002-02-17  Timo Sirainen <tss@iki.fi>

	* I really should make releases more often. Once in every two weeks
	  used to be nice. Maybe once in a month would be good now. There
	  was many reasons why this release took this long .. first being
	  addicted to books, then life stuff, then it took forever to figure
	  out that irssi was crashing under solaris (and not because of one
	  of the big changes I made while moving to IRC from solaris box).

	  And now.. well, after this release I'll start working more with
	  the yet another irssi rewrite :) The code is getting too ugly
	  again, and some things need rewriting to support some new features
	  more easily. It will take a while to get it all done, so I'll try
	  to keep updating this "stable" irssi as well.

	  There's too many changes since 0.7.98.3 (and .4 which was just
	  minor bugfix), about 6600 lines in ChangeLog. I'm not going to
	  read all that, so I'll just list the biggest changes that I can
	  remember now.

	  This version was supposed to be called 0.7.99, but since there
	  were so many changes, and I originally though of putting 0.8.0
	  out long time ago, and 0.7.100 would look stupid, I guess it's
	  time for 0.8.0 :)

	+ /UPGRADE - upgrade irssi to new version on-the-fly without
	  disconnecting from server, so other people won't even notice you
	  quit from IRC. This ONLY executes the new binary, it does NOT
	  download/compile/whatever irssi.
	+ UTF-8 support with /SET term_type UTF-8, default is "8bit".
	  It's also automatically detected from system locale (if supported).
	+ Fully configurable statusbar. Yes. FULLY. Don't bother asking if
	  something could be done with it, it can, just ask how. Well,
	  there's a few things I didn't have time/energy to finish:
	  window-specific statusbar groups and support for multiple input
	  lines in screen.
	+ Rewritten keyboard handling. No more the CTRL-X and ALT-x handling,
	  now you can create whatever keyboard combinations your terminal
	  can send to irssi.
	+ Rewritten text buffer (scrollback) handling.
	+ Irssi doesn't depend on curses anymore, so it can be installed
	  anywhere a working terminfo/termcap exists. This also allows us to
	  use all the possible colors terminal has (curses limits to 64), so
	  eg. %0 is now always black background, not the default terminal
	  background (%n).

	  Several systems have also terminfo/termcap database that doesn't
	  support colors, so I've added /SET term_force_colors option to
	  force ANSI-style colors. Note that eg. BitchX does this by default.

	  Getting rid of curses allows also one great thing for you people
	  copy&pasting long urls :) If a long word gets split to two lines,
	  doubleclicking the word selects it from both lines.
	+ Rewritten server event redirections. Before it was pretty easy to
	  mess up irssi's expectations of what server sends, and some things
	  might have stayd in the buffer forever. Especially notify lists
	  messed up /WHOIS requests for the notified people. Now all this
	  should be history and it's a lot easier for scripts to use the
	  redirections as well.
	+ New ICB chat protocol plugin - very basic and doesn't support
	  nicklist, but works. :)
	+ --home and --config parameters to specify alternate ~/.irssi
	  directory or config file.
	+ Scripts can be unloaded separately with /SCRIPT UNLOAD. You can get
	  a list of runnning scripts with /SCRIPT.
	+ /SERVER PURGE [<target>] - purge the output buffer (for given
	  target). Useful for example if you accidentally paste 100 lines :)
	  The buffer is automatically purged if you get kicked from channel,
	  or if you /PART the channel and there's more than 10 lines in
	  output buffer.

v0.7.98.3 2001-03-17  Timo Sirainen <tss@iki.fi>

	* Highlighting changes: /HILIGHT -color, /SET hilight_color and
	  /SET hilight_act_color don't accept the numeric color value
	  anymore, the colors must be the %code format (see the beginning
	  of docs/formats.txt). The color can also have background and
	  underline/blinking set (%F%Y = blinking yellow)

	* Statusbar rewrite: Statusbar should finally work well when
	  there's not enough space for it in screen. Least important items
	  start shrinking/disappearing before more important ones, activity
	  list should be always fully visible now.

	  /SET statusbar_xxx settings have been removed, everything is
	  configurable from theme now. Even the texts in the statusbar
	  items. See end of default.theme.

	  FULLY configurable statusbar with possibility to create your own
	  items and support for multiple lines will hopefully come soon.

	+ /WINDOW CLOSE [<first> [<last>] - you can close multiple
	  windows at once now.
	+ Emphasis work with actions now
	+ If there's any unknown settings in your configuration file, irssi
	  asks at startup if they should be removed.
	+ All abstracts in theme files now default to same as in
	  default.theme, so you may override only those you want to change
	  leaving the rest commented out.
	- Irssi crashed when specifying vhost to use (not always?)
	- Fixed one nasty usage of already free'd memory. Hopefully solves
	  some weird crashes?
	- Some perl fixes, Irssi::Nick and "massjoin" signal didn't work
	  properly which broke all auto-op scripts.
	- If one server fails because of DNS error, don't stop reconnecting
	  to entire chatnet.
	- Updated default config to have max_query_chans=1 in undernet to
	  avoid those channel syncing problems.
	- /SERVER didn't autojoin channels if it was used when you weren't
	  connected to any other servers
	- /CONNECT -ircnet didn't load ircnet specific settings correctly
	- /SET scroll_page_count - don't crash if /0 is given. Works now
	  properly if /0.xx is given.
	- ^O did reset only colors, not underlines etc.
	- Several fixes with handling blinking text
	- Irssi crashed almost immediately with NetBSD/Alpha, fixed. Still
	  not sure if it was compiler bug or is my code just non-standard C.
	- Reconnecting in IPv6 server shouldn't change to IPv4
	- Irssi proxy didn't work properly with systems where irssi was
	  compiled with --enable-ipv6 but OS didn't support IPv6

v0.7.98.2 2001-03-04  Timo Sirainen <tss@iki.fi>

	+ /LASTLOG: added -case option for case-sensitive matching.
	  -force option is now required to print lastlogs longer than
	  1000 lines.
	+ /BANTYPE -> /SET ban_type. /BAN: -type option added to override
	  default ban type.
	+ /NAMES: -ops -halfops -voices -normal options added.
	  /NAMES without parameters now prints nicklist in active channel,
	  /NAMES ** shows all nicks in all channels.
	+ delete_next_word key implemented, patch by Tinuk
	+ /SET beep_when_window_active - works with /SET beep_msg_level,
	  should we beep when the msg is printed to active window. If msg
	  is printed to some other window it always beeps.
	+ /JOIN #channel and /QUERY nick won't anymore automatically move
	  channel/query to active window but send a notice to user how to
	  move it. This was confusing people who did it accidentally.
	+ /SET autostick_split_windows (default ON) - should we do
	  /WINDOW STICK ON to all new split windows and hidden windows that
	  are created inside it. This hopefully makes it easier to use split
	  windows.
	- All IPv6 problems are hopefully fixed. Everything now keeps both
	  v4 and v6 addresses in memory and at connect() time it's decided
	  which one should be used.
	- /IGNORE * level printed GLib error. /RELOADing printed some
	  unignore texts. Autoignores had some problems.
	- Using /LAYOUT SAVE with split windows crashed irssi at startup
	  when it tried to restore them..
	- /WINDOW SHOW command didn't work properly
	- /LAST -clear crashed if window contained only lastlog lines.
	  Beeping after /LAST -clear also could have crashed.
	- HILIGHT level didn't work with logs.
	- /SET prompt - if $T (target) had %c or something in it, it
	  shouldn't be treated as color code. So color codes can now be
	  used in /SET prompt string itself, but in none of the $variables
	  it uses.
	- Generated help files had joined lines in chapter together but
	  didn't add spaces between lines.
	- Statusbar could have gotten to endless loop when trying to give
	  more space to some item when there was no more available space.
	- When /SET autoclose_windows is ON, don't destroy windows if they
	  have some level set (like /join -w + /part in status window)
	- If GLIB was unpacked to irssi directory, make install tried to
	  install it also.
	- Always save theme to ~/.irssi/ no matter where it was read from.
	- If /SET names_max_width was too low, irssi crashed
	- /CONNECT -ircnet "" - even if someone does this don't make the
	  server tag empty :)
	- /QUERYing #channel that was already /JOINed crashed irssi after
	  a while
	- /SET -clear printed GLib error when done to boolean settings

v0.7.98.1 2001-02-22  Timo Sirainen <tss@iki.fi>

	- fixed stupid remote crash with nick_match_msg()

v0.7.98 2001-02-22  Timo Sirainen <tss@iki.fi>

	* Theme files aren't fully compatible with old ones, there's a few
	  naming changes and some new items. Added lots of comments and help
	  to default.theme, so creating themes should be a bit easier now :)

	* Perl scripts aren't compatible with old ones anymore. Biggest
	  change is that $object->values()->{xxx} calls are now just
	  $object->{xxx}, but there's a lot of other changes as well.
	  docs/perl.txt is now up to date so you may want to read it.

	* Several settings have changed their names:
	    /SET beep_on_msg -> beep_msg_level
	    /SET activity_levels -> activity_msg_level
	    /SET hilight_levels -> activity_hilight_level
	    /SET noact_channels -> activity_hide_targets

	+ /SET prompt, /SET prompt_window - Specifies the text in prompt.
	  'prompt' is used when channel or query is active in window and
	  'prompt_window' is used with empty windows. You can also use
	  % color codes in prompt.
	+ /EXEC - rewrote it, has now all the same features as EPIC and a
	  few more, like "interactive shell in window" support. See
	  /HELP exec for information.
	+ /SAVEWINDOWS renamed to /LAYOUT SAVE. Added /LAYOUT RESET.
	  /LAYOUT SAVE now saves split windows and queries properly.
	  Windows that contain saved channels are never used for anything
	  else (ie. if the saved channel isn't joined, no other channels
	  can be joined to the window)
	+ /WINDOW SERVER: added -sticky and -unsticky options. If window
	  server is sticky, it will never be automatically changed, and it
	  cannot be changed to anything else without -unsticky option.
	  Should be useful for people who want status or msgs windows for
	  each server.
	+ /WINDOW STICK [ON|OFF|<ref#>] - stick window to specified split
	  window. After setting window to sticky non-sticky windows can't
	  replace the active sticky one. Each split window can have it's own
	  sticky window group.
	+ /WINDOW LEFT, /WINDOW RIGHT - Go to previous/next window in the
	  current sticky window group, or if there's no sticky windows go to
	  previous/next non-sticky window. Alt-Left/Right keys default to
	  these commands now.
	+ /WINDOW NUMBER: -sticky option added. Closing windows before a
	  sticky window won't change refnum of the sticky window and windows
	  after it.
	+ /SET windows_auto_renumber - should window refnums be packed when
	  some window is destroyed in the middle
	+ /SET scroll_page_count - how many lines to scroll with pgup/pgdn.
	  either an absolute value, or if the count starts with '/', it's
	  calculated as lines_in_screen/count. The default is /2.
	+ /SET timestamp_format specifies the format to use with timestamps
	  in "man strftime" format.
	+ Emphasis (*word*, _word_) replacing works better now. It doesn't
	  try to change nicks or any non-words. This time people might want
	  to actually use it :)
	+ Nick completion logic changes, should work better now. Changed
	  meaning of /SET completion_keep_publics to be number of publics
	  to keep instead of time to keep them.
	+ /HILIGHT: Added -priority option (deciding which color should stay
	  in activity list), /SET hilight_level to specify the default level
	  for /HILIGHTs. -word option renamed to -full. Added new -word
	  option meaning to highlight only the found word in line. Removed
	  -nonick option but added -line which means pretty much the same.
	  -actcolor specifies what color to show in activity list, default
	  is the same as -color or if there's no -color it defaults to
	  /SET hilight_act_color. Colors can have background color set with
	  fg,bg. Works with activity list too, useful for example blinking.
	+ DCC rewrite. File names with spaces work properly, you can have
	  multiple dcc chats with same people (or more useful, same nick in
	  different ircnets), /DCC CHAT|GET|RESUME with no arguments accepts
	  the last request, notifies if dcc request was sent to channel,
	  warns about connecting to lowports, /SET dcc_autoget_lowports
	  specifies if autogetting should work with lowports, complains of
	  invalid DCC CTCPs instead of ignoring, /SET dcc_autoresume is like
	  dcc_autoget except resumes the files if possible.
	+ /NAMES can print columns with different widths now. You can change
	  the max. width with /SET names_max_width and /SET names_max_columns
	  settings. Default is max. 6 columns.
	+ /LASTLOG: Added options -file <filename> for writing lastlog to
	  file, -window <ref#|name> for specifying which window's lastlog to
	  print (output is always to active window) and -clear option to
	  remove all lastlog lines from window.
	+ /OPER [<nick> [<password>]] - syntax changed. If password isn't
	  given, it's asked.
	+ /FOREACH server|channel|query|window <command>
	+ /UNBAN <ref#> works. /BAN list shows reference numbers.
	+ /PERL <code> - runs perl code (like /PERL Irssi::print "hello")
	+ /CLEAR -all - clear all windows
	+ /KICKBAN and /KNOCKOUT accepts multiple nicks separated with commas
	+ /SET theme - says what theme was changed to, and complains if
	  theme wasn't found. Setting theme's name to "xxx.theme" now works,
	  too many people tried it with the .theme suffix :)
	+ /WHOIS without parameters in query does now same as
	  /WII <queried nick>
	+ IPv6 updates: /CONNECT, /SERVER, /SERVER ADD: added -4 and -6
	  options for specifying if we should connect to IPv4 or IPv6 address
	  of the server. If -host or /SET hostname is set, irssi determines
	  from it if it should use IPv4 or v6. If irssi still isn't sure of
	  it, it fallbacks to /SET resolve_prefer_ipv6
	+ Logs and rawlogs write to files through special "write buffer". By
	  default everything gets written immediately, but you can make it
	  wait until there's specified amount of data in buffer or write once
	  in a hour or so. Useful for people who want to keep hard disk at
	  sleep at nights but still want to log. /SET write_buffer_mins and
	  /SET write_buffer_kb specifies when to flush the buffer.
	  /FLUSHBUFFER flushes it immediately.
	+ LOTS of other smaller things that should make your life easier :)
	- /SET dcc_autorename OFF didn't work before.
	- Irssi compiled with IPv6 support didn't work properly with some
	  operating systems.
	- Theme saving to home dir didn't work correctly if globaldir
	  already had the same theme.
	- If log file locking failed, irssi always assumed it was locked
	  while it could have been because filesystem didn't support locking
	  or some other problem..

v0.7.97 2000-12-03  Timo Sirainen <tss@iki.fi>

	* Added templates for themes - this allowed separation of the
	  actual texts and styling/coloring. See default.theme file for
	  more information. You should remove your old ~/.irssi/default.theme
	  or at least merge it with the defaul.theme.

	* If GLIB sources are found unpacked from some subdirectory, always
	  compile it and use it even if GLIB is already installed somewhere
	  else.

	+ /SCROLLBACK REDRAW - redraw contents of current window according
	  to active formats, ie. changing theme updates the scrollback.
	  This requires /SET scrollback_save_formats ON.
	+ /SET log_theme <theme> - you can specify what theme to use for
	  writing texts to log file.
	+ /WAIT [-<server tag>] <milliseconds> - wait for <milliseconds>
	  before sending anything else to server
	+ /EXEC <command> - execute command and print it's output (stdout
	  only) to screen. (by Tinuk)
	+ Don't indent the next line when long word is split, this should
	  help a bit when copying long URLs.
	+ Remember who set the topic and when, display the info when using
	  /TOPIC.
	+ /SET emphasis - convert _underlined_ and *bold* words (and phrases)
	  to use real underlines/bolds. (by tommik)
	+ While waiting for more netsplits/netjoins, if anything else is
	  printed to screen, print the current netsplit/netjoin messages
	  before that text.
	+ Print multiple identical mode changes in one line
	  (mode +o nick by nick1, nick2, nick3)
	+ /WINDOW ITEM GOTO <name> - sets <name> active in current window
	+ /WINDOW ITEM MOVE <window#>|<name> - moves window item to another
	  window.
	+ /SET autocreate_windows - should we create new windows for new
	  window items or just place everything to one window
	+ /JOIN #already_joined_channel, /QUERY already_queried_nick - same
	  as /WINDOW ITEM MOVE <name>
	+ /SET activity_level, /SET hilight_level - specifies which message
	  levels should be treated as msg/hilight activity. (by tommik)
	+ DCC queries are now created automatically only if /SET
	  autocreate_query_level has DCCMSGS level
	+ If other side replies to our DCC CHAT request with DCC CHAT
	  request of their own (maybe we were inside firewall and other
	  side noticed it), connect to it immediately.
	+ Don't allow more than one identical DCC request, if more is
	  received just update the port of the previous request.
	+ Added KILL handling - user/server kills are now printed formatted.
	+ If server KILLs you, connect back (almost) immediately (don't wait
	  for the default 5 minutes)
	+ Nick completion now completes nicks from all channels in active
	  window, except when completing the first word in line only nicks
	  in active channel are completed.
	+ /SET show_nickmode_empty - when nick has no mode, should we
	  display " " or ""
	+ /SET part_message - default message with /PART
	+ Added -current, -window and -level options to /ECHO
	+ Ctrl-T = transpose_characters
	+ Perl scripting supports now printformat(), ie. user can change
	  the text format with /FORMAT just like any other formats.
	+ Proxy plugin now supports multiple servers, blocks CTCPs from
	  clients behind it and if one client sends message to channel,
	  other clients + proxy itself also receives the message.
	- Netsplit/netjoin printing fixes. Sometimes netsplits were hidden
	  completely and some netjoins were forgotten and printed as normal
	  joins instead.
	- Lag checking broke sometimes when nick was changed
	- Don't close non-autolog logs when leaving channel / closing query.
	- Time formats didn't work in directory name of autologs.
	- Sometimes join to channel didn't ever get synced.
	- IPv6 support didn't work correctly with all non-Linux OSes.
	- Lots of minor fixes and changes to make your life easier.

v0.7.96 2000-10-19  Timo Sirainen <tss@iki.fi>

	* new configure option: --disable-curses-windows. Use this if curses
	  always redraws the window when scrolling. This is a weird problem,
	  I'd like to know why it happens. :)
	* Log settings are incompatible with previous versions. You'll need
	  to setup them again. Or the targets are actually the only ones
	  that irssi won't read correctly.
	* Lots of moving and cleaning and rewriting stuff from irc to core
	  so adding other IRC-like protocols (but not IRC) would be easier.
	  This was mostly done to make SILC plugin work.
	* Perl was split to Irssi and Irssi::Irc packages. You'll currently
	  need to use both of them with perl scripts ("use Irssi;
	  use Irssi::Irc;). This might not be needed in future :)
	* Changes:
	   - /SET default_nick -> /SET nick
	   - /FORMAT own_me -> /FORMAT own_action
	   - /FORMAT own_dcc_me -> /FORMAT own_dcc_action

	+ Small tutorial to new irssi users - docs/startup-HOWTO.txt
	+ Proxy plugin works again, thanks to fuchs for fixing it :)
	+ You can now connect multiple times to same server and
	  reconnections will work correctly with them.
	+ Support for half-ops (+h)
	+ Actions will now show up in window activity with hilight or
	  message-color, not the text-color as before.
	+ Added tab-completion for /BIND's commands.
	+ Perl support is now built as runtime loadable module by default.
	  You can still build it statically with --enable-perl=static
	  configure option.
	+ /SET completion_nicks_lowercase - when completing nicks always
	  write the nick with lowercase (uppercase letters are ugly ;)
	+ /BIND <key> /command works now directly instead of needing the
	  "command" id in the middle
	+ /connect + /server server/chatnet completion by tommik.
	+ Keyboard should never get stuck again when receiving huge amounts
	  of text from server that irssi doesn't handle fast enough.
	- Hopefully fixed the problem when Irssi starts eating 100% CPU
	- Fixes to make irssi work with other (older and newer) perl
	  versions than 5.005
	- /MSG -servertag crashed irssi.
	- /BAN could crash when showing bans
	- log_day_change was never printed in logs
	- /mode #channel -oooo... would deop the first 3, and then op the
	  rest.
	- When pressing down key, the command line wasn't saved to history.
	- Closing or moving window didn't update the window activity list.
	- Autologging with same named channels in different networks works
	  now correctly.

v0.7.95 2000-08-13  Timo Sirainen <tss@iki.fi>

	* Changes:
	    - /LOG: Removed the -rotate option, it was pretty useless since
	      adding the % formats to file name already tells that the log
	      should be rotated.
	    - WJOIN -> /JOIN -window and WQUERY -> /QUERY -window. Added
	      WJOIN and WQUERY aliases for them in default config..
	+ /SAVEWINDOWS saves the current layout of windows. It's
	  automatically reloaded at startup.
	+ Theme fixes: /RELOAD reloads them, /SET theme changes the default
	  theme, you can have window specific themes with /WINDOW THEME.
	+ Irssi uses now real curses windows, irssi should work now better
	  with non-ncurseses.
	+ Autologging supports log rotating now too, just add the wanted %
	  formats to /SET autolog_path
	+ /MSG nick completion now gives the nicks in right time order when
	  using multiple irc networks.
	+ /SET beep_on_msg now works with all message levels, including
	  HILIGHT.
	+ You can change the default line indentation with /SET indent
	+ /channel add -bots: You can now use @ or + before the nick mask to
	  indicate that bot should have either ops or voices/ops.
	+ Perl scripting:
	    - Added namespaces, you don't have to worry about if someone
	      else also happens to be using event_privmsg function..
	    - You can unload scripts with /UNLOAD <name>.
	    - Running scripts that are already loaded, destroys the old
	      script from memory.
	    - Added Irssi::print_window() function to print text to current
	      window.
	- Don't autoclose window after part/unquery if there was still some
	  channels/queries left in window.
	- Autologging fixes: Don't log WHOIS replies by default
	  (autolog_level = all -crap). And with /msg nick1,nick2 don't log
	  to file nick1,nick2.log but nick1.log and nick2.log separately.
	  It also failed if you hadn't created the base path for the logs,
	  now irssi creates the whole directory path.

v0.7.94 2000-07-24  Timo Sirainen <tss@iki.fi>

	* Help files! Use /HELP <command> to see them.
	  They're just very first beta versions so don't expect too much.
	  They were written by Markus Vuori <mm@vuori.net> with some help
	  from EPIC's help files :)

	* Changes:
	   - /SET completion_disable_auto -> completion_auto
	   - Changed the names of /BIND commands to be epic-compatible.
	     Also added several new commands.
	   - If --prefix is used, add the default perl library directory to
	     same prefix.
	+ Implemented /WINDOW LAST for changing to last current window.
	+ Added DCCMSGS message level. Actions match now either MSGS or
	  PUBLIC level as well as the ACTIONS level always.
	+ SET print_active_channel - if you have multiple channels in same
	  window, should we always print the channel for each message
	  (<nick:#channel>) or only when the channel isn't active.
	+ Don't print nick changes and quit messages from same nick more
	  than once in the same window (if you had joined multiple channels
	  in same window).
	+ /SET settings_autosave - If set ON, settings are automatically
	  saved when quitting and once per hour.
	+ Don't allow recursive aliases, ie. /alias echo echo hello does
	  print hello instead of going to infinite loop.
	+ Implemented /IGNORE -time <seconds>, patch by fuchs.
	+ /PERLFLUSH now cleans up the Perl interpreter properly (closes
	  all the files opened in perl scripts, etc)
	- Awaylog didn't work right if you did /AWAY multiple times.
	- /NOTIFY -idle sometimes printed the unidle-message even if the
	  nick really didn't stop idling. Fixed several other notify list
	  bugs.
	- Tab-msgcompletion didn't work right after you had used
	  /msg -ircnet nick
	- Fixed the long standing text buffer bug which could sometimes
	  crash irssi if you were unlucky.
	- The channel key given in /JOIN should override the one given
	  in setup.
	- /RELOAD caused several bugs

v0.7.93 2000-07-09  Timo Sirainen <tss@iki.fi>

	+ Implemented /BIND [<key> [<action> [<data>]]] command.
	  <key> can be CTRL-x, ALT-X or ALT-SHIFT-X
	  The most useful action is "command", give the command in <data>.
	  You can see the rest of the actions with typing /BIND without
	  any parameters. Some actions might have more than one word,
	  to use them type the action in "quotation marks".
	+ When netsplit is over, irssi prints "Netsplit over, joins: (nicks)"
	  and hides all the real JOIN messages.
	+ /^COMMAND hides the output of the command, it's not written to
	  log either. Good for sending passwords for example.
	+ If you're pasting text to channel and some of it starts with /,
	  Irssi will send the "/command" to channel if it doesn't exist
	  (instead of just printing "unknown command").
	+ --enable-perl[=libdir] to configure - you can specify what
	  directory to install the perl libraries.
	+ Implemented runtime loadable modules. /LOAD loads a module,
	  /UNLOAD unloads it.
	+ You can change statusbar colors with /SET statusbar_xxx.
	+ Added -clear option to /SET.
	+ Tab-completion for /FORMAT.
	+ Ctrl-Y undeletes the last line deleted with Ctrl-U.
	- Reconnecting to server had a few bugs
	- /RELOADing configuration produced a few bugs
	- Highlighting had several bugs
	- Automatic command and option completions had some bugs
	- -option tab-completion didn't work

v0.7.92 2000-06-30  Timo Sirainen <tss@iki.fi>

	* Some changes:
	    /REHASH -> /RELOAD
	    /SERVER -add, -remove, -list -> /SERVER ADD, REMOVE, LIST
	    /SET window_close_on_part -> /SET autoclose_windows
	    /HILIGHT -nick -> /HILIGHT -mask (see below)
	+ Automatic completion of /commands. Automatic completion of
	  command -options. Complains about unknown -options.
	+ /MSG [-<server tag>] <nick> <msg> - you can specify what server
	  to send the message to.
	+ Rewrote tab-completion to be modular, it's REALLY easy to add
	  completion to whatever you want. It now handles:
	    - Command completion works better, subcommand completion works
	    - Command -option completion
	    - /MSG completion completes from all IRC servers, so if you had
	      message from ircnet and efnet, irssi will complete with
	      /MSG -ircnet nick1 -> /MSG -efnet nick2
	    - #channel completion works - it completes only channels you
	      have joined or have in setup
	    - File name completion with /DCC SEND (and other commands)
	    - /TOGGLE settings completion
	    - Completion for command parameters or subcommands work right
	      even if the command was typed as alias.
	+ /HILIGHT updates:
	     - -nick highlights only the nick, not the whole line. Works
	       only with public messages.
	     - -mask option matches the text for nick mask (it didn't even
	       work before).
	     - Window numbers in activity list are colored with hilight
	       color.
	     - You can give real color names with -color option. All the
	       "normal" colors can be given, if you want bold colors, use
	       b+color name, like bgreen.
	     - /SET hilight_color specifies the default highlight color
	     - /SET hilight_only_nick specifies if we should highlight the
	       nick or the whole line if -nick or -nonick wasn't specified
	       with /HILIGHT.
	+ /LAST -away checks only lines that came after last time you
	  went away.
	+ You can specify command(s) to be sent automatically to server
	  after connected with /IRCNET -autosendcmd. Useful for sending
	  your password to NickServ.
	+ Added /SET reuse_unused_windows setting, default is OFF. Works
	  only when /SET autoclose_windows is ON. This specifies if new
	  windows should be joined to new window, or if existing empty
	  windows should be used.
	+ /SET lag_min_show -1 disables displaying lag entirely.
	- /SCROLLBACK HOME, END and GOTO commands weren't working right.
	- Closing active window that had channels/queries could crash
	- Using \n with /SET expand_escapes ON didn't work right.
	- Logging HILIGHT messages didn't work
	- The "max. count" parameter in /LAST didn't work right.

v0.7.91 2000-06-14  Timo Sirainen <tss@iki.fi>

	+ Ctrl-X changes IRC server in stats/msgs/empty windows.
	+ /JOIN -<server tag> #channel joins to channel in specified server.
	+ /WHOIS automatically sends a /WHOWAS query if nick wasn't in IRC.
	+ if some unknown /command had another / in it, like /usr/bin,
	  send it as normal message. good for copypasting paths :)
	+ If you're not allowed to connect to server (K-lined, no I-line),
	  Irssi won't try to reconnect back to the server.
	+ You can disable window activity notifies in specified channels
	  with /SET noact_channels #chan1 #chan2 .. The activity is
	  displayed if window had a message to you.
	+ Tab-completion works now with /commands and /set variables
	+ /SET close_window_on_part - should we close the window too when
	  /PARTing channel
	+ /SET autocreate_own_query ON - creates query window when you
	  send message with /MSG nick.
	+ /SET mail_counter specifies if we should show mail counter in
	  statusbar.
	+ /SET wall_format specifies the text that's sent with /WALL
	+ If you /SET expand_escapes ON and type \n or \t to text line, they
	  will be expanded to newline and tab.
	+ Ctrl-W deletes word in left
	- Flood was detected wrong - /SET flood_timecheck's argument was
	  supposed to be seconds, not milliseconds.
	- Unignoring autoignored nicks didn't work
	- Logging wrote messages to log file twice
	- /WINDOW MOVE <number> could put irssi to infinite loop
	- ANSI blink code crashed irssi.
	- Replying to DCC GET and CHAT requests didn't work
	- /HILIGHT displayed levels twice, /HILIGHT -channels didn't work
	- /SET ignore_signals wasn't read at startup..

v0.7.90 2000-06-04  Timo Sirainen <tss@iki.fi>

	* On the way to 0.8.0 .. Major rewriting/rearranging code. There's
	  some changes in behaviour because I'm trying to make Irssi
	  compatible with EPIC as much as possible (except the scripting,
	  perl should be enough?)

	* DOCUMENTATION! See docs/manual.txt

	  This NEWS file contains only the biggest new features, you should
	  browse through the documentation to find the rest. Some of the
	  parameters of commands listed in this file aren't really up to
	  date since I got a bit bored writing them here too.. They are
	  correct in the manual.

	* Irssi isn't anymore IRC specific client, you could easily take the
	  whole IRC part away and use some other chat protocol instead, or
	  use both at the same time. Currently however, only IRC protocol
	  is supported. See docs/design.txt for more information.

	* libPropList isn't needed anymore - I'm using my own configuration
	  library. This is mostly because different proplists worked a bit
	  differently everywhere and several people had problems with it.
	  It's also yet another extra library that you needed to compile
	  Irssi. New configuration library has several advantages:

	  You can add comments to configuration file and they also stay
	  there when it's saved.

	  It's not nearly as vulnerable as proplist. If some error occurs,
	  instead of just not reading anything it will try to continue if
	  possible. Also the error messages are written to irssi's text
	  window instead of stdout.

	  It can be managed more easily than proplist - setting/getting the
	  configuration is a lot more easier.

	* Coding style changes - I'm not using gint, gchar etc. anymore,
	  they're just extra pain when moving code to non-glib projects and
	  syntax hilighting doesn't work by default with most editors ;)

	  Indentation style was also changed to K&R because of some political
	  reasons ;) And I'm already starting to like it.. :) It forces me
	  to split code to different functions more often and the result is
	  that the code gets more readable.

	  And finally I'm also using `const' all over the place.

	* Signal handlers changed - you don't anymore return value 0 if you
	  wish to stop signal. Instead use signal_stop() or
	  signal_stop_by_name().

	+ Flood protection when sending commands to server works now better.
	  It allows sending first 5 messages immediately, but after that
	  only one message is sent every 2.2 seconds.

	  This is the same flood protection that most IRC servers use, so
	  the only affect this protection has is that when sending a lot of
	  commands to server you won't get kicked out from server because of
	  "excessive flood".

	  This can be changed from settings `cmd_max_at_once' and
	  `cmd_queue_speed'. If you want to disable this for some reason, use
	  /SET cmd_queue_speed 0
	+ Split windows in text version, all the normal ircII /WINDOW
	  commands should work: new, kill, grow, shrink, balance, show, hide
	+ /EVAL <commands> - Expand all the special variables from string and
	  run it. Commands can be split with ; character. See
	  docs/special_vars.txt for more info.
	+ Aliases are parsed just like /EVAL - arguments are in $0..$9.
	+ Text formats are also parsed like /EVAL, arguments used to be in
	  $1..$9, now they're in $0..$8 so it messes up existing themes..
	+ /SET [key [value]] - no more the '=' character. Boolean values
	  also need to be changed with ON/OFF/TOGGLE values (not yes/no).
	+ /SAVE [<filename>] - saves the settings to file.
	  /REHASH [<filename>] - re-read the configuration file on the fly
	+ /TOGGLE <key> [ON/OFF] - same as /SET <key> TOGGLE
	+ /ALIAS [-]<alias> [<command>], /UNALIAS <alias>
	  Show, add or remove aliases. /ALIAS -alias = /UNALIAS alias
	+ /NOTIFY [-list] [-away] [-idle [minutes]] <mask> [ircnet [ircnet...]]
	    -away notifies about away-status changes
	    -idle notifies if idle time is first larger than `minutes'
	     (default is hour) and then it drops down.
            -list lists the notify list entries with all their settings
	  /UNNOTIFY <mask>

	  /NOTIFY without any arguments displays if the people in notify
	  list are online or offline.
	+ /HILIGHT [-nick | -regexp | -word] [-color <color>]
	           [-level <level>] [-channels <channels>] <text>
	    -nick: match only for nick
	    -regexp: `text' is a regular expression
	    -word: `text' must match to full words
	    -color: print the reply with `color' - color can be a bold (^B),
	            underline (^_) etc. too
	    -level: match only for `level' messages, default is
	            publics,msgs,notices,actions
	    -channels: match only in `channels'
	  /DEHILIGHT <ref#> | <text>
	+ /LASTLOG [-] [-new] [-regexp | -word] [-<level> [...]]
	           [<pattern>] [<count> [<start>]]
	    -: don't print the "Lastlog:" and "End of Lastlog" messages.
	    -new: show only lines since last /LASTLOG
	    -regexp: `text' is a regular expression
	    -word: `text' must match to full words
	    -level: what levels to check, like -public -msgs (default is all)
	    <pattern>: text to search for, or all if empty
	    <count>: maximum number of lines to show
	    <start>: skip the last `start' lines
	+ /IGNORE [-regexp | -word] [-pattern <pattern>] [-except]
	          [-channels <channel>] <mask> <levels> <^levels>
	    -regexp: `pattern' is a regular expression
	    -word: `pattern' must match to full words
	    -pattern: <pattern> must match to the message's text
	    -except: *DON'T* ignore
	    -channels: ignore only in channels
	    <mask>: either a nick mask or list of channels
	    <levels>: list of levels to ignore
	    <^levels>: list of levels to NOT ignore
	               (/ignore -except nick notices = /ignore nick ^notices)
	  /UNIGNORE <ref#> | <mask>

	  The best match always wins, so you can have:
	    /IGNORE * CTCPS
	    /IGNORE -except *!*@host.org CTCPS
	+ /LOG OPEN [-noopen] [-autoopen] [-targets <targets>] [-window]
	            [-rotate hour|day|month] <filename> [<levels>]
	    -noopen: create the entry to log list, but don't start logging
	    -autoopen: automatically open this log file at startup
	    -targets: log only in specified channels/nicks
	    -window: Log this window
	    -rotate: Reopen the log file every hour, day or month. This
	             makes only sense if you specify date/time formats
		     to file name.
	    <filename>: File name where to log, it is parsed with strftime(),
	                so %d=day, etc. see "man strftime" for more info.
	    <levels>: Defaults to ALL
          /LOG CLOSE <ref#> | <fname> - close log and remove from log list
	  /LOG START <ref#> | <fname> - start logging to file
	  /LOG STOP <ref#> | <fname> - stop logging to file
	  /LOG - display the log list
	  NOTE: Log files are locked after opened, so two irssi's can't
	  accidentally try to write to same log file.
	+ /WINDOW LOG ON|OFF|TOGGLE [<filename>]
	  Start/stop logging window, same as /LOG OPEN -window. If file name
	  isn't given, it defaults to ~/irc.log.<windowname> or
	  ~/irc.log.Window<ref#> if window doesn't have name.
	  /WINDOW LOGFILE <filename>
	  Creates the entry to log list, same as /LOG OPEN -window -noopen.
	  Also, if /WINDOW LOG ON is used it starts logging to this file.
	+ /SET AUTOLOG ON|OFF|TOGGLE
	  /SET AUTOLOG_LEVEL <level>
	  /SET AUTOLOG_PATH <path> - expandos can be used, $0 is the target.
	  Enables automatic logging, files are automatically created as
	  needed and after some time of inactivity, they are closed. If you
	  are using multiple servers, it makes sense to use the server tag
	  as part of the file name, for example ~/irclogs/$tag/$0.log (this
	  is the default).
	+ /SET window_auto_change - if enabled, irssi will automatically
	  change to automatically created windows (like queries). It will
	  also clear your command line and put it to command history so that
	  you don't accidentally write anything to wrong window. You'll get
	  the command back by pressing up arrow.
	+ /SET show_quit_once - show quit message only once instead of in
	  all channel windows the nick was joined.
	+ Server reconnections work better. It will now automatically set
	  your previous user mode and away message (and rejoin the channels,
	  which it already did before) after reconnected. If you use /SERVER
	  to connect to different IRC network, none of this will be done.
	+ /CAT <filename> - prints the file to screen
	+ /SET query_auto_close <secs> - automatically close queries after
	  <secs> seconds. It won't close queries that have unread messages,
	  and it won't close queries in the active window.

v0.7.28 2000-03-11  Timo Sirainen <tss@iki.fi>

	+ irssi-text: New improved "text widget". It takes less memory and
	  if you resize the terminal horizonally, the text automatically
	  changes to right size. Several other changes too:

	  /CLEAR only clears the screen, you can still scroll the window up.
	  /SCROLLBACK, or the default alias /SB:
            /SB CLEAR - Clear screen, free all memory used by texts in window.
            /SB HOME - Jump to start of the buffer
            /SB END - Jump to end of the buffer
            /SB GOTO [[-|+]line#|time] - Jump to specified line or timestamp.

	    -100 jumps back 100 lines, +100 jumps forward 100 lines, or
	    100 simply jumps to 100. line in scrollback.

	    Time is the format [dd.mm | -<days ago>] hh:mi[:ss]

	    Examples:
	      /SB GOTO 15:00 - Jump to first text that came after 15:00 today
	      /SB GOTO -1 15:00 - First text after 15:00 yesterday
	      /SB GOTO 1.2 - First text in 1. February
	      /SB GOTO -100 - Jump back 100 lines
	      /SB GOTO +100 - Jump for

	+ After lost connection to server and reconnected or changed the
	  server manually with /SERVER, Irssi will rejoin back to the same
	  channels that you were in before disconnection. They will also be
	  placed to same windows they were, even if you were in same channel
	  in multiple servers.
	+ /SERVERS and disconnect dialog displays also servers that are
	  being currently connected and waiting reconnections. You can remove
	  them with /DISCONNECT <tag>.
	+ If you are in multiple irc servers and the active server of the
	  window isn't the same as where the message came from, the message
	  is prefixed with a [server tag].
	+ If you don't specify the path for Perl scripts, Irssi tries to
	  find them from ~/.irssi/scripts/ or /usr/lib/irssi/scripts/
	  directories. Irssi will also run automatically scripts in
	  ~/.irssi/scripts/autorun/ at startup. Several other updates to
	  Perl support too.
	+ Support for ircII translation tables, /set translation <file>
	  See /usr/share/ircII/translation/* (at least in Debian)
	+ /ACTION <target> <text> - Send action to target (like /ME), target
	  is either #channel, nick or =dcc_char_nick
	+ 5 CTRL-C's in a row quits irssi-text.
	+ %| in themes marks the line indentation position - works only in
	  irssi-text for now..
	+ You can have several msgs/status windows, one for each server.
	+ Option: start GNOME panel applet at startup
	+ --without-gtk option for configure disables building GTK frontend
	+ /LAST -new shows only the texts that came after latest /LAST.
	- Autojoining doesn't switch automatically to the joined channel's
	  window (try #2 :)
	- Several (Perl) compilation problems fixed.
	- Text hilight color was dark grey, changed to white..
	- /LAST doesn't display the texts found from previous /LAST blocks
	- Fixed a few memory leaks

v0.7.27 2000-02-25  Timo Sirainen <tss@iki.fi>

	* Perl support - finally! Took only a year or so to imlement it ;)
	  Well, I could have done it ages ago but it wouldn't have had
	  all the flexibility it now has - you should be able to do almost
	  anything with perl scripts. See DOCS/PERL for some documentation
	  and examples/ directory for a couple of example scripts.

	  This is the very first version and I haven't even tested that all
	  functions work correctly! Any suggestions are welcome. I don't
	  really like the values() functions so if someone knows better ways
	  to do them I'd really like to hear.

	  BTW. I haven't had time to learn Perl well yet, so my scripts are
	  probably not the best examples.. :)

	  If for some reason you don't wish to use Perl, you can disble it
	  with giving --disable-perl to configure.

	+ /CYCLE [#channel] - parts/rejoins the channel
	+ Autojoining doesn't switch automatically to the joined channel's
	  window.
	+ Server tag generation is a bit smarter now.
	+ irssi-text: Resizing terminal works now right even if your curses
	  don't have resizeterm() function.
	- /NAMES crashed when done in a non-channel window
	- irssi-text: Resizing terminal when irssi had some empty windows
	  messed them up..
	- toggle_show_nickmode didn't actually do anything :) It was
	  always on..

v0.7.26 2000-02-19  Timo Sirainen <tss@iki.fi>

	- Space (and maybe other keys) didn't work when caps/numlock was on.

v0.7.25 2000-02-19  Timo Sirainen <tss@iki.fi>

	+ /WQUERY - create query to current window
	+ Irssi doesn't close the window anymore when using /PART
	+ irssi-text also displays user's address in topic bar in queries.
	+ /NAMES list is now displayed sorted
	+ irssi-text: /WINDOW MOVE PREV|NEXT
	- Topic bar sometimes displayed some other channel's topic if the
	  channel didn't have a topic.
	- Irssi automatically changed to auto-created query windows..
	- When using /WINDOW CLOSE it didn't change to different window
	- Made fontset_load() optional - it broke some fonts..
	- Using Ctrl-B (bold) didn't move the cursor

v0.7.24 2000-02-19  Timo Sirainen <tss@iki.fi> [stable]

	+ French translation
	+ Updated Brazilian Portuguese translation translation, now with
	  the right pot file name :)
	+ Using fontset_load() instead of font_load(), helps with using
	  some fonts (by hashao@telebot.com)
	+ /TS - display topics of all channels you're joined
	+ Automatically change to the created window
	+ Option: Show op/voice status in channel messages before nick.
	+ irssi-text: Displays topic bar op the top of the screen -
	  /set toggle_show_topicbar = yes|no
	+ Recognize +a (anonymous) and +r (reop when opless) modes
	+ Don't allow any setup file changes or log writing if another irssi
	  session is running.
	+ /whois without any arguments gives a whois of yourself
	- Irc network list was still corrupted in channel dialog.
	- /LIST dialog - users column is now sorted numerically
	  (10 shows after 9, not after 1)..
	- Log setup dialog: Clear all button was over Client errors
	  toggle button.
	- /LAST's output displayed some crap in log file.
	- irssi-text should work better with other curses libraries than
	  ncurses
	- irssi-text should work better with non-black backgounds
	- Fixed tab completion when completion char was comma
	- Couple of configure bugs fixed
	- Specifying source host (vhosts) didn't work.
	- DCC resume had been broken quite a while

v0.7.23 2000-01-23  Timo Sirainen <cras@irccrew.org> [stable]

	+ channel's key (+k key) is displayed in irssi-text's statusbar if it
	  has one.
	+ Nick hilight detector is a bit smarter now, for example if your
	  nick happens to be "its", "it's blahblah" doesn't trigger it..
	+ colorless irssi-text (/set colors = no): activity list is split in
	  two, Act and Det lists. Det displays list of windows where there's
	  new messages for you.
	- /LAST without any parameters crashed
	- if queried nick was changed, GUI didn't notice it.
	- config file was invalid in .22
	- irssi text widget didn't work in .22
	- dcc transfers always displayed 0.00kB/s in .22

v0.7.22 2000-01-16  Timo Sirainen <cras@irccrew.org> [stable]

	+ configure displays a summary of things to compile
	+ /set colors = yes|no, sets colors on/off in irssi-text
	+ /window goto active now finds first the window with the higest
	  activity (msgs to you -> msgs -> rest). Alt-A is also default key
	  shortcut for this
	+ When connection is lost to server, irssi will remember the channels
	  in windows. After reconnected, (auto)joining to same channels will
	  join the channels to the old windows.
	+ Improved hilighting: You can specify what color to hilight the text
	  with, to channel field type the (mirc) color number, like
	  "4 #blah" hilights the text with red in channel #blah, both color
	  and channel(s) are optional. You can also hilight nicks' colors, to
	  text field type "NICK:nick!mask", like NICK:nick, or
	  NICK:*!*@*.blah.fi hilights people from blah.fi domain
	- Modeless channels (+channel) didn't get synced ever..
	- Some kB/s messages displayed wrong values when resuming DCC
	  transfers. Also, kB/s is now displayed with two decimals
	- "Day changed to 00-10-2000" .. month was wrong. No Y2K bugs
	  however ;)
	- List of ircnets was displyed wrong in server dialog.
	- Userhost replies didn't handle ircops right..
	- Doesn't quit when receives SIGHUP - some window managers send it
	  when restarting itself (Afterstep)
	- Specifying "source host IP" didn't work (vhosts).
	- Using ctrl-b etc. didn't move the cursor forward..
	- Don't try to compile GTK parts of plugins if we don't even want
	  build GTK irssi
	- Doesn't crash when trying to create DCC dialog after being
	  disconnected from IRC server
	- Modeless channels (+channel) didn't get synced ever..
	- Some transparency fixes, it's a lot faster now when moving the
	  window, but it's still too slow when creating it, not sure why..

v0.7.21 1999-12-20  Timo Sirainen <cras@irccrew.org> [unstable]

	+ Irssi-text: Channel activities are displayed with different colors
	  in statusbar
	+ Keeps track of "wanted nick", ie. the nick you specified in the
	  setup or to /server or /nick. When reconnecting to server it always
	  tries the wanted nick before falling back to alternate nicks.
	+ IRC Network specific settings: nick, username, realname,
	  max. kicks/modes/msgs per command.
	+ Transparency works
	+ Automatic logging when you're away. Set it on/off from settings/misc
	+ /connect and /server changes the server in the current window if
	  the window isn't channel or query.
	+ Wallop actions are displayed right
	+ Ctrl-N/P keys change to previous/next window
	+ Polish translation updated
	+ /channel next, /channel prev - changes to next/previous channel in
	  the current window. Ctrl-X is by default bound to /channel next.
	- /WHO could crash irssi
	- /join !!channel crashed

v0.7.20.1 1999-11-28  Timo Sirainen <cras@irccrew.org> [unstable]

	* I just started #irssi in irc.openprojects.net too.. It's still in
	  IRCNet too, don't know yet if I'll keep both or drop the other one..

	+ You can use %n as current nick with aliases
	- Closing a window with split windows open crashed
	- Channel widgets weren't being updated when joined to channel in
	  empty window
	- configure didn't check if we wanted to build MySQL plugin or not,
	  now it's built only if you give --with-mysql to configure
	- Using the whois, ping, etc. buttons in queries crashed

v0.7.20 1999-11-27  Timo Sirainen <cras@irccrew.org> [unstable]

	+ Polish and finnish translations started

	+ SQL plugin which doesn't do much, currently supports MySQL only.
	  Meant to be used by other plugins.

	+ Botnet to bot plugin - it should already be possible to create a
	  big bot network with this (each bot having multiple clients +
	  uplink). The functionality is limited only to BCAST message for
	  now which sends a message to all bots. Read docs/botnet.txt for my
	  plans for it :)

	- If plugins failed in initialization (plugin_init()), irssi could
	  crash.
	- Server settings (nick, realname, etc.) were saved to different
	  place in configuration file than where they were read from..
	  So, saving them didn't really work.
	- Plugin autoloading didn't work
	- When trying to show channel's window from panel and you weren't
	  using helvetica font (itext's internal default), irssi crashed..
	- Irssi crashed if you didn't have menubar enabled and didn't
	  compile with gnome.
	- When invalid theme was found from global directory, irssi
	  complained about it every time. Now the fixed theme is saved to
	  ~/.irssi/ directory and used thereafter.
	- Deleting ircnets didn't work right

v0.7.19 1999-11-20  Timo Sirainen <cras@irccrew.org> [unstable]

	* Text formats changed - they should be compatible with epic/bx now.
          See docs/FORMATS for more information

	+ Internationalization support - finally. No languages yet though..

	+ /window new split creates a new splitted window
	+ Automatic text replaces, useful for things like :9 -> :) .. This
	  is actually almost same as completions, except they are activated
	  with different keys..
	+ Nicklist popup menu is configurable
	+ ~/.irssi/startup - add all commands here you want to run at startup
	+ Much more levels for ignoring/logging/etc. See docs/COMMANDS for a
	  list
	+ Ignoring joins, parts, etc. work, ignoring channels work
	+ Automatically loading plugins at startup works in irssi-text and
	  irssibot too
	+ Autoaccept dcc get/chat from given nick/address
	+ /help
	+ Server/Links dialog, displays list of servers in tree view.
	  Doubleclicking a hub asks the servers behind the hub (doesn't seem
	  to work in efnet)
	+ /server +irc.server.net does the same as /connect irc.server.net
	+ Nicklist is resizeable
	+ Buttons for closing and moving window left/right
	+ Query windows display nick's address in topic widget and the
	  address isn't displayed in every msg in query windows.
	+ It's possible to add bold/colors/etc to default quit message
	+ MIRC colors are finally displayed with right colors
	+ You can run multiple command in alias, separate them with &&.
	  You can create a & character with \&
	+ Hilighting changes: Your own /msgs won't trigger channel activity,
	  received private messages get the "new text" color
	+ /MODE accepts multiple modes at once and they're split automatically
	  to 3 modes/command, like /MODE #chan +oooooo nick1,nick2,.. is
	  split to two commands which are sent to server.
	+ /KICK, /MSG, /NOTICE, /CTCP and /NCTCP are also automatically split
	  into multiple real commands. /KICK can kick max. 4 nicks per
	  command, privmsg/notice can send max. 3 nicks per command.
	+ Option: Show timestamps in msgs.
	- Joining to channel from channels dialog that had password set
	  didn't work.
	- When scrolling, Irssi text widget sometimes left black spots in
	  text area if some other window was overlaping it.
	- DCC resumes still didn't work
	- Fixed some memory leaks

v0.7.18.1 1999-11-04  Timo Sirainen <cras@irccrew.org> [stable]

	- Window didn't scroll if you were using GtkText
	- Resuming DCC transfers could mess up the existing transfers with
	  the same nick..
	- Some PONGs were displayed on screen if you were enough lagged..
	- --help works now without gnome (gtk/text versions)
	- Sending data to irc server/dcc chats/proxy's clients/etc. won't
	  block forever anymore - I once got it to happen with proxy..
	- Some fixes for channel limit/key widgets above nicklist
	- Speech plugin works now right with timestamps enabled
	- irssibot (gui-none) doesn't crash at startup anymore and it doesn't
	  link with ui-common anymore. Also added a --load / -l command line
	  option to specify what plugin to load at startup. Default = bot

v0.7.18 1999-10-18  Timo Sirainen <cras@irccrew.org> [stable]

	* Finally a version I dare to call stable :) Just a bugfix release
	  for 0.7.17 but it had only a few problems..

	* Status window is now off by default

	- Sound and speech plugins weren't working.
	- Proxy plugin shouldn't crash now while not connected to server
	- Using some menuitems crashed when using the popup menus instead of
	  menubar.
	- Removed a Gdk-Critical warning when opening themes dialog without
	  GNOME
	- When resuming DCC transfers the average transfer rate was incorrect
	- If you tried to connect to server while themes dialog was open,
	  it crashed.
	- Several problems fixed with changing background pixmaps
	- Fixes for building from different directory
	- Trying to save theme crashed..

v0.7.17 1999-10-16  Timo Sirainen <cras@irccrew.org> [unstable]

	+ Irssi text widget! (replaces zvt)
	   - supports proportional fonts
           - FAST
           - background pixmaps (scaled, tiled, scrollable, shaded)

	+ Proxy plugin - Unlike other irc proxies, this is more than just a
	  simple proxy. You can connect to it from multiple clients at the
	  same time, but each client will use the _same_ irc session, so you
	  can keep one irc client open all the time in your home, one at
	  work, one at wc, etc. All the clients get the same "normal"
	  messages from server, but if you request a /whois or /who or some
	  other commands, the reply will be sent to only the client that
	  requested it. Check README how to use it.

	+ Irssi is now much faster catching up things after joined to
	  channel, it asks channels' MODE and WHO first, all with the same
	  command (WHO #a,#b,#c), after them it asks the ban lists etc. less
	  important things.
	+ Workaround for GTK themes eating X server's memory
	+ Command line arguments:
		-c server [-p port] : connects to server at startup
		-! : don't autoconnect to any servers
		-n : specify nick to use (override setup)
	+ Server lag displayed in statusbar, you can also set irssi to
	  automatically disconnect from server if it is too lagged
	+ Channel limit and key is displayed above nicklist
	+ Number of ops and total number of nicks in channel is displayed
	+ Nicklist background color can be changed
	+ Each window can have it's own command history buffer
	+ Try to let the server disconnect the socket (5 sec timeout) to make
	  sure that quit message gets through.
	+ Improved /gwhois dialog
	+ Setup dialogs are resizeable
	+ You can specify what port to use with DCC.
	- Channel dialog fixes: after editing channel, it was moved to the
	  end of the list, opening multiple channels edit dialogs didn't
	  work right
        - Reconnecting to server didn't work (always)
	- Giving multiple nicks for /gwhois messed up irssi

v0.7.16 1999-09-13  Timo Sirainen <cras@irccrew.org> [unstable]

	+ Started bot plugin, it has simple user management functions and
	  auto-opping/voicing done (but it does it well :)
	+ "channel synced" text doesn't trigger channel activity anymore
	+ Rawlog displays where event was redirected
	+ /wjoin - you can join multiple channels in same window
	+ /window goto #channel - moves you to window with the
	  channel, query or dcc chat
	+ /window goto active - moves you to first window with activity
	+ /list and /names complains if they're run without any arguments,
	  -YES overrides this
	+ Giving -nogui parameter to /list and /who commands doesn't use the
	  GUI dialog
	+ All the dialogs that have clist widget: you can resize columns and
	  sort the list by clicking the headers
	+ /list and /who dialogs displays total number of items and the list
	  is searchable
	+ Autojoining to channels work with irssi-text too
	+ /gwhois dialog has now refresh button, /gwhois is used when clicking
          whois from nicklist popup menu
	- Restoring saved window size didn't work very accurately, restoring
	  position also had some problems..
	- Rawlog doesn't crash anymore if not connected to server
	- Notifylist and checking of who uses your nick uses WHOIS again,
	  WHO didn't display user info unless s/he was -i or in same
	  channels..
	- You had to run /list a couple of times until it worked..
	- WHO was sent to people who joined channel to find out who they
	  were, unfortunately it had a small bug and didn't work..
	- DCC didn't work with IPv6

v0.7.15-3 1999-08-31  Timo Sirainen <cras@irccrew.org> [unstable]

	* _TOO_ many bugs in .15, mostly compilation problems, I really
	  should test things better when I release them. This will be the
	  last time, I swear :)

	+ Rawlog window, /rawlog <file name> also saves it.
	+ --without-imlib configure switch
	- After opened themes dialog, "(none)" window appeared, after opening
	  it, irssi crashed.
	- "day changed" message was displayed at startup
	- Addresses in DCC connections were displayed wrong
	- Didn't compile without gnome
	- The first .15 didn't compile without IPv6 support, -2 fixed it

v0.7.15 1999-08-29  Timo Sirainen <cras@irccrew.org> [unstable]

	* Only week since last version, much better :) Lots of internal
	  changes, hope they work right. No "weird crashes" found since last
	  version, 0.8.0 can't be too far away :)

	  CVS is also working again, no anonymous but I can give access if
	  someone wants.

	+ IPv6 support - yet another thing irssi is one of the first to
	  support ;) Give --enable-ipv6 switch to configure to compile it.
	  Because of IPv6 addresses naming style (xxx:xxx:xxx..), /server
	  server:port doesn't work anymore, you have to use /server
	  server port instead.

	+ Sound plugin updates, should work much better
	+ Default config file is build into irssi, it's used if no other
	  configuration file is found
	+ Implemented "idle queue", list of commands which should be sent to
	  server when there's nothing else to send.. Changed CTCPs to use
	  this.
	+ "massjoin" signal is sent when people join to channel, if many
	  people join to channel quickly (netjoins), it waits for a while
	  before everyone are joined and then sends the signal. This is used
	  to update nicklist more quickly and some other internal stuff.
	+ /msg <tab> completion: after you send msg to someone, the nick will
	  go first in completion list.
	+ Giving --with-servertest to configure now builds test irc server
	  which you can use to try crash irc clients :)
	+ /sv displays system name and revision and irssi's website url
	+ You can give server password to /server as /server server port pass
	+ /unban completion, eg. /unban *!*@*.de unbans *!*@hu232hu2.blah.de
	+ /rmreconns removes all servers from reconnect list. I hate it when
	  some server is down and irssi tries to reconnect it every 5 minutes
	  and there was no way to cancel it..
	+ Displays day change message in all windows if you're using
	  timestamps
	+ Realname is displayed in statusbar when mouse is moved over nick
	  in nicklist
	+ /last displays the last buffer only from the current window
	+ option: beep when you receive private message
	+ Typing /dcc without any arguments is same as /dcc list
	+ Some code rearranging, moved more code to ui-common from gui-xxx
	+ IPv6 for /ban, it bans all the last 64k addresses .. not sure if
	  it's THAT good idea but did it anyway.
	- DCC resume was broken.
	- If someone quit from one ircnet but stayed on another, the nick was
	  removed from both ircnets' channels.
	- Irssi tried to find it's default config from
	  $prefix/etc/irssi/irssi/config (one irssi too much :)
	- You couldn't use ~/ when saving window buffer
	- Trying to save window buffer twice crashed irssi
	- ZVT transparency couldn't be removed on the fly
	- Using find/new/close buttons in toolbar crashed
	- Doesn't complain anymore about "You're not channel operator" with
	  some irc networks that don't understand e or I modes
	- /ban removed ident-character from username (~blah@ -> blah@) so bans
	  didn't work..
	- /knockout calculated the time left wrongly.
	- irssi added -I/usr/include to compile parameters which broke
	  compiling with several platforms..
	- Irssibot notified about new development version when there was none
	- Some problems/crashes fixed with plugin support
	- --without-socks didn't do anything..
	- Password should first be sent to server first, not after nick/user.
	  At least MUH (irc proxy) didn't like it.

v0.7.14 1999-08-22  Timo Sirainen <cras@irccrew.org> [unstable]

      !!! My E-mail changed to cras@irccrew.org, don't use the old one
      !!! anymore!

	* Hm.. Again a month since last version, 3 weeks should be max :)
          Hopefully this one will be bugfree, so I could finally release a
	  "stable" version.. (somehow I think I'll end up with 0.7.14-2
	  anyway.. ;)

	* Irssi uses now libPropList to read and save configuration file, so
	  you need to have libPropList installed, it's also in different
	  format so your old config file doesn't work anymore.

	  Configuration file is located now in ~/.irssi/config file.
	  Themes are also now stored in separate files in ~/.irssi/*.theme

	+ Irssi can now notify you about new versions, you can also directly
	  download them with DCC. (This will probably be changed to HTTP
	  instead of using irssibot in IRC..)

	+ User interface changes (settings, menus) as suggested by
	  James M. Cape <jcape@jcinteractive.com>
	+ You can use ctrl-b,c,g,v,- when setting realname
	+ /version [server] - prints irssi version and irc server's version
	+ /ver [nick/channel] - sends ctcp version to nick/channel
	+ /sv [nick/channel] - sends irssi version text to nick/channel
	+ Added widget depends to several places, changed several modal
	  dialogs to use gui_widget_depends() instead
	+ Added Socks5 initialization, maybe it works now?
	+ You can specify what host address you want to use if you have many..
	+ Away and kick reason dialog have history
	+ irssi-text option: activity list can be sorted by window number
	  You can change this with /set toggle_actlist_moves=yes/no
	+ /msg <text><tab> completes now people in current channel too
	+ You can set channel password in channel dialog
	+ /SET [key [=value / [key [key..]] - /SET displays all settings,
	  /set key key2 displays values of key and key2, /set key=value sets
	  key to value.
	+ DCC GET now gets all the files coming from user if file name isn't
	  specified. DCC CLOSE also can close all dcc connections from user.
	+ The whole usermode is now displayed in statusbar, it used to display
	  only the modes it knew (+iwsr)
	+ Ctrl-N and Ctrl-P go to next/previous window
	- When using zvt and joining to new channels, window size grew bigger
	- /msg <tab> completion was a bit buggy, if someone sent you multiple
	  messages, you had to press tab multiple times until the nick changed
	  to someone else..
	- Default format for signon time in whois displayed nick instead of
	  the signon time..
	- Disconnecting server while it was still trying to connect hung irssi
	- If old configuration file wasn't found, irssi (could have?) crashed
	  on startup .. Could this really happen?!? Why did nobody tell me??
	- irssi-text finally handles screen resizing right
	- Gnome panel applet works with "old" (like non-cvs now :) panels
	  too.
	- If you left from channel before syncing was done, syncing stopped
	  working after it..
	- Removing ban exceptions didn't update irssi's internal list
	- Rejecting dcc chat didn't work properly, when receiving reject
	  get/send irssi didn't remove it from dcc lists
	- Save/find dialogs weren't working after being closed.
	- irssi-text complained about "Not enough parameters given" when
	  pressing entry in empty line
	- Mirc colors weren't removed properly for logs and could have
	  crashed irssi
	- Using /ban with mask (x!x@x) instead of nick crashed
	- gui_widget_depends() wasn't working properly - didn't harm much :)

v0.7.13-2 1999-07-22  Timo Sirainen <a@sicom.fi> [unstable]

	* Again, a small bugfix release

	+ You can specify what string to send to IRC proxy after connected,
	  this lets at least some proxies work with irssi.
	+ Notifylist now displays which irc network nick joined/left (or if
	  unknown, just IRC)
	- After closing some window, the numbers in window tabs didn't get
	  updated
	- /window next and prev didn't work properly
	- status/msgs windows got destroyed a while after joining to channel..
	  or simply by doing "/mode (status)" command ..
	- We don't try to DCC SEND file via dcc chat if the other side is
	  using mirc ctcps.
	- Default setting or autodetection of mirc ctcps weren't working.
	- Actions from mirc users in dcc chat was displayed in double.

v0.7.13 1999-07-21  Timo Sirainen <a@sicom.fi> [unstable]

	* %p in text formats is changed to $, looks much cleaner :) Old
          formats in configuration files are automatically converted.

	* I got some documentation done! :) I wrote a list of all commands
	  irssi knows with (very) short descriptions, see COMMANDS file

	+ Hebrew support by Ronen Tzur <rtzur@shani.net> - see README-HEBREW
        + Users with gone-flag are displayed with different color in nicklist
          List is updated with USERHOST commands in small pieces every now and
          then..
        + Statusbar with some information in it ..
        + Away message is displayed differently in /whois and /msged people
          who's gone
        + /window goto <n>, /window prev, /window next
        + /window level [+/-]pub/msgs/...
            /window level msgs      - creates messages window
            /window level all -msgs - creates status window
	+ /bantype <normal/host/domain/custom>
	    - Normal - *!user@*.domain.net
	    - Host   - *!*@host.domain.net
	    - Domain - *!*@*.domain.net
	    - Custom [nick] [user] [host] [domain]
		eg. /bantype custom nick domain - nick!*@*.domain.net
		eg. /bantype custom user host - *!user@host.domain.net
	+ /version - just displays version number..
        + You can use different font in each channel
	+ Alt-q..o changes channels to 11..19
        + Color configuration changes..
        + irssi-text : Reading manuals help ;) Text's backgound color isn't
	  changed to black anymore so pixmaps etc. should show up nicely :)
        + /notify nick!mask@* [ircnets], /unnotify
        + When trying to connect to server, you can abort it with the
	  cancel button in statusbar
	+ First parameter of /disconnect is now * (current server) or
          server tag
	+ You can now use !channels with their short names (not always)
        + Right clicking nick in channel pops up nicklist menu
        + You can select multiple nicks from nicklist and execute the command
          for all of them.
        + Panel applet supports panel size changes
	+ Window tabs have numbers now
	+ Ctrl-N changes to next window, Ctrl-P changes to previous window
	- Max. autoget size didn't work right, it got the file if the file was
	  bigger than the max. size.. and it was compared as bytes, not kB's.
	- Panel applet should now work right
        - Hilight words feature was completely broken
        - DCC Chats were displayed twice in status dialog
        - Closing DCC chat still had a few problems
        - After trying to join to channel where you could get in (invite only,
          banned, etc.) the created channel window wasn't destroyed.
        - configure didn't check -lnsl right..
	- Channel settings weren't read in the correct order -> autojoining
          to channels created the windows in reverse order every time.
        - ZVT in GNOME CVS broke irssi.. Fixed.
        - Quit message wasn't displayed if there was some commands waiting
          for transmit - quit was added to transmit queue and connection
          closed..
	- Matching irc masks (nick!host@address) was case-sensitive..

v0.7.12 1999-07-06  Timo Sirainen <a@sicom.fi> [unstable]

        * #irssi is now started in IRCnet

	* Release #2 :) The next day..
           + configure checks for -lnsl too
           + changed default font to fixed size so I wouldn't have to hear all
             the time how screen is messed up with zvt :)
           - background color couldn't be changed with zvt
           - irssi-text sometimes crashed at startup because of uninitialized
             variable..
           - you had to use --without-gnome-panel even if you didn't build
	     fwith gnome

        + Colorless theme, should be easy to start a new theme with using
          this. You need to copy the [theme:colorless] section to
          ~/.irssi.conf (or ~/.gnome/irssi whatever you happen to use..) from
          included irssi.conf to use this..
        + You can DCC send and get files via DCC chat (don't need to be
          connected to server), don't know if this works with any other client
          or if any other client has this ability.. BitchX didn't seem to
          have.
        + /WALL [#channel] message - Send notice to all ops in channel
	+ /last [-pub -msgs etc..] <text> for text mode version
        + Text mode version statusbar: -- more --, away (zZzZ)
        + The "-!-" and "-!- Irssi:" texts and timestamp is now configurable
        + Channel windows aren't destroyed anymore after getting disconnected
        + /window close
        + Outgoing flood protection: all commands you send to server are are
          queued and sent every 2 seconds. (if queue is empty, the command is
          sent immediately)
        + Notify list popup dialogs are now optional
        + /unalias (you could already do this with /alias)
        + You can send Mirc style CTCPs now in DCC chat (preferences/dcc),
          also if mirc user first sends ctcp, it's automatically set to
          default for that dcc chat session.. You can also set it with
          /mircdcc [y|n] or select from menu.
        + Default color number in setup, this color is used if nothing else
          is specified.
        + Server reconnection - you can add several irc servers to setup with
          same ircnet and autoconnect set and irssi goes through that list
          every time server gets disconnected unintentionally.
        + irssi-text word splits the lines. also if it needs to split the line
          it leaves 10 empty spaces at the start of the next line.
        + --without-gnome-panel switch to configure
        - http://blah@a.b opened e-mail client instead of http client
        - I set the socket non-blocking AFTER connect(), argh! This caused
          irssi to hang when trying to dcc get from bogus IPs or something.
        - Background color wasn't read right
        - Log dialog had some bugs
	- Banning ip addresses didn't work right
        - Some DCC problems fixed..
	- Some irssi-text bugs fixed

v0.7.11 1999-06-06  Timo Sirainen <a@sicom.fi> [unstable]

	* Because of the color system changes, remove the [colors]
          section from irssi's configuration file or you will get some weird
          colors..

          The colors are pretty much taken from BitchX, IMO it looks nice :)
          But somehow I think many of you don't like it, so I made theme
          selector. Just need to make a few default themes..

	+ Color system changed, the old one looked pretty ugly especially in
          text mode version.. You can now have more than one color/line by
          adding %fg[,bg] codes to text formats.. fg and bg are the normal
          0-15 colors, in GUI version (without ZVT) you can use up to 99
          user specified colors.
        + Theme selector
        + Text mode version: Entry line editing is working great! Command line
          history works, scrollback buffer works, statusbar is working (again,
          copying bitchx..), reads configuration file .. This is starting to
          become usable :)
        + ZVT working better: font can be changed, transparency and background
          pixmap can be changed on the fly, the ugly block cursor isn't
          displayed anymore and wordclicking (urls, etc.) works.
	+ New GUI dialogs for /list, /who, /gwhois and when receiving invites
          to channels.
        + Channels dialog changed a bit. New "Quick join" dialog where you can
          specify server and channel to join
        + Mirc DCC resumes are working. By Trever Adams
          (trever_adams@bigfoot.com)
        + List of text strings to hilight
        + Notify dialog is created when someone in notify list joins irc.
        + Nick completion improvements, /msg nick<tab> works and in channels
          you can complete nicks anywhere in the entry.
        + Window save size/position dialog
        + DCC send added to popup menus
        + Removing lines from GtkText is really slow, so now they're removed
          with several lines at a time. (default is 20)
        + /window new [hidden] creates new window, /window server <server tag>
          changes server in current channel, useful in text mode version..
        + You can try to find memory leaks with giving --with-memdebug switch
          to configure
        - Still some bugs with DCC SEND fixed..
        - DCC list dialog crashed if there were dcc chats open, it also caused
          some random crashes when running..
        - Maybe window size/position saving finally works right?
        - g_(s)list_remove_link() didn't work as I had always thought .. It
          moves the link into separate list and doesn't free memory used by
          it like I thought.. So, inserted a few g_list_free_1() calls.
	- When not using menubars, popup menu should have displayed all the
          items in it, it got broken in .10.
        - signal_add_after() didn't work right.. actually it had a wrong name
          too, changed to signal_add_first() and made it to run these events
          before the normal events. This makes ignoring work again.
        - /notice was buggy
        - Configuration file handling (GTK version) was still a bit buggy..
        - Lots of small bug fixes here and there..

v0.7.10 1999-05-09  Timo Sirainen <a@sicom.fi> [unstable]

	* ALL KNOWN CRASHES FIXED !! Weird, after changing the code with
          creating channels to empty windows, GtkText widget started working
          again, it used to crash after running the test ircserver for a
          while.. Maybe a few more versions and I'll release a "stable"
          labeled version again (08.0).

	+ GNOME version can use ZVT widget to draw texts. This is a lot faster
          than GtkText and with it you can use nice non-scrolling backgrounds
          and transparency! However, you'll have to use the default colors
          with it for now and Window/Save Buffer or Find doesn't work in it.
          !!NOTE!! ZVT in gnome 1.0.9 is buggy, it sometimes crashes when
          destroying zvt widget (leaving channels). It should be fixed in next
          version (which doesn't currently exist..)
	+ DCC transfer dialog, display list of all going dcc transfers, the
	  old dialogs can also be created.
        + Channel specific background pixmaps, if you don't have Imlib you can
          use only .xpm images.
	+ /ban and /unban changed, they accept multiple arguments and channel
          name may be specified as the first argument
        + dcc actions from mirc should work now
        - Text widget size is now saved instead of the window's size, should
          work better.
        - Right clicking text widget created a popup menu, but select
          selection got broken after it
        - Some potential bugs fixed after got kicked from channel
        - Log dialog was buggy
        - If dcc chat was closed but the query window was still there, trying
          to chat again with the same nick created another query window but
          used the old one..
        - C-C, C-B, etc. add the character at the end of the entry, not at the
          current position
        - Redirecting commands was a bit buggy, it always expected to receive
          the specified events. This worked with ISON command, but I forgot
          that WHOIS could also return "no such nick" events.. So, notifylist
          should now work right instead of sometimes printing whois results.
        - You couldn't use the normal control-? keys (c-left, c-right,
          c-insert, ..)
        - mirc colors were displayed with wrong colors
	- Changed all isspace(), isdigit() and isalnum() calls to cast their
          argument as (gint) to remove warnings when compiling with IRIX.
	- Speech plugin wasn't working again..
        - After changing text format from setup, you couldn't change any
          other lines without closing setup dialog first
        - Font couldn't be changed by editing the entry line
	- /knockout format changed, it's now /knockout [timeout] nick reason
          (so the reason can have number at the start of it..), it also used
          to crash when unbanning
	- DCC send fixed, fast send didn't work and without it it was eating
          all cpu.
        - DCC sending files with spaces in their name didn't work (they're
          changed to _ now.)

v0.7.9 1999-04-22  Timo Sirainen <a@sicom.fi> [unstable]

	+ Server/status dialog, displays list of all connected servers,
          channels, queries and dcc chats.
        + Host resolving is now done in a child processes. Hopefully works
          better than threads which aren't used anywhere anymore..
        + Window/Save window size and Save window position, next time the same
          window (status, msgs, channel, query) is opened the saved size
          and/or position will be used.
        + gui_widget_depends_data(), widget will be automatically destroyed
          if the specified signal is called with the specified argument. Used
          to destroy DCC request dialogs when they're closed manually, timed
          out or rejected at the other end..
        - Fixed lots of memory leaks which some might have caused crashes..
          src/memdebug.c has the debug functions I used ..
        - DCC CLOSE closed always the last dcc connection instead of the one
          that matched the parameters
        - Commented out all GUI_INPUT_EXCEPTIONs .. I don't even know when
          exceptions are sent and why (I thought that only when some error
          occurred..), Linux doesn't seem to send them ever? IRIX however sends
          them all the time which made irssi eating all cpu.
        - Fixed compiling gui-text with systems that had only slang/slang.h
        - gui_widget_depends() had some bugs
        - adding irc networks by typing it's name when adding server didn't
          update the GUI of ircnets list.
	- If some plugins were already loaded, and loading new plugin failed
          and it called plugin_deinit(), the call (might have) called some
          other plugin's plugin_deinit() and crash.. Some updated to change
          all global plugin functions to plugin_name_* calls so they wouldn't
          call other modules functions..
	- If day changed when logging, the log file contained the day change
          lines before each line after that..
	- Channel labels were hilighted even when the channel was selected..

v0.7.8 1999-04-12  Timo Sirainen <a@sicom.fi> [unstable]

	* This version has lots of internal changes, I haven't tried them
          much so hopefully everything works right..

	+ external plugin, reads commands from named pipe and executes them
        + sample plugin updated, creating new plugins should when based on
          this one
        + gui-none is built, it tries to run bot plugin which doesn't exist..
	+ Moved the configuration code to the lowest level, made settings
          to be common with all guis.
        + /set command: /set [category[/key[=value]]] [all]
        + /alias, /ignore and /unignore commands work again
        + Nick completion finally working, and better than ever (unless it
          has bugs of course ;). It tries to be smart when completing, first
          it checks if someone with same letters had recently written message
          to you, then it checks for nicks that recently wrote messages and
          finally for the rest of the nicks in channel. Clicking tab more
          scans the list. Clicking tab in empty line completes to /msg <nick
          who sent you last message>. Before trying to complete nicks, tab
          completion checks if the word is in setup's completion list.
        + Wrote some functions to make possible handling events in different
          places depending where the command which created the event was sent.
          This is useful for example to notify list which needs to send ISON
          requests but user should still be able to use /ison command
          normally (this has always worked btw).
        + Notify list's notify event now displays user's host and real name
          (made with the previous functions which grabbed WHOIS). Notify list
          GUI also updated for this
        + You can use user/host masks with notify lists, wildcards are
          allowed. Nick must always be specified (could be fixed but everyone
          is invisible anyway so it would be useless). Examples:
          friend!*friend*@*, friend_!*friend*@*,
          another!*@*.blah.com, altnick!*@*.blah.com
	+ "your nick is owned by blah (blah@blah.org)" when connected
        + Text formats page uses now GtkText widget, it displays colors too.
          It's not perfect but better than before...
        + There's now three different colors indicating what's happened in
          channel: red = some text was written there, bright red = public
          message, magenta = public message to you
        + Ignore checking is now done by stopping the entire signal so
          plugins etc. don't have to deal with them.
        + You can use user/host masks with ignores
        + Autoraise (in window menu) window when new message comes to channel
        + Channel settings: You can specify list of bots (masks) and command
	  to send the first one found bot (nice for auto-opping ourself)
        - Changing user modes from menus didn't work. Moved the menu under
          server menu.
	- Speech plugin problems fixed.. It didn't compile without gnome
          libraries and with gnome libraries it didn't say anything because
          for some reason one line in sources was commented out..
        - IRC network things and server password didn't work because of stupid
          little bug
        - Configuration file handling was a bit broken in GTK version
	- Rewrote menu handling in GTK version, it was crashing when trying
          to load plugins..

v0.7.7 1999-04-05  Timo Sirainen <a@sicom.fi> [unstable]

	+ speech plugin :) This is currently made to work with festival
          (http://www.cstr.ed.ac.uk/projects/festival/), it's not very usable
          but nice to play with :)
        + C-b (bold), C-c (color), C-g (bell), C-v (reverse), C-- (underline)
          keys work now but they don't display anything in entry line.
        + Beel character beeps are now optional
        + Fixes and new features for plugins. Each plugin has now it's own
          menu under plugin menu and "Unload" menuitem there by default.
        - GTK version didn't build .. again..
        - I broke DCC send in 0.7.5
        - SIGPIPE is ignored, maybe fixes some "crashes" when server
          connection is lost (I never got this btw.)
        - Using irssi with click to focus sent commands to window where mouse
          cursor was..
        - Fixed some bugs when scrollback buffer got full (GTK's text widget
          seems to crash sometimes with small scrollback buffer and _lots_ of
          text!)
        - Plugin dialog didn't show any plugins
	- Plugins are now created with automake things to make them portable
          for compilers/linkers that don't work with -shared switch. The
          disadvantage is that a lot of unnecessary files are created for
          each plugin (.a, .la, .so.0, .so.0.0, .so.0.0.0) while irssi uses
          only libplugin.so, could be fixed somehow but too difficult for me..
	- Joining to +k channel crashed

v0.7.6 1999-03-29  Timo Sirainen <a@sicom.fi> [unstable]

	* New default colors .. I think they're better, not the best possible
          but anyway, I'm not good with these :)
        + Text mode version working again with colors! :)
	+ New settings/servers dialog, changed connect and channels dialogs.
          You can now automatically connect to multiple servers at startup.
          All this made by Kari Lavikka (tuner@bdb.fi)
        + Server password support
        + IRC proxy support
        + Right clicking the channel name in panel pops up channel menu
        + private ctcp and notice messages now show up in query windows if
          it exists for sender
        - Fixed logging a bit, you can now log stuff from nicks without
          having query window for them.
        - If time stamps were enabled, log files had time stamps twice in each
          line
        - Color settings had some bugs
	- GNOME version crashed if ~/.irssi.conf didn't exist .. because I
          read the configuration file before gnome_init() which was necessary
          for "create gnome panel applet" option in setup -> removed it

v0.7.5 1999-03-17  Timo Sirainen <a@sicom.fi> [unstable]

	* Text mode version is broken and isn't built.
        * Configuration file has changed quite a lot, might be better if you
          would just erase the old one.. Server configuration is also going
          to change soon..

        + Plugins are back! But unfortunately I can't get perl plugin to work.
          See TODO for more information.
        + I divided setup dialogs to separate windows and grouped the options
          to different frames so they actually make some sense now :) Also
          some new options:
        	- Create GNOME panel applet
                - Lots of DCC options, the page looked so lonely that I had
                  to put more options there :)
                    - get: autorename file if it exists (currently this is
                      done always..)
                    - autoget: max. file size to get
                    - fast send (don't wait for responses from the other
                      side, just keep sending the data..)
                    - upload path
                    - block size
                    - timeout
	+ Checks for slang/slang.h too ..
        + Text mode version doesn't have my name/nick hardcoded in it
          anymore :) Uses IRCNAME and IRCNICK environment variables.
        + Status window is now optional, when enabled it grabs all
          "status" messages there. This needed quite a lot of inner changes,
          hopefully works :)
        + /nctcp - send ctcp reply
        + Window size is now saved when quitting and it's used when creating
          windows in next session
        - Fixed lots of GLib-CRITICAL messages when disconnected from server
          while it was still trying to find ip address.
        - Window/find should now scroll to right position and it doesn't
          corrupt the text widget with inserting new texts to found texts
          positions.. It's also case-insensitive now.
	- Fixed compile error when building without gnome panel..

v0.7.4 1999-03-13  Timo Sirainen <a@sicom.fi> [unstable]

	+ Applet for GNOME panel working again
	+ You don't have to specify --without-gnome anymore, configure checks
          this for you (finally)
        + Some widget packing changes and tooltips for channel mode buttons
          by Kari Lavikka <tuner@bdb.fi>
        + Window/find moves the scrollbar to position where you can
          actually see the found text (usually, find prev misses it
          sometimes..)
        - Disconnect button in disconnect dialog still wasn't working.
        - Channel mode buttons didn't change if channel wasn't focused
        - I added separators to menus in v0.7.3, but forgot to make GTK
          version work with them
	- Closing DCC chat crashed
	- Destroying window with WM now really destroys the window, no hide
          it like it used to..
        - Several fixes with window handling..

v0.7.3 1999-03-11  Timo Sirainen <a@sicom.fi> [unstable]

	* Text mode version is not called irssi-text so make install can
          install both of them without overwriting the other..
        + Window menu: find text, save window buffer, close window, new,
          new tabbed .. And lots of fixing code to make empty windows
          possible.
        + After kicked from channel, the window isn't destroyed
        - While connecting to server and receiving "nick is temporarily
          unavailable" irssi didn't try different nick but got just stuck
          there.

v0.7.2 1999-03-10  Timo Sirainen <a@sicom.fi> [unstable]

	+ GUI for logging, /log start, /log stop
	+ You can drag file from GMC over to nick in nicklist to send the file
          with DCC
        + Nicklist changed to GtkCList, ops and voices are marked with
          pixmaps (stolen from X-Chat, someone want to do better ones?). Had
          to be done because adding drag'n'drop to GtkList was too slow..
	- Pretty bad bugs with GTK version fixed, using several dialogs'
          buttons crashed..
        - WHOIS's idle line displayed seconds wrong. Maybe I finally got it
          fixed right this time.. :)
	- Unknown commands still didn't work. They were sent to server with
          the / character at start..

v0.7.1 1999-03-08  Timo Sirainen <a@sicom.fi> [unstable]

	* The 0.7.0 was actually quite stable, I thought it would crash all
          the time by itself and do some weird things :)
        * Hopefully now that GTK 1.2 is finished more people start using it
          and don't ask me to continue supporting GTK 1.0. So, this version
          requires GTK 1.1/1.2.

        + Started gui-text.. Should work somehow :) Prefers SLang but should
          work with curses also, except in X terminals I couldn't get colors
          out of it.
        + Logging, still lacks GUI.

          Syntax:
            /log create <filename> [<+/->level ...] [#channel/nick [
                                   [<+/->level ...] ...]
            /log close <filename>
            /log list

          Example: /log create mylog -all +msgs #linux +chan +public +notices
          (or simply #linux +all logs everything that appears in #linux
          window).

          You can use these levels, ALL is set by default:
          ALL, CRAP, PUBLIC, MSGS, NOTICES, WALLOPS, SNOTES, ACTIONS, DCC,
          CTCP, CLIENTNOTICES, CLIENTERRORS
	+ Automatically create query window when received msg (option)
	+ No more "WHO: unknown commmand"s, all unknown commands are sent to
          server just like they were written
	+ Working again: msgs window, aliases, /kickban, /knockout
        + Changed quite a lot of GString's to g_strdup_printf
        + cleaned configure.in
        - Disconnect button in disconnect dialog didn't work.
        - Writing to DCC chat only sent the first word..
        - setting ircnet to server record was done without strdup()ing from
          setup server record, so after disconnecting preferences or
          reconnecting could have crashed.

v0.7.0 1999-02-25  Timo Sirainen <a@sicom.fi> [unstable]

	* Lots and lots and LOTS of rewriting code. Hope you like it :) At
          least I do, mostly. GUI still needs rewriting but.. well, it works
          anyway now.

          The [unstable] tag in this version really means that IT IS UNSTABLE.
          See TODO for what features that 0.6.0 have are still missing.

          Because of the new great signaling system :) lots of things can be
          done easier. Now all the dialogs should be up to date, like channel
          mode dialog. When you receive ops, widgets come sensitive, when you
          lose your ops, the widgets become unsensitive.

          irssi source is now also divided in to separate directories:

          irc-base: this shouldn't change much, it has all basic functionality
                    needed to create a working IRC client.

          irc-extra: all kinds of extra functionality: dcc, flood detection,
                     ignore lists, (logging soon), notify lists and plugins.

          common-ui: here's all the functions that need to print some texts to
                     screen.

          gui-gnome: GTK/GNOME specific code

          These haven't been started yet:
          ui-none: make irssi work as a bot with plugins/scripts
          ui-text: text mode interface
          gui-kde, ...: I'm not going to do these, anyone?

v0.6.0 1999-02-12  Timo Sirainen <a@sicom.fi> [unstable]

	+ Plugins! See plugins/* and src/plugin-commands.h for more
          information
        + Small PERL plugin, anyone want to continue developing this?
        + Show menubar option
	- Some fixes and changes with clicking words.
        - Notify list didn't work if ircnet was specified.
        - socks5 needed -DSOCKS to work (but this is still untested..)

v0.5.1 1999-02-10  Timo Sirainen <a@sicom.fi>

	* A big bugfix release, hopefully no crashes anymore? :)
	* Removed intl directory, we don't have any i18n support yet so it's
          not needed...

	+ Time stamps
        + Use --with-pthreads=no if they don't work right
        + socks4/5 support (untested), use --with-socks=no if you don't want
          them.
	- If you got kicked from channel irssi was in quite unstable state
	- Using channel mode buttons in the upper right corner crashed
	- Whois displayed idle time wrong
	- Adding first item to empty list (notify, completions, aliases,
          ignores) crashed.
	- It didn't actually compile without pthreads lib..
	- If any texts contained %s, %d, etc.. irssi tried to expand them
	- Solaris (and probably some others) need -D_REENTRANT flag to make
	  threads work corretly.
	- gtk_container_add() should be used instead of
          gtk_scrolled_window_add_with_viewport() when handling clists..

v0.5.0 1999-02-08  Timo Sirainen <a@sicom.fi>

	+ DCC CHAT, SEND, GET
	+ pthread support, no more blocking server connections.
	+ Notify list
	+ Getting more paranoid :) Added a lot of g_return_if_fail()s.
          Hopefully not in wrong places :) But these surely save some crashes
          with buggy code..
        + BUILD_DOCK, HAVE_GNOME, etc. defines are now placed in config.h
          instead of being in -D arguments for gcc.
        + Format strings are more flexible now, you can change the order of
          the parameters and you don't need to specify if the argument is
          supposed to be string or integer or .. Should be easy to use, %p1
          matches the first argument, %p2 the seconds, etc.
        + /PING
        - Changing topic from topic entry widget didn't work.
        - If window had only one channel, the channel widgets (topic, modes,
          etc) didn't show up.
	- Using popup menu from status window's channel lists crashed.
        - Channel menu didn't work

v0.4.1 1999-02-04  Timo Sirainen <a@sicom.fi>

	+ Preferences: completion - if you type <tag> in entry field and
          press tab it gets completed, like setting homepage to http://blah
          and typing: home page is homepage<tab> -> home page is http://blah
	+ Tab nick completion.
        + ':' nick completion also changed a bit.. If it fits to more than
          one nick it's completed in bash style. Like if there's mynick1 and
          mynik2, "my:" gets completed to "myni:"
        + glib 1.0.6 didn't have g_get_user_name(), g_get_real_name(),
          g_get_home_dir() and g_strncasecmp(), made them..
        - Using --no-applet crashed..
	- Using items in user modes menu crashed
        - Several small bugs fixed..

v0.4.0 1999-02-01  Timo Sirainen <a@sicom.fi> [unstable]

	+ *Lots* of internal changes with window handling, fixed some memory
          leaks also while doing them. You can now have multiple real windows
          with tabbed subwindows in them. It's also possible to have multiple
          channels in one subwindow. Commands for handling these.. :
           - /join - Works like before, creates real or subwindow depending
             if "use tabbed windows" is set in setup.
           - /wjoin - Joins channel to current window
           - /hjoin - Creates new subwindow and joins there
           - /njoin - Creates new real window and join there
        + Changed URL max length from 20 to 200.. Didn't realize it was that
          low :)
        + Shows the nick who sent wallop, you need to change the second
          line in format texts from "%s" to "%s: %s" to make this it work.
          Need to do some kind of autoupgrading for formats that change..
	+ Found new functions from glib :)
            - g_getenv("HOME") -> g_get_home_dir()
            - getpw() -> g_get_user_name() and g_get_real_name()
            - strcasecmp() -> g_strcasecmp()
            - strncasecmp() -> g_strncasecmp()
        + GNOME version uses ~/.irssi.conf if it exists
        - Opping/deopping anyone made irssi think that you were opped/deopped
        - read_line() had some pretty bad bugs...

v0.3.6 1999-01-29  Timo Sirainen <a@sicom.fi> [unstable]

	+ irssi.spec to easily build .rpm
	+ Preferences:
           - Alternative nick which is used when default nick is in use.
           - Create own window for msgs
           - Tab orientation
           - Flood settings
           - Max lines to keep in command line history
           - Scrollback buffer size
           - Text formats
        + Toolbar .. we need pixmaps .. Needs also window (channel/query)
          specific items.
        + Using horizontal panel works right now.
        + Alt-1..0 changes between windows
        - Private actions didn't show up in query windows where they should
          have.
        - Alias and ignores lists were mixed together and didn't work.
        - Setting max channels to display in panel to -1 (which is default..)
          displayed actually only one channel.. Also setting this to 0 works.
        - Topic didn't change when changing between windows in tabbed windows
          mode.
	- When op received +v, @ was changed to + in nick list
	- Connect/disconnect/channels dialogs fixed so that they won't crash
          when clicking buttons with empty lists.

v0.3.5 1999-01-26  Timo Sirainen <a@sicom.fi>

	+ Finished the channels dialog, you can automatically join to
          channels in specific irc networks.
        + Changed the look of connect and disconnect dialogs
	+ servertest/ directory, just a test program to try if irssi crashes
          with _HEAVY_ network load (ie. if there's buffer overflows or some
          other weird bugs). It doesn't :)
        + Preferences: Maximum number of channels to display in panel
        - When leaving from channels, panel didn't redraw it's list correctly
	- Leaving channels in tabbed window mode crashed
	- Fixed crash if connection got lost

v0.3.4 1999-01-24  Timo Sirainen <a@sicom.fi> [unstable]

	+ Tabbed windows work a lot better
        + User mode menu
        + Preferences: default user mode
        - Connecting to more than one server crashed...
	- Nick list redrawing was broken
	- Dock applet wrote the texts to pixmap but didn't draw the pixmap
          into screen then properly..

v0.3.3 1999-01-23  Timo Sirainen <a@sicom.fi> [unstable]

	+ /ignore never - never autoignore nick
        + You can hide/show channel nick list from Channel menu, default
          state can be set from preferences.
        + Preferences: Strip styles from text, misc options
        + Launching URLs work!
        + More str[nnn] -> GString changes, should be no more potential
          buffer overflows
        + Started the tabbed windows, probably quite buggy and the
          window_create() code is getting REALLY ugly..
        - Servers didn't display QUIT message.. Couldn't think of any better
          way to fix this than not to disconnect the link but let the server
          do it.
        - ANSI colors didn't work right

v0.3.2 1999-01-22  Timo Sirainen <a@sicom.fi> [unstable]

	+ Dock applet, works at least with Enlightenment..
        - GTK version tried to move temp config file to real config file
          with rename() .. didn't work if /tmp and home were in different
          partitions.
	- Some servers sent a mode change before /names list, irssi didn't
          like that and crashed..
        - No more Gtk-Critical messages if irssi is run with --no-applet

v0.3.1 1999-01-22  Timo Sirainen <a@sicom.fi>

	* 4 days since last release. too long :) I'm now starting to create
          "unstable" versions of irssi. They have the latest and greatest
          features while they might not build/work too well. Check
          http://www.sicom.fi/~ikioma/irssi-download.html, new versions will
          probably be released quite often.
	* GNOME version now builds without GNOME panel applet library
        * Works with GTK+ 1.0.6 now, maybe with older too.
        + Connect / disconnect dialogs, channel dialog also started
        + Server setup dialog changed some.
        + Status window has a list of channels, queries and (yet not
          implemented) DCC chats. Also the tiny panel window isn't displayed
          unless you're running irssi in panel..
        + Menu bar in all windows
	+ Cleaned read_line() to use GStrings.
        + $(sysconfdir)/irssi.conf is copied to default user file if it isn't
          found.
        + If you get kicked from channel the channel window won't get
          destroyed.
        - Query was in op submenu in nicklist's popup menu .. whops.
        - 0.3.0 broke server tag generation so using multiple servers didn't
          work.

v0.3.0 1999-01-18  Timo Sirainen <a@sicom.fi>

	* Config changes in GTK version, delete old .irssi.conf file (or
          change all "tag = values" to "tag=values")
        * Default set of servers and aliases can be found from irssi.conf,
          copy that to ~/.gnome/irssi (if build with GNOME) or ~/.irssi.conf
          (if build without GNOME).
        + servers page added to preferences. Without connect dialog this is
          quite useless though :) But if you set "connect to IRC server at
          startup" on, irssi connects you to first local server.
	+ aliases :
	   - /ALIAS <alias> <command to execute>
           - alias page added to preferences
           - these codes are extracted in commands:
               %0            : alias name
               %1, %2, %3 .. : word %
               &1, &2, &3 .. : word & + the rest of the text after it
               %c            : channel name
           - typing extra / before /command (//command) ignores any aliases
        + ignore list :
           - /IGNORE <mask> <ignore level>
           - /UNIGNORE <mask> <ignore level>
           - ignore page added to preferences
           - ignore levels: ALL, CRAP, CHAN, PUBLIC, MSGS, NOTICES, WALLOPS,
             SNOTES, ACTIONS, DCC, CTCP, CLIENTNOTICES, CLIENTERRORS
        + autoignoring msg and ctcp flooders
        + options page added to preferences
        + invite lists (channel mode I)
        + !channels should work now
        + replaced quite a lot of g_new()'s with GStrings. fixed one buffer
          overflow with this also..
        + /AWAYALL - sends /away to all connected servers
        + /KNOCKOUT [secs] <nick> <reason> - kick+ban+delay (5min)+unban
        - nick completion was case-sensitive
        - again some minor bugs fixed and features added

v0.2.1 1999-01-17  Timo Sirainen <a@sicom.fi>

	+ Preferences: color and font selection
        + gnome-stuff.c has some gnome_* compatible functions to get GTK+
          version work. They're pretty slow and dum and maybe even buggy so
          if you want better, just compile the gnome libs :)
        + Doubleclicking in topic sets the entry editable/uneditable
	- nick completion was buggy
        - some minor bugs and features fixed

v0.2.0 1999-01-16  Timo Sirainen <a@sicom.fi>

	+ CTCP VERSION returns system name and revisions
        + msgs window has now autoraise set on as default
        + status window is used only when there's no window active..
        + Done server handing:
           /server = /disconnect + /connect
           /connect = connects to new server without disconnecting from
                      any old ones
           /disconnect = disconnect from current server
        + msgs and status window have a server selector menu
        + clicking a server tag in msgs window changes server
        + channel information box
        + --no-panel command line switch so you can build with GNOME support
          but don't need to be running it in panel.
	- some automake fixes
	- If someone was kicked, the kicker was removed from nick list
          insted of the kicked..
        - Fixed some weird situtation where snapshot window wouldn't
          disappear from screen..

v0.1.0 1999-01-14  Timo Sirainen <a@sicom.fi>

	* First release<|MERGE_RESOLUTION|>--- conflicted
+++ resolved
@@ -1,6 +1,5 @@
-<<<<<<< HEAD
 v1.5-head 202x-xx-xx  The Irssi team <staff@irssi.org>
-=======
+
 v1.4.3 2022-10-31  The Irssi team <staff@irssi.org>
 	- Fix freeze on Alt+arrows (#1416, #1417)
 	- Fix crash on /upgrade (#1399, #1419)
@@ -9,7 +8,6 @@
 	  Guido Falsi and Kristof Provost
 	- Minor help and script fixes (#1380, #1393, #1411, #1413,
 	  #1414, #1415)
->>>>>>> c99c8b44
 
 v1.4.2 2022-07-17  The Irssi team <staff@irssi.org>
 	* Add irssimoduledir to irssi-1.pc in the Meson build (#1383,

<<<<<<< HEAD
v0.8.21-head 2016-xx-xx  The Irssi team <staff@irssi.org>
	* Removed --disable-ipv6
	* /connect Network now aborts with an error if no servers have been
	  added to that network.
	* /dcc commands now use quotes around spaces consistently.
	+ irssiproxy can now forward all tags through a single port.
	+ irssiproxy can also listen on unix sockets.
	+ send channel -botcmds immediately when no mask is specified (#175).
	+ the kill buffer now remembers consecutive kills.
	  New bindings were added: yank_next_cutbuffer and append_next_kill
	+ connections will avoid looking up IPv6 addresses if the machine does
	  not have an IPv6 address assigned (exact behaviour is implementation
	  defined).
	+ Fix potential crash if scripts insert undef values into the completion
	  list.
	+ Paste warning is now also shown on pasting overlong lines.
	+ autolog_ignore_targets and activity_hide_targets learn a new syntax
	      tag/* and * to ignore whole networks or everything.
	+ /hilight got a -matchcase flag to hilight case sensitively (#421).
	+ Always build irssi with TLS support.
	+ Rename SSL to TLS in the code and add -tls_* versions of the -ssl_*
	  options to /CONNECT and /SERVER, but make sure the -ssl_* options continue
	  to work.
	+ Use TLS for Freenode, EFnet, EsperNet, OFTC, Rizon, and IRC6 in the default
	  configuration.
	+ Display TLS connection information upon connect. You can disable this by
	  setting tls_verbose_connect to FALSE.
	+ Add -tls_pinned_cert and -tls_pinned_pubkey for x509 and public key pinning.

	  The values needed for -tls_pinned_cert and -tls_pinned_pubkey is shown
	  when connecting to a TLS enabled IRC server, but you can also find the
	  values like this: Start by downloading the certificate from a given IRC
	  server:

	      $ openssl s_client -connect chat.freenode.net:6697 < /dev/null 2>/dev/null | \
	        openssl x509 > freenode.cert

	  Find the value for -tls_pinned_cert:

	      $ openssl x509 -in freenode.cert -fingerprint -sha256 -noout

	  Find the value for -tls_pinned_pubkey:

	      $ openssl x509 -in freenode.cert -pubkey -noout | \
	        openssl pkey -pubin -outform der | \
	        openssl dgst -sha256 -c | \
	        tr a-z A-Z

	+ Remove support for DANE validation of TLS certificates.

	  There wasn't enough support in the IRC community to push for this on the
	  majority of bigger IRC networks. If you believe this should be
	  reintroduced into irssi, then please come up with an implementation that
	  does not rely on the libval library. It is causing a lot of troubles for
	  our downstream maintainers.

	- IP addresses are no longer stored when resolve_reverse_lookup is
	  used.
	- /names and $[...] now uses utf8 string operations (#40, #411).
	- Removed broken support for curses.
=======
v0.8.21 2017-01-03  The Irssi team <staff@irssi.org>
	- Correct a NULL pointer dereference in the nickcmp function found by
	  Joseph Bisch (GL#1)
	- Correct an out of bounds read in certain incomplete control codes
	  found by Joseph Bisch (GL#2)
	- Correct an out of bounds read in certain incomplete character
	  sequences found by Hanno Böck and independently by J. Bisch (GL#3)
	- Correct an error when receiving invalid nick message (GL#4, #466)
>>>>>>> 7cac3541

v0.8.20 2016-09-16  The Irssi team <staff@irssi.org>
	- Correct the name of an emitted sasl signal (#484)
	- Correct the prototype for the 'message private' signal (#515)
	- Corrections in away and hilight help text (#477, #518)
	- /squery and /servlist commands have been restored.
	- Where Irssi would previously only report "System error" on connect,
	  it will now try harder to retrieve the system error message.
	- Fixed issue with +channels not working properly (#533)
	- Fixed crash in optchan when item has no server (#485)
	- Fixed random remote crash in the nicklist handling (#529)
	- Fixed remote crash due to incorrect bounds checking on
	  formats, reported by Gabriel Campana and Adrien Guinet from
	  Quarkslab.

v0.8.19 2016-03-23  The Irssi team <staff@irssi.org>
	- Fixed regression when joining and parting channels on IRCnet (#435)
	- Fixed SASL EXTERNAL (#432)
	- Fixed regression when not using SASL (#438)
	- Fixed incorrect SSL disconnects when using SSL from modules/scripts
	  (#439)
	- Fixed regression where proxy_string could not be configured or
	  certain file transfers could not be accepted (#445)
	- Fixed storing layout of !channels (#183)
	- Fixed restoration of bracketed paste mode on quit (#449)
	- Make the usage of meta-O for cursor keys configurable with
	      /set term_appkey_mode off

v0.8.18 2016-02-13  The Irssi team <staff@irssi.org>
	* Modules will now require to define a
	      void MODULENAME ## _abicheck(int *version)
	  method to ensure that they are compiled against the correct Irssi
	  version.
	* The signature of "message private" has been changed to
	      5: server, message, nick, address, target
	  in order to support "self messages". Module authors should
	  implement this change if they are using this signal.
	* Removing networks will now remove all attached servers and channels
          (#45).
	* The proxy module now has an /irssiproxy command.
	* sb_search has been moved to scripts.irssi.org
	* WIN32 has been completely removed (it had not been working and is
          lacking a maintainer.)
	* Garbage Collection support has been removed. This will hardly have any
	  effect for anyone given that it has been unsupported for several years.
	+ CAP SASL PLAIN login is now supported natively.
	+ Paste bracket markers can be requested from terminal with
	      /set paste_use_bracketed_mode on
	+ "Self messages" generated by some bouncers can now be received in the
	  proper window.
	+ Try to split long lines on spaces to avoid words being splitted. Adds
	  a new option: 'split_line_on_space' which defaults to on.
	+ Add setting hilight_nick_matches_everywhere (#56).
	+ The config parser is more robust and prints out better diagnostics on
	  incorrect config files.
	+ Ctrl+^ (FS#721) and Ctrl+J can now be bound.
	+ Command history can be cleared with /window history -clear
	+ /hilight -mask -line is now supported (FS#275).
	+ CHANTYPES are now supported.
	+ Improved reload speed of ignores.
	+ Add -date feature to /lastlog
	+ irssiproxy can be more easily enabled and disabled.
	+ Expando for hostname (FS#829).
	+ UNIX sockets can now also be specified in the config file.
	+ Disable SSLv3 due to the POODLE vulnerability.
	+ SSL ciphers can now be specified per server.
	+ Added SNI support for SSL.
	- /ignore now respects -pattern on merge (#78).
	- irssiproxy (BNC) module now uses correct line endings.
	- Fix missing lines on large pastes (FS#905).
	- Correctly preserve STATUSMSG prefixes (#291).
	- Fix infinite recursion in key bindings (FS#817).
	- Fix incomplete awaylog caused by buffering.
	- Fix calculation of UTF-8 string length display in some cases.
	- Fix some Perl warnings related to @ISA.
	- EXEC windowitems now get proper references on the Perl side.
	- Incremental help file improvements.
	- ANSI attributes are now properly reset.
	- Fixed regression where text would blink when terminal lacks color
          support.
	- Permit the usage of Freenode extban syntax in /ban (#150)
	- Fixed regression in scriptassist on unload of scripts.
	- Fixed regression in -actcolor %n

v0.8.17 2014-10-11  The Irssi team <staff@irssi.org>
	+ Document that SSL connections aren't properly handled during /UPGRADE. See Github PR #39.
	+ Synchronize scripts with scripts.irssi.org.
	+ Performance enhancement of the nicklist as well as the window_item_find function. See Github PR #24.
	+ Disallow unloading of static modules.
	+ Allow UTF-8 characters in /bind. See Github PR #18.
	+ Split overlong outgoing messages instead of silently truncating them.
	  Adds two new options: 'split_line_end' and 'split_line_start'.
	  'split_line_end' contains a string added to the end of line fragments.
	  'split_line_start' contains a string added to the beginning of line
	  fragments. See Github PR #29.
	+ Added special /ignore NO_ACT level to ignore only activity (see /help ignore).
	+ Support for 256 and true color terminals (see Github PR #48).
	+ Support for italics (see Github PR #58).
	+ Rewrote many help files.
	- Fixed various compiler warnings and use of deprecated functions.
	- Fixed Perl API usage and added PERL_NO_GET_CONTEXT to reduce code size.
	- Fixed format_get_text Perl API. See Github PR #23.
	- Fixed gui_printtext_after and term_refresh_*() visibility. See Github PR #22.
	- Fixed issue where UTF-8 characters was corrupted once for every 32k text. See Github PR #12.
	- Fixed redrawing issue with right-aligned statusbar.
	- Fixed use-after-free bug with cached settings values. See Github PR #147.

v0.8.16 2014-05-28  The Irssi team <staff@irssi.org>
	+ Add -noautosendcmd to /SERVER and /CONNECT. Passing this option will
	  force Irssi to not execute the content of the autosendcmd chatnet-setting
	  upon connect.
	+ Accept names replies with nick!user@host instead of just nick, if they
	  are enabled (see bug #805).
	+ Set window binds for channel items as sticky when re-creating window
	  binds as part of /layout save. This fixes the bug where previously saved
	  channel windows forgets their window number upon reconnect.
	+ Add experimental support for DNSSEC DANE validation of certificates.
	+ Strip the argument for boolean options (see bug #769).
	+ Freenode have been readded to the list of networks in the default
	  configuration file.
	+ Disabled support for the insecure SSLv2 protocol.
	+ Various documentation enhancements.
	+ Add -ssl_pass to /connect and /server (see bug #305).
	- Fix crashing bug that can happen if the terminal height decreases before
	  the first window is created.
	- Fixed minor compiler warnings.
	- Fixed possible crashing bug when processing an octal escape sequence.
	- Fixed the /ignore -network option (see bug #748).
	- Fixed signal handling for /exec'd commands. Irssi now sends the signal to
	  the process group id instead of the process id.
	- Fixed segfault generated by SSL disconnections (see bug #752).
	- Fix compilation when build with -Werror=format-security. Patch by
	  Jaroslav Skarvada.

v0.8.15 2010-04-03  The Irssi team <staff@irssi.org>
	+ Add active_window_ignore_refnum option
	  With active_window_ignore_refnum ON, the current behavior for the
	  active_window key (meta-a by default) is preserved: it switches to the
	  window with the highest activity level that was last activated.
	  With active_window_ignore_refnum OFF, the old behavior is used:
	  it switches to the window with the highest activity level with the
	  lowest refnum. (by Matt Sparks, bug #667)
	+ Show new Charybdis +q list in channel windows (numerics 728 and 729).
	+ Allow servers to belong to multiple networks.
	+ Improve paste detection. Irssi now detects a paste if it reads at
	  least three bytes in a single read; subsequent reads are associated to
	  the same paste if they happen before 'paste_detect_time' time since
	  the last read. If no read occurs after 'paste_detect_time' time the
	  paste buffer is flushed; if there is at least one complete line its
	  content is sent as a paste, otherwise it is processed normally.
	+ Show "target changing too fast" messages in the channel/query window.
	+ Use default trusted CAs if nothing is specified. This allows useful
	  use of -ssl_verify without -ssl_cafile/-ssl_capath, using OpenSSL's
	  default trusted CAs.
	+ Show why an SSL certificate failed validation.
	+ Make own nick and actions use default colour instead of white
	  (by Tim Retout).
	- Change some characters illegal in Windows filenames to underscores in
	  logs
	- Fix disconnects when sending large amounts of data over SSL
	- Show all nicks instead of just the first in an /accept * listing
	  (Bug #704)
	- Make several signals without parameters available to perl again.
	  In particular, this includes the "beep" signal
	  (by Matt Sparks, bug #674)
	- Close the config file fd after saving (by Sven Wegener)
	- Check if an SSL certificate matches the hostname of the server we are
	  connecting to.
	- Fix bash'isms, use command -v instead of which and use bc -l in /CALC.
	- Fix a crash with handling the DCC queue.
	- Fix crash when checking for fuzzy nick match when not on the channel.
	  Reported by Aurelien Delaitre (SATE 2009).

v0.8.14 2009-07-28  The Irssi team <staff@irssi.org>
	+ Make /reset an alias for /set -default.
	+ Make /unset an alias for /set -clear.
	+ Allow ctrl+home / ctrl+end to go to the beginning / end of scrollback.
	+ Accept WHOX reply (354 numeric) as a /who reply.
	+ Show numerics directed at channels in the channel window.
	+ The time duration parser is more strict now.
	- Fix out of bounds access in event_wallops().
	- Build fix for OS X.
	- Fix the autolog_ignore_targets logic to work correctly with manually
	  opened log files (see bug #673).

v0.8.13 2009-04-01  The Irssi team <staff@irssi.org>
	+ Reject some obviously invalid values in /set.
	+ Add perl bindings for Window::get_history_lines
	+ Use an io channel to write the config file.
	+ Use memory slices instead of memory chunks for text buffer.
	+ Remove methods to create/destroy TextBuffer and TextBufferView and low level
	  api to add/remove lines, scripts should be fine using Window::print_after and
	  TextBufferView::remove_line.
	+ Add print_after method to Window perl object analogous to
	  gui_printtext_after but which also expands formats and forces a full line.
	+ Better mapping of signal parameters to Perl. All signals used in scripts
	  now need to be registered with Irssi::signal_register.
	+ Add public header with interfaces to manage statusbar items (bug #535)
	+ Recode: assume utf-8 encoding for an ascii string in which no escape
	  character occurs (bug #392).
	+ Allow /BAN, /UNBAN, /KICKBAN, /KNOCKOUT if channel is not synced.
	  Requesting ban lists from an unsynced channel will ask
	  them from the server, banning a user whose u@h irssi
	  does not know will ban nick!*@* and only bans irssi
	  knows about can be removed.
	+ Allow storing multiple "other" prefixes such as +q and +a (original patch
	  by JasonX)
	+ Add /set autolog_ignore_targets for cherry-picking targets that shouldn't
	  get logged.
	+ Add support for 16 colors. Formats KBGCRMYW and mirc colors are now
	  mapped to colors 8-15. fe-text translates colors 8-15 to bold/blink+0-7
	  if the terminal supports only 8 colors. If your theme uses one of
	  the high color formats and you really want bold you can change
	  %FMT<string> to %fmt%_<string>%_, it will work fine in all irssi versions.
	+ Better 005 PREFIX support (bug #580).
	+ Display 407 numerics other than "duplicate channel".
	+ Fix display of ratbox-style operspy whois.
	+ Recode outgoing irc away messages (bug #412).
	+ Recode outgoing irc quit messages.
	+ Remove scrollback_levelclear_levels setting and add a 'level' option
	  to 'sb levelclear' to specify a comma separated list of levels.
	+ Add perl __WARN__ handler for scripts (bug #427).
	+ Add Irssi::command_parse_options function to parse options for a command.
	+ Revert recode changes introduced in 0.8.12.
	+ Add completion for /WINDOW SERVER.
	+ Support for reading kicks/msgs from TARGMAX/MAXTARGETS 005 tokens.
	+ Enhancements to the redirections code.
	+ Support for RPL_WHOISACTUALLY (338 numeric) for both ratbox and ircu
	  (bug #428).
	+ -idle option of /notify is gone.
	+ /layout save now makes window-channel bindings instantly effective
	  (bug #35).
	+ /ping without arguments does not send anymore a ctcp ping to a channel
	  (bug #542).
	+ Track IRC operator status of nicks a bit better.
	+ new 'actlist_names' option to add active items names in 'act'
	  statusbar item.
	+ new 'word_completion_backward' command to scroll backwards in the
	  completion list.
	+ add 'list' option to /bind to print all the available commands.
	+ show setter/time in +I lists
	+ apply -usermode before -autosendcmd (bug #548).
	+ reduce memory usage of the scrollback buffer and make the display
	  in /sb status more accurate (higher).
	+ fix data getting dropped when a lot is sent at a time (e.g. when
	  attaching to irssi-proxy, bug #528).
	+ introduce the type Irssi::Irc::Client and signals to communicate with
	  proxy clients to allow for scripting parts of the irssi-proxy.
	+ Add sb_search.pl, a script for /SCROLLBACK SEARCH
	- Fix /NOTIFY list when nick is seen joining (bug #642).
	- Include hostmask in 001 event sent by proxy (bug #650).
	- Be more power-friendly: don't run any always-on <1s timers (bug #641).
	- Don't get confused by a failed /JOIN -window (bug #644).
	- Properly initialize embedded Perl (PERL_SYS_INIT3).
	- Replace invalid utf-8 bytes with U+FFFD when drawing a line.
	- Properly unload the original script when using /script load to reload it.
	  (bug #525, patch by Lukas Mai)
	- Clean up script loading in general:
	   * Don't leak local variables to eval'd code.
	   * Set filename/line number to get better error messages from perl.
	   * Use three-arg open and lexical filehandles to avoid surprises.
	   * Include error reason in message for unopenable scripts.
	   * Don't wrap script code in sub handler { } - this avoids spurious warnings and
	     should at least allow __END__ to work properly.
	  (Patch by Lukas Mai)
	- Fix NETSPLIT_SERVER_REC in signals for Perl.
	- Remove buggy /SCROLLBACK redraw and /SET scrollback_save_formats.
	- Always preserve the active mainwindow when resizing.
	- Ignore DNS not found errors when considering reconnect.
	- Do not strip the comma in a mirc color if it is not followed by a digit (bug #250).
	- Fix building perl module with perl-5.10 (bug #630).
	- fix leak with $L expando.
	- fix possible crash with /script reset.
	- ignore exceptions take precedence over ignores in all cases.
	- honour -channels preference for ignore -replies (bug #227).
	- Fix mode display in whois with unreal (379 numeric) (bug #479).
	- Fix regressions that prevented external modules from building/working
	  (bugs #537 #539).
	- Fix /set hilight_level not taking effect immediately (bug #598).
	- Fix bold, blinking and indentation in /LASTLOG and buf.pl.

v0.8.12 2007-10-06  The Irssi team <staff@irssi.org>
	+ Some changes to character set recoding.
	+ Rewrite SSL connection/handshake code.
	+ Remove support for glib 1.x.
	+ Do not send our hostname to the server (bug #488).
	+ Add $tag to 'window' item in default configuration.
	+ Pick up host changes on charybdis and ircu servers (396 numeric).
	+ Show various errors such as "cannot send to channel" and "cannot
	  /msg, user is +g" in the channel or query window, if possible,
	  and always include the user or channel name.
	+ Channel forwarding in hyperion and charybdis is now recognized
	  (470 numeric) and the target channel is joined in the window where
	  the original channel would have been joined.
	+ Add support for the ACCEPT command, which is part of the CALLERID
	  server side ignore system in hybrid7 and derived ircds.
	+ Make /WINDOW GOTO start searching at the window after the active
	  one and stop at the one before (bug #332).
	+ Improve completion for /SET.
	+ Use CASEMAPPING dependent comparison to match channel names.
	  Patch by Jon Mayo (bug #436).
	+ Various improvements to the help files.
	+ Add Perl bindings for some gui_entry methods
	+ Make alt/meta+arrow keys work in recent versions of xterm (bug #496)
	- Fix DCC get when file size is 0 (bug #494).
	- Ignore empty lines when pasting.
	- Fix large file support on AIX (bug #404).
	- Remove broken code that prevents unloading of a script in some cases.
	- Fix logging lines with no target to all logs, broken in 0.8.11.
	- Fix casemapping dependent nick and channel matching (bug #436).
	- Update chanop flag before emitting nick mode changed signal (patch
	  by Johan Kiviniemi)
	- Fix recognition of realnames starting with spaces in /WHO.
	- Show "Target left IRC" error messages fully (instead of reporting
	  no such nick "*")
	- Repair channels_rejoin_unavailable. Enabled by default, this retries
	  joins that failed because of netsplits (channel temporarily
	  unavailable (437), duplicate channel). A few servers abuse 437 for
	  juped channels which should not be retried, you should disable
	  channels_rejoin_unavailable if this is a problem.
	- Display 437 and 407 numerics if channels_rejoin_unavailable
	  is not enabled (bug #495).
	- Don't add the same mask to the /KNOCKOUT list multiple times
	  (bug #510).
	- Use MSGLEVEL_NICKS again for printing a nick change in queries,
	  broken in r2389.
	- Fix some /LASTLOG -before/-after issues.
	- Some fixes to the build system.
	- Fix paste sending the first line twice (bug #405)
	- When parsing a numeric option verify that the whole argument, rather
	  than only the first character, is numeric.
	- Some fixes for notices, actions and ctcps to @#channel and +#channel
	  (bug #46)

v0.8.11 2007-04-25  The Irssi team <staff@irssi.org>
	+ Add completion for /WINDOW GOTO
	+ New crapbuster-like "scrollback levelclear" command
	+ irssi now aborts a connection when, on an attempt to connect, the server
	  returns code 432 (Erroneous Nickname), bug #425
	+ Allow identifiers in config file to start with a digit, bug #177.
	+ Modify Irssi::UI::Window::command to restore the original active window
	  only if the command executed has not made another one active, bug #403.
	+ Make awaylog_file respect --home, bug #304
	+ Send /QUOTE immediately if server didn't send the 001 event yet
	+ If dcc_own_ip contains IPv4 address, listen only in IPv4
	+ Negative scroll_page_count scrolls screensize-n lines
	  (Patch by Chris Moore)
	+ Sort nicks with custom prefix by the order defined in isupport in /NAMES
	+ New perl command send_raw_first, patch by ComradeP (Bug 413)
	+ Let the module loader also check for fe_common_$protocol files
	+ Don't wait for all /NAMES replies before syncing if we can't combine
	  queries anyways (Patch by jilles)
	+ Renamed irc.efnet.net to irc.efnet.org
	+ /SCROLLBACK CLEAR accepts the same arguments as /CLEAR
	+ Check if binary exists and can be executed before /UPGRADE
	+ Change default value of override_coredump_limit to OFF
	+ UPTIME command by Lauri Nurmi with some modifications (Bug 458)
	+ Remove CR and LF from Perl commands, to make it harder to introduce a
	  security bug
	+ Remove bookmark on a line when line is removed (instead of moving it)
	+ Don't fallback to generic word completer if the command specific
	  completion list is not empty.
	+ Recognize cursor left and cursor right sequences sent by recent xterm
	- Fix some UTF-8 issues, bugs #452 (Patch by Yi-Hsuan Hsin), #459, #460
	- Fixed segfault on quit introduced in 0.8.10
	- Fixed a bug where tab-completion didn't work with utf8/big5 properly
	- Ignore joins without a nick from broken servers
	- Fix whois_hide_safe_channel_id: only look at the beginning of a channel
	  name, not in the middle
	- Don't assume that 7bit ascii strings are encoded in UTF-8, only
	  validate the strings when they contain octest with highest bit set
	  (patch by Mikko Rauhala)
	- Make random really random when resolving
	- Don't get confused by a join command with too many arguments, keys
	  can't have spaces in them (Bug 437)
	- Don't crash on /QUIT with scripts causing and catching signals on UNLOAD
	- Fix %k and %K mappings in curses frontend
	- Fix bold on monochrome terminals in terminfo frontend
	- Fixed colors with TERM=xterm-{88,256}color in terminfo frontend
	- Fix crash with one line high terminal in terminfo frontend
	- Fix building with srcdir != builddir
	- Don't get confused and keep saying "Netsplit over" on every join for
	  user that only rejoined some channels
	- Fix crash in /EXEC (Bug 439)
	- Fix format string in printtext_dest call from Perl, patch by loafier
	- Fix memory leaks in expandos_deinit by Nicolas Collignon (Bug 419)
	- Detect off_t size using AC_CHECK_SIZEOF because it works also when
	  cross-compiling in autoconf-2.50 and higher
	- Fix failed assertion when the config file is unreadable, patch by
	  Daniel Koning (Bug 164)
	- Removed automatic glib downloading and compiling.
	- Fix /FORMAT -delete daychange so it doesn't print an empty line
	- Forbid /WINDOW SHOW when the target window is sticky rather than when
	  there is a window bound to the container of the target window.
	- Improve interaction between autolog and non autolog logs
	- Recognize local oper mode on ircnet (mode +O)
	- Properly initialize reference count for a new setting (Bug #235)

v0.8.10 2005-12-11  The Irssi team <staff@irssi.org>

	* Long delayed release, with lots of changes. Most important ones:
	    + Recode support, by decadix and senneth
	    + isupport (005 numeric), by David Leadbeater
	    + Passive DCC support, by Francesco Fracassi
	    - Many memleak fixes, by Toby Peterson

	+ Moved to subversion
	+ /SET paste_join_multiline ON - When paste detection is enabled and
	  you paste lines which look like they're being copy&pasted from irssi
	  itself, it attempts to merge lines said originally in a single line.

	  How this really works is that all indented lines must have the same
	  amount of indentation. Indented lines are merged to last
	  unindented line. If line gets longer than 400 characters, it's split.
	+ /SET whois_hide_safe_channel_id ON - Hides the channel ID prefix
	  of !channels in WHOIS replies
	+ When reconnecting to server, say that it can be aborted with
	  /RMRECONNS
	+ /WHOIS -<server tag> is supported now
	+ /SET whois_hide_safe_channel_id - removes the ugly IDs for !channels
	  in /WHOIS (default)
	+ If we can't connect to server using given own IP, show the IP to
	  user in the error message. Should help figuring out wrong
	  /SET hostname or /SERVER -host settings.
	+ If channel has more nicks than /SET channel_max_who_sync, don't ask
	  /WHO list to avoid getting kicked out of server (Max SendQ exceeded).
	+ /LOAD script.pl loads the perl script
	+ /IGNORE -network ignores only on specified network
	+ /SET use_status_window and /SET use_msgs_window make the effects
	  immediately
	+ Changed the confusing "ircnet" to "network" everywhere
	+ Don't autoget files sent to channels, unless dcc_autoget_masks is set
	+ Added a default "*" target which matches everything on the server,
	  including NULL items associated with it, by jimmy
	+ /UPGRADE now saves server->version
	+ If available, send who set topic and when to irssi-proxy clients
	+ Cleaned up network list: removed smaller networks, added QuakeNet
	+ New default aliases: MANUAL-WINDOWS, EXEMPTLIST and ATAG
	+ Recode support: /RECODE for manipulation of the conversion database.
	  Setting "term_type" has been renamed to "term_charset".
	  /SET recode OFF to disable recode completely.
	  /SET recode_out_default_charset <charset> to specify the default
	  outgoing charset.
	  /SET recode_fallback <charset> to specify a charset that will be
	  used when the normal conversion is failing.
	  /SET recode_transliterate ON to enable character transliteration,
	  so unavailable characters will be transliterated into something
	  readable
	  <charset> can be almost everything listed by 'iconv -l'
	+ Added transpose_words, capitalize_word, downcase_word, upcase_word
	  key bindings
	+ Avoid accidentally /VER in a channel, by requiring parameter
	- Pasted lines weren't added to command history. Some other paste
	  detection fixes
	- Fixed /BIND escape_char
	- Fixes for Chinese multibyte characters handling and cursor movement
	  by Wang WenRui
	- Pasting multibyte chars was buggy, patch by Kuang-che Wu
	- Fixed handling WHOIS printing once and for all. Everything unknown
	  between "beginning of whois" and "end of whois" events is now printed
	  as whois_special. Removed whois_registered and whois_help, they're
	  printed with whois_special as well.
	- Don't replace channel key when receiving channel mode numeric. It
	  could be a fake key there.
	- Don't crash if dcc chated user changes nick
	- Help files are always lowercased. Make sure /HELP COMMAND works too.
	- /EXEC crashed with 64bit systems. Patch by Soren Jacobsen
	- Handle 432 numeric (errorneus nickname) as "nick in use". Fixes
	  problems with ircnet 2.11 ircd when irssi tries to reconnect using
	  UID as nick. Patch by Petr Baudis
	- /SET -default fixes
	- /DCC SEND didn't actually use /SET dcc_upload_path
	- Fixed /WHOIS -yes (Bug 67)
	- Make /JOIN -tag #channel and /JOIN #channel<space> switch to that
	  channel (Bugs 13 and 93)
	- Fixed readded (changed) hilights being in config twice, resulted in
	  duplicate hilights or removed hilights coming back (Bug 39)
	- Fixed messages to @#channel showed *your* nickmode, not the one of
	  the sender (part of Bug 80)
	- Fixed /KNOCK support
	- Fixed own nick changes in irssi-proxy
	- Fixed /HILIGHT -actcolor -mask (Bug 131)
	- Recognise a param of signal_emit/continue in perl script if it's int
	- Fixed bug 120 where proxy doesn't set the server_rec->away_reason
	- Fixed /join -invite -window bug if there is no invite
	- Fixed bug with time settings where hours actually returned 60*hours
	- Fix multiple entries for local IP in /etc/hosts prevents connecting,
	  patch by eridius (Bug 167)
	- Fixed a bug with /me, use the right arguments for
	  "message irc own_action"
	- Update our own nickrec->gone flag on /away <reason> or on /away
	- Fixed output of /hilight (add a space after -levels if any)
	- Add libtool's -module flag to get built properly on all platforms,
	  by Toby Peterson (Bug 212)
	- Don't apply emphasis on _foo_^ if it's a nick (Bug 52)
	- Fix displaying of ctcp userinfo and clientinfo (Bug 222)
	- Remember alternate_nick and max_whois on reconnect (Bug 181)
	- Fix tr_TR locale problem for glib2 (still a bug with glib1.2)
	  by David Pashley
	- Fixed pasting not using the character translation (Bug 151)
	- Fixed a bug where the channel list to join/rejoin on reconnect
	  gets too long, not all channels will be joined. (Bug 108)
	- Print glib errors nicely, by David Pashley
	- Handle ^Z better, by David Pashley
	- Fixed /eval recursion crashing, by David Pashley
	- Fix notify with more nicks than max_whois_in_cmd (Bug 257),
	  based on patch by Krzysztof Kowalik (Borys)
	- Fixed irssiproxy sometimes missing (parts of) lines
	- Fixed remote /WHOWAS
	- Parse negative time setting values, makes it possible again to do
	  /SET server_reconnect_time -1 to disable reconnecting
	- Compile with gcc4
	- Compile with readonly srcdir
	- Fixed crash if receiving broken privmsg without source
	  (which bitlbee can send if you msg yourself)
	- Fixed crash with invalid TERM and termcap
	- When looking up IP addresses, return random IP instead of the first one

v0.8.9 2003-12-11  Timo Sirainen <tss@iki.fi>

	* Fixes a remote crash with:
	    a) non-x86 hardware (one requiring memory alignmentation)
	    b) script using "gui print text" signal (with x86 hardware too)

	+ /SET auto_whowas OFF allows now disabling automatic /whowas when
	  /whois doesn't find a nick (by Borys)
	- If pasted line starts with command char, treat it as command always.
	  Paste detection can go on too easily with lagged connections.

v0.8.8 2003-11-23  Timo Sirainen <tss@iki.fi>

	- Just a few fixes to converting old settings automatically

v0.8.7 2003-11-23  Timo Sirainen <tss@iki.fi>

	* Settings changes - we have now "time", "size" and "level" setting
	  types.
	    - Level settings should work the same as before.
	    - Time settings can have units: days, hours, mins, secs,
	      milliseconds (or msecs). The units can be combined and written
	      in shorter form as well, for example "5d 30m 10ms"
	    - Size settings can have units: gbytes, mbytes, kbytes, bytes.
	      They can be written in shorter form as well, eg. "gb" or "g".

	  Your existing settings should be converted automatically.

	+ Pasting detection. All keys except CR and LF are pasted as-is into
	  prompt in pasting mode.

	  /SET paste_detect_time controls how closely each others characters
	  must occur for it to be considered pasting. Paste mode goes on when
	  first pasted CR/LF is found.

	  The first line may also contain some command characters. They are
	  executed, but their action in entry line is reverted once pasting
	  is detected.

	  What this means in practise is that even if you have TABs (assuming
	  TAB is completion key) in the first pasted line, they get pasted as
	  TABs.

	  This detection isn't perfect, so if it annoys you it can be disabled
	  with /SET paste_detect_time 0
	+ If pasting more lines than /SET paste_verify_line_count, irssi asks
	  if you actually want to do that. This should be useful to prevent
	  accidental copy&paste mistakes. Setting it to 0 disables this
	  entirely.
	+ Support for sending SSL certificate to server and optionally verify
	  server's certificate. See the -ssl_* options for /SERVER and
	  /SERVER ADD. Patch by Joel Eriksson.
	+ DCC SERVER support by Mark Trumbull
	+ Support for DCC sending larger files than 2GB if supported by
	  operating system (ie. 64bit file support). Receiving has always
	  been possible, but the statistics were wrong with >4GB files
	  if 64bit support isn't enabled.
	+ Better displaying of DCC file transfer statistics.
	- Several other minor fixes and enhancements, see ChangeLog

v0.8.6 2002-11-17  Timo Sirainen <tss@iki.fi>

	* Tons of changes, here's only the largest that come to my mind now:

	+ SSL support by vjt@users.sf.net
	+ DCC send queues by Heikki Orsila
	+ Better support for !channels

v0.8.4 2002-03-13  Timo Sirainen <tss@iki.fi>

	* Continuing to fix my stupid mistakes...

	- When a queried nick did a nick change, it might have crashed irssi
	- read ChangeLog for some other minor changes

v0.8.3 2002-03-13  Timo Sirainen <tss@iki.fi>

	- Perl scripts handling channel parts/kicks/quits printed some
	  errors.
	- Connecting to IPv6 servers without IPv4 record didn't work
	- When queries were auto-created by you using /MSG and you had
	  /SET autoclose_query non-zero, the query was always destroyed
	  almost immediately.
	- Fix to some stupid ircds not sending us 001 numeric, but
	  beginning from MOTD

v0.8.2 2002-03-11  Timo Sirainen <tss@iki.fi>

	* Changed the list of scripts distributed with irssi. Separated
	  example scripts to scripts/examples/ directory.

	* Hated infobar was removed, the same info is now in topicbar in
	  empty windows. I don't think it would disturb anyone in there.
	  If you still preferred always-empty topicbars, use
	  /SBAR topic REMOVE topic_empty

	+ Added info_eol field to theme. If true, timestamp and server tag
	  are added to end of line, not at beginning.
	+ If -4 or -6 option is used with /SERVER, irssi now forces the
	  connection using the given protocol or fails.
	+ /SET max_wildcard_modes (default 6) - if a wildcard to /OP, /DEOP,
	  /VOICE or /DEVOICE matches more nicks than this, -yes option is
	  required. This is trying to prevent accidental massops. Setting
	  it to 0 disables this check.
	+ Supports now correctly servers which use '.' char as channel owner
	  character in /NAMES list. Also supports multiple mode chars, eg.
	  @+nick (if some server actually used it).
	+ Never ignore kick message if you get kicked from channel.
	+ Sending irssi SIGHUP now does a /RELOAD - useful if you
	  accidentally messed up something which doesn't let you do the
	  /RELOAD inside irssi (eg. /SBAR prompt DISABLE).
	+ irssi-proxy: PROXY CTCP ON|OFF - proxy clients can send this
	  command to specify that they want to handle the received CTCP
	  requests. Useful for specifying who gets to handle DCCs.
	+ Added escape_char /BIND command. The next char after that would be
	  added as-is to input line.
	- Writing lines longers than 1024 chars to input buffer crashed
	  irssi (stupid missing sizeof() bug :)
	- Some UTF-8 fixes
	- Better flood protection for lines with >100 chars
	- Control characters aren't printed as-is in topicbar (or statusbars
	  in general) anymore
	- /OPER can be now aborted by giving empty password
	- Netjoin messages were buggy in +channels
	- Part message parameter for /CYCLE was never used.
	- Don't send -autosendcmd after /UPGRADE.
	- /SET autoclose_query - now only last received private message
	  affects when the query is closed, ie. /WHOIS requests or nick
	  changes don't reset the counter.
	- Foreground ANSI colors weren't working
	- Deleting one character replaced cutbuffer with that character.
	  Also ^Y leaked memory.
	- /SCRIPT LOAD looked scripts from prefix/lib dir, not prefix/share
	  where they were actually installed.
	- Highascii chars in replaces block in theme files could have
	  crashed irssi.

v0.8.1 2002-02-17  Timo Sirainen <tss@iki.fi>

	* Expected bugfix release :) Worst thing was that I forgot always to
	  debug why /cat /dev/urandom crashed irssi. Well, found two ways
	  that could make it happen.

	- Irssi was linked with -lcurses AND -lncurses
	- Logging could have produced GLib errors with certain conditions
	- A few compiler warnings fixes

v0.8.0 2002-02-17  Timo Sirainen <tss@iki.fi>

	* I really should make releases more often. Once in every two weeks
	  used to be nice. Maybe once in a month would be good now. There
	  was many reasons why this release took this long .. first being
	  addicted to books, then life stuff, then it took forever to figure
	  out that irssi was crashing under solaris (and not because of one
	  of the big changes I made while moving to IRC from solaris box).

	  And now.. well, after this release I'll start working more with
	  the yet another irssi rewrite :) The code is getting too ugly
	  again, and some things need rewriting to support some new features
	  more easily. It will take a while to get it all done, so I'll try
	  to keep updating this "stable" irssi as well.

	  There's too many changes since 0.7.98.3 (and .4 which was just
	  minor bugfix), about 6600 lines in ChangeLog. I'm not going to
	  read all that, so I'll just list the biggest changes that I can
	  remember now.

	  This version was supposed to be called 0.7.99, but since there
	  were so many changes, and I originally though of putting 0.8.0
	  out long time ago, and 0.7.100 would look stupid, I guess it's
	  time for 0.8.0 :)

	+ /UPGRADE - upgrade irssi to new version on-the-fly without
	  disconnecting from server, so other people won't even notice you
	  quit from IRC. This ONLY executes the new binary, it does NOT
	  download/compile/whatever irssi.
	+ UTF-8 support with /SET term_type UTF-8, default is "8bit".
	  It's also automatically detected from system locale (if supported).
	+ Fully configurable statusbar. Yes. FULLY. Don't bother asking if
	  something could be done with it, it can, just ask how. Well,
	  there's a few things I didn't have time/energy to finish:
	  window-specific statusbar groups and support for multiple input
	  lines in screen.
	+ Rewritten keyboard handling. No more the CTRL-X and ALT-x handling,
	  now you can create whatever keyboard combinations your terminal
	  can send to irssi.
	+ Rewritten text buffer (scrollback) handling.
	+ Irssi doesn't depend on curses anymore, so it can be installed
	  anywhere a working terminfo/termcap exists. This also allows us to
	  use all the possible colors terminal has (curses limits to 64), so
	  eg. %0 is now always black background, not the default terminal
	  background (%n).

	  Several systems have also terminfo/termcap database that doesn't
	  support colors, so I've added /SET term_force_colors option to
	  force ANSI-style colors. Note that eg. BitchX does this by default.

	  Getting rid of curses allows also one great thing for you people
	  copy&pasting long urls :) If a long word gets split to two lines,
	  doubleclicking the word selects it from both lines.
	+ Rewritten server event redirections. Before it was pretty easy to
	  mess up irssi's expectations of what server sends, and some things
	  might have stayd in the buffer forever. Especially notify lists
	  messed up /WHOIS requests for the notified people. Now all this
	  should be history and it's a lot easier for scripts to use the
	  redirections as well.
	+ New ICB chat protocol plugin - very basic and doesn't support
	  nicklist, but works. :)
	+ --home and --config parameters to specify alternate ~/.irssi
	  directory or config file.
	+ Scripts can be unloaded separately with /SCRIPT UNLOAD. You can get
	  a list of runnning scripts with /SCRIPT.
	+ /SERVER PURGE [<target>] - purge the output buffer (for given
	  target). Useful for example if you accidentally paste 100 lines :)
	  The buffer is automatically purged if you get kicked from channel,
	  or if you /PART the channel and there's more than 10 lines in
	  output buffer.

v0.7.98.3 2001-03-17  Timo Sirainen <tss@iki.fi>

	* Highlighting changes: /HILIGHT -color, /SET hilight_color and
	  /SET hilight_act_color don't accept the numeric color value
	  anymore, the colors must be the %code format (see the beginning
	  of docs/formats.txt). The color can also have background and
	  underline/blinking set (%F%Y = blinking yellow)

	* Statusbar rewrite: Statusbar should finally work well when
	  there's not enough space for it in screen. Least important items
	  start shrinking/disappearing before more important ones, activity
	  list should be always fully visible now.

	  /SET statusbar_xxx settings have been removed, everything is
	  configurable from theme now. Even the texts in the statusbar
	  items. See end of default.theme.

	  FULLY configurable statusbar with possibility to create your own
	  items and support for multiple lines will hopefully come soon.

	+ /WINDOW CLOSE [<first> [<last>] - you can close multiple
	  windows at once now.
	+ Emphasis work with actions now
	+ If there's any unknown settings in your configuration file, irssi
	  asks at startup if they should be removed.
	+ All abstracts in theme files now default to same as in
	  default.theme, so you may override only those you want to change
	  leaving the rest commented out.
	- Irssi crashed when specifying vhost to use (not always?)
	- Fixed one nasty usage of already free'd memory. Hopefully solves
	  some weird crashes?
	- Some perl fixes, Irssi::Nick and "massjoin" signal didn't work
	  properly which broke all auto-op scripts.
	- If one server fails because of DNS error, don't stop reconnecting
	  to entire chatnet.
	- Updated default config to have max_query_chans=1 in undernet to
	  avoid those channel syncing problems.
	- /SERVER didn't autojoin channels if it was used when you weren't
	  connected to any other servers
	- /CONNECT -ircnet didn't load ircnet specific settings correctly
	- /SET scroll_page_count - don't crash if /0 is given. Works now
	  properly if /0.xx is given.
	- ^O did reset only colors, not underlines etc.
	- Several fixes with handling blinking text
	- Irssi crashed almost immediately with NetBSD/Alpha, fixed. Still
	  not sure if it was compiler bug or is my code just non-standard C.
	- Reconnecting in IPv6 server shouldn't change to IPv4
	- Irssi proxy didn't work properly with systems where irssi was
	  compiled with --enable-ipv6 but OS didn't support IPv6

v0.7.98.2 2001-03-04  Timo Sirainen <tss@iki.fi>

	+ /LASTLOG: added -case option for case-sensitive matching.
	  -force option is now required to print lastlogs longer than
	  1000 lines.
	+ /BANTYPE -> /SET ban_type. /BAN: -type option added to override
	  default ban type.
	+ /NAMES: -ops -halfops -voices -normal options added.
	  /NAMES without parameters now prints nicklist in active channel,
	  /NAMES ** shows all nicks in all channels.
	+ delete_next_word key implemented, patch by Tinuk
	+ /SET beep_when_window_active - works with /SET beep_msg_level,
	  should we beep when the msg is printed to active window. If msg
	  is printed to some other window it always beeps.
	+ /JOIN #channel and /QUERY nick won't anymore automatically move
	  channel/query to active window but send a notice to user how to
	  move it. This was confusing people who did it accidentally.
	+ /SET autostick_split_windows (default ON) - should we do
	  /WINDOW STICK ON to all new split windows and hidden windows that
	  are created inside it. This hopefully makes it easier to use split
	  windows.
	- All IPv6 problems are hopefully fixed. Everything now keeps both
	  v4 and v6 addresses in memory and at connect() time it's decided
	  which one should be used.
	- /IGNORE * level printed GLib error. /RELOADing printed some
	  unignore texts. Autoignores had some problems.
	- Using /LAYOUT SAVE with split windows crashed irssi at startup
	  when it tried to restore them..
	- /WINDOW SHOW command didn't work properly
	- /LAST -clear crashed if window contained only lastlog lines.
	  Beeping after /LAST -clear also could have crashed.
	- HILIGHT level didn't work with logs.
	- /SET prompt - if $T (target) had %c or something in it, it
	  shouldn't be treated as color code. So color codes can now be
	  used in /SET prompt string itself, but in none of the $variables
	  it uses.
	- Generated help files had joined lines in chapter together but
	  didn't add spaces between lines.
	- Statusbar could have gotten to endless loop when trying to give
	  more space to some item when there was no more available space.
	- When /SET autoclose_windows is ON, don't destroy windows if they
	  have some level set (like /join -w + /part in status window)
	- If GLIB was unpacked to irssi directory, make install tried to
	  install it also.
	- Always save theme to ~/.irssi/ no matter where it was read from.
	- If /SET names_max_width was too low, irssi crashed
	- /CONNECT -ircnet "" - even if someone does this don't make the
	  server tag empty :)
	- /QUERYing #channel that was already /JOINed crashed irssi after
	  a while
	- /SET -clear printed GLib error when done to boolean settings

v0.7.98.1 2001-02-22  Timo Sirainen <tss@iki.fi>

	- fixed stupid remote crash with nick_match_msg()

v0.7.98 2001-02-22  Timo Sirainen <tss@iki.fi>

	* Theme files aren't fully compatible with old ones, there's a few
	  naming changes and some new items. Added lots of comments and help
	  to default.theme, so creating themes should be a bit easier now :)

	* Perl scripts aren't compatible with old ones anymore. Biggest
	  change is that $object->values()->{xxx} calls are now just
	  $object->{xxx}, but there's a lot of other changes as well.
	  docs/perl.txt is now up to date so you may want to read it.

	* Several settings have changed their names:
	    /SET beep_on_msg -> beep_msg_level
	    /SET activity_levels -> activity_msg_level
	    /SET hilight_levels -> activity_hilight_level
	    /SET noact_channels -> activity_hide_targets

	+ /SET prompt, /SET prompt_window - Specifies the text in prompt.
	  'prompt' is used when channel or query is active in window and
	  'prompt_window' is used with empty windows. You can also use
	  % color codes in prompt.
	+ /EXEC - rewrote it, has now all the same features as EPIC and a
	  few more, like "interactive shell in window" support. See
	  /HELP exec for information.
	+ /SAVEWINDOWS renamed to /LAYOUT SAVE. Added /LAYOUT RESET.
	  /LAYOUT SAVE now saves split windows and queries properly.
	  Windows that contain saved channels are never used for anything
	  else (ie. if the saved channel isn't joined, no other channels
	  can be joined to the window)
	+ /WINDOW SERVER: added -sticky and -unsticky options. If window
	  server is sticky, it will never be automatically changed, and it
	  cannot be changed to anything else without -unsticky option.
	  Should be useful for people who want status or msgs windows for
	  each server.
	+ /WINDOW STICK [ON|OFF|<ref#>] - stick window to specified split
	  window. After setting window to sticky non-sticky windows can't
	  replace the active sticky one. Each split window can have it's own
	  sticky window group.
	+ /WINDOW LEFT, /WINDOW RIGHT - Go to previous/next window in the
	  current sticky window group, or if there's no sticky windows go to
	  previous/next non-sticky window. Alt-Left/Right keys default to
	  these commands now.
	+ /WINDOW NUMBER: -sticky option added. Closing windows before a
	  sticky window won't change refnum of the sticky window and windows
	  after it.
	+ /SET windows_auto_renumber - should window refnums be packed when
	  some window is destroyed in the middle
	+ /SET scroll_page_count - how many lines to scroll with pgup/pgdn.
	  either an absolute value, or if the count starts with '/', it's
	  calculated as lines_in_screen/count. The default is /2.
	+ /SET timestamp_format specifies the format to use with timestamps
	  in "man strftime" format.
	+ Emphasis (*word*, _word_) replacing works better now. It doesn't
	  try to change nicks or any non-words. This time people might want
	  to actually use it :)
	+ Nick completion logic changes, should work better now. Changed
	  meaning of /SET completion_keep_publics to be number of publics
	  to keep instead of time to keep them.
	+ /HILIGHT: Added -priority option (deciding which color should stay
	  in activity list), /SET hilight_level to specify the default level
	  for /HILIGHTs. -word option renamed to -full. Added new -word
	  option meaning to highlight only the found word in line. Removed
	  -nonick option but added -line which means pretty much the same.
	  -actcolor specifies what color to show in activity list, default
	  is the same as -color or if there's no -color it defaults to
	  /SET hilight_act_color. Colors can have background color set with
	  fg,bg. Works with activity list too, useful for example blinking.
	+ DCC rewrite. File names with spaces work properly, you can have
	  multiple dcc chats with same people (or more useful, same nick in
	  different ircnets), /DCC CHAT|GET|RESUME with no arguments accepts
	  the last request, notifies if dcc request was sent to channel,
	  warns about connecting to lowports, /SET dcc_autoget_lowports
	  specifies if autogetting should work with lowports, complains of
	  invalid DCC CTCPs instead of ignoring, /SET dcc_autoresume is like
	  dcc_autoget except resumes the files if possible.
	+ /NAMES can print columns with different widths now. You can change
	  the max. width with /SET names_max_width and /SET names_max_columns
	  settings. Default is max. 6 columns.
	+ /LASTLOG: Added options -file <filename> for writing lastlog to
	  file, -window <ref#|name> for specifying which window's lastlog to
	  print (output is always to active window) and -clear option to
	  remove all lastlog lines from window.
	+ /OPER [<nick> [<password>]] - syntax changed. If password isn't
	  given, it's asked.
	+ /FOREACH server|channel|query|window <command>
	+ /UNBAN <ref#> works. /BAN list shows reference numbers.
	+ /PERL <code> - runs perl code (like /PERL Irssi::print "hello")
	+ /CLEAR -all - clear all windows
	+ /KICKBAN and /KNOCKOUT accepts multiple nicks separated with commas
	+ /SET theme - says what theme was changed to, and complains if
	  theme wasn't found. Setting theme's name to "xxx.theme" now works,
	  too many people tried it with the .theme suffix :)
	+ /WHOIS without parameters in query does now same as
	  /WII <queried nick>
	+ IPv6 updates: /CONNECT, /SERVER, /SERVER ADD: added -4 and -6
	  options for specifying if we should connect to IPv4 or IPv6 address
	  of the server. If -host or /SET hostname is set, irssi determines
	  from it if it should use IPv4 or v6. If irssi still isn't sure of
	  it, it fallbacks to /SET resolve_prefer_ipv6
	+ Logs and rawlogs write to files through special "write buffer". By
	  default everything gets written immediately, but you can make it
	  wait until there's specified amount of data in buffer or write once
	  in a hour or so. Useful for people who want to keep hard disk at
	  sleep at nights but still want to log. /SET write_buffer_mins and
	  /SET write_buffer_kb specifies when to flush the buffer.
	  /FLUSHBUFFER flushes it immediately.
	+ LOTS of other smaller things that should make your life easier :)
	- /SET dcc_autorename OFF didn't work before.
	- Irssi compiled with IPv6 support didn't work properly with some
	  operating systems.
	- Theme saving to home dir didn't work correctly if globaldir
	  already had the same theme.
	- If log file locking failed, irssi always assumed it was locked
	  while it could have been because filesystem didn't support locking
	  or some other problem..

v0.7.97 2000-12-03  Timo Sirainen <tss@iki.fi>

	* Added templates for themes - this allowed separation of the
	  actual texts and styling/coloring. See default.theme file for
	  more information. You should remove your old ~/.irssi/default.theme
	  or at least merge it with the defaul.theme.

	* If GLIB sources are found unpacked from some subdirectory, always
	  compile it and use it even if GLIB is already installed somewhere
	  else.

	+ /SCROLLBACK REDRAW - redraw contents of current window according
	  to active formats, ie. changing theme updates the scrollback.
	  This requires /SET scrollback_save_formats ON.
	+ /SET log_theme <theme> - you can specify what theme to use for
	  writing texts to log file.
	+ /WAIT [-<server tag>] <milliseconds> - wait for <milliseconds>
	  before sending anything else to server
	+ /EXEC <command> - execute command and print it's output (stdout
	  only) to screen. (by Tinuk)
	+ Don't indent the next line when long word is split, this should
	  help a bit when copying long URLs.
	+ Remember who set the topic and when, display the info when using
	  /TOPIC.
	+ /SET emphasis - convert _underlined_ and *bold* words (and phrases)
	  to use real underlines/bolds. (by tommik)
	+ While waiting for more netsplits/netjoins, if anything else is
	  printed to screen, print the current netsplit/netjoin messages
	  before that text.
	+ Print multiple identical mode changes in one line
	  (mode +o nick by nick1, nick2, nick3)
	+ /WINDOW ITEM GOTO <name> - sets <name> active in current window
	+ /WINDOW ITEM MOVE <window#>|<name> - moves window item to another
	  window.
	+ /SET autocreate_windows - should we create new windows for new
	  window items or just place everything to one window
	+ /JOIN #already_joined_channel, /QUERY already_queried_nick - same
	  as /WINDOW ITEM MOVE <name>
	+ /SET activity_level, /SET hilight_level - specifies which message
	  levels should be treated as msg/hilight activity. (by tommik)
	+ DCC queries are now created automatically only if /SET
	  autocreate_query_level has DCCMSGS level
	+ If other side replies to our DCC CHAT request with DCC CHAT
	  request of their own (maybe we were inside firewall and other
	  side noticed it), connect to it immediately.
	+ Don't allow more than one identical DCC request, if more is
	  received just update the port of the previous request.
	+ Added KILL handling - user/server kills are now printed formatted.
	+ If server KILLs you, connect back (almost) immediately (don't wait
	  for the default 5 minutes)
	+ Nick completion now completes nicks from all channels in active
	  window, except when completing the first word in line only nicks
	  in active channel are completed.
	+ /SET show_nickmode_empty - when nick has no mode, should we
	  display " " or ""
	+ /SET part_message - default message with /PART
	+ Added -current, -window and -level options to /ECHO
	+ Ctrl-T = transpose_characters
	+ Perl scripting supports now printformat(), ie. user can change
	  the text format with /FORMAT just like any other formats.
	+ Proxy plugin now supports multiple servers, blocks CTCPs from
	  clients behind it and if one client sends message to channel,
	  other clients + proxy itself also receives the message.
	- Netsplit/netjoin printing fixes. Sometimes netsplits were hidden
	  completely and some netjoins were forgotten and printed as normal
	  joins instead.
	- Lag checking broke sometimes when nick was changed
	- Don't close non-autolog logs when leaving channel / closing query.
	- Time formats didn't work in directory name of autologs.
	- Sometimes join to channel didn't ever get synced.
	- IPv6 support didn't work correctly with all non-Linux OSes.
	- Lots of minor fixes and changes to make your life easier.

v0.7.96 2000-10-19  Timo Sirainen <tss@iki.fi>

	* new configure option: --disable-curses-windows. Use this if curses
	  always redraws the window when scrolling. This is a weird problem,
	  I'd like to know why it happens. :)
	* Log settings are incompatible with previous versions. You'll need
	  to setup them again. Or the targets are actually the only ones
	  that irssi won't read correctly.
	* Lots of moving and cleaning and rewriting stuff from irc to core
	  so adding other IRC-like protocols (but not IRC) would be easier.
	  This was mostly done to make SILC plugin work.
	* Perl was split to Irssi and Irssi::Irc packages. You'll currently
	  need to use both of them with perl scripts ("use Irssi;
	  use Irssi::Irc;). This might not be needed in future :)
	* Changes:
	   - /SET default_nick -> /SET nick
	   - /FORMAT own_me -> /FORMAT own_action
	   - /FORMAT own_dcc_me -> /FORMAT own_dcc_action

	+ Small tutorial to new irssi users - docs/startup-HOWTO.txt
	+ Proxy plugin works again, thanks to fuchs for fixing it :)
	+ You can now connect multiple times to same server and
	  reconnections will work correctly with them.
	+ Support for half-ops (+h)
	+ Actions will now show up in window activity with hilight or
	  message-color, not the text-color as before.
	+ Added tab-completion for /BIND's commands.
	+ Perl support is now built as runtime loadable module by default.
	  You can still build it statically with --enable-perl=static
	  configure option.
	+ /SET completion_nicks_lowercase - when completing nicks always
	  write the nick with lowercase (uppercase letters are ugly ;)
	+ /BIND <key> /command works now directly instead of needing the
	  "command" id in the middle
	+ /connect + /server server/chatnet completion by tommik.
	+ Keyboard should never get stuck again when receiving huge amounts
	  of text from server that irssi doesn't handle fast enough.
	- Hopefully fixed the problem when Irssi starts eating 100% CPU
	- Fixes to make irssi work with other (older and newer) perl
	  versions than 5.005
	- /MSG -servertag crashed irssi.
	- /BAN could crash when showing bans
	- log_day_change was never printed in logs
	- /mode #channel -oooo... would deop the first 3, and then op the
	  rest.
	- When pressing down key, the command line wasn't saved to history.
	- Closing or moving window didn't update the window activity list.
	- Autologging with same named channels in different networks works
	  now correctly.

v0.7.95 2000-08-13  Timo Sirainen <tss@iki.fi>

	* Changes:
	    - /LOG: Removed the -rotate option, it was pretty useless since
	      adding the % formats to file name already tells that the log
	      should be rotated.
	    - WJOIN -> /JOIN -window and WQUERY -> /QUERY -window. Added
	      WJOIN and WQUERY aliases for them in default config..
	+ /SAVEWINDOWS saves the current layout of windows. It's
	  automatically reloaded at startup.
	+ Theme fixes: /RELOAD reloads them, /SET theme changes the default
	  theme, you can have window specific themes with /WINDOW THEME.
	+ Irssi uses now real curses windows, irssi should work now better
	  with non-ncurseses.
	+ Autologging supports log rotating now too, just add the wanted %
	  formats to /SET autolog_path
	+ /MSG nick completion now gives the nicks in right time order when
	  using multiple irc networks.
	+ /SET beep_on_msg now works with all message levels, including
	  HILIGHT.
	+ You can change the default line indentation with /SET indent
	+ /channel add -bots: You can now use @ or + before the nick mask to
	  indicate that bot should have either ops or voices/ops.
	+ Perl scripting:
	    - Added namespaces, you don't have to worry about if someone
	      else also happens to be using event_privmsg function..
	    - You can unload scripts with /UNLOAD <name>.
	    - Running scripts that are already loaded, destroys the old
	      script from memory.
	    - Added Irssi::print_window() function to print text to current
	      window.
	- Don't autoclose window after part/unquery if there was still some
	  channels/queries left in window.
	- Autologging fixes: Don't log WHOIS replies by default
	  (autolog_level = all -crap). And with /msg nick1,nick2 don't log
	  to file nick1,nick2.log but nick1.log and nick2.log separately.
	  It also failed if you hadn't created the base path for the logs,
	  now irssi creates the whole directory path.

v0.7.94 2000-07-24  Timo Sirainen <tss@iki.fi>

	* Help files! Use /HELP <command> to see them.
	  They're just very first beta versions so don't expect too much.
	  They were written by Markus Vuori <mm@vuori.net> with some help
	  from EPIC's help files :)

	* Changes:
	   - /SET completion_disable_auto -> completion_auto
	   - Changed the names of /BIND commands to be epic-compatible.
	     Also added several new commands.
	   - If --prefix is used, add the default perl library directory to
	     same prefix.
	+ Implemented /WINDOW LAST for changing to last current window.
	+ Added DCCMSGS message level. Actions match now either MSGS or
	  PUBLIC level as well as the ACTIONS level always.
	+ SET print_active_channel - if you have multiple channels in same
	  window, should we always print the channel for each message
	  (<nick:#channel>) or only when the channel isn't active.
	+ Don't print nick changes and quit messages from same nick more
	  than once in the same window (if you had joined multiple channels
	  in same window).
	+ /SET settings_autosave - If set ON, settings are automatically
	  saved when quitting and once per hour.
	+ Don't allow recursive aliases, ie. /alias echo echo hello does
	  print hello instead of going to infinite loop.
	+ Implemented /IGNORE -time <seconds>, patch by fuchs.
	+ /PERLFLUSH now cleans up the Perl interpreter properly (closes
	  all the files opened in perl scripts, etc)
	- Awaylog didn't work right if you did /AWAY multiple times.
	- /NOTIFY -idle sometimes printed the unidle-message even if the
	  nick really didn't stop idling. Fixed several other notify list
	  bugs.
	- Tab-msgcompletion didn't work right after you had used
	  /msg -ircnet nick
	- Fixed the long standing text buffer bug which could sometimes
	  crash irssi if you were unlucky.
	- The channel key given in /JOIN should override the one given
	  in setup.
	- /RELOAD caused several bugs

v0.7.93 2000-07-09  Timo Sirainen <tss@iki.fi>

	+ Implemented /BIND [<key> [<action> [<data>]]] command.
	  <key> can be CTRL-x, ALT-X or ALT-SHIFT-X
	  The most useful action is "command", give the command in <data>.
	  You can see the rest of the actions with typing /BIND without
	  any parameters. Some actions might have more than one word,
	  to use them type the action in "quotation marks".
	+ When netsplit is over, irssi prints "Netsplit over, joins: (nicks)"
	  and hides all the real JOIN messages.
	+ /^COMMAND hides the output of the command, it's not written to
	  log either. Good for sending passwords for example.
	+ If you're pasting text to channel and some of it starts with /,
	  Irssi will send the "/command" to channel if it doesn't exist
	  (instead of just printing "unknown command").
	+ --enable-perl[=libdir] to configure - you can specify what
	  directory to install the perl libraries.
	+ Implemented runtime loadable modules. /LOAD loads a module,
	  /UNLOAD unloads it.
	+ You can change statusbar colors with /SET statusbar_xxx.
	+ Added -clear option to /SET.
	+ Tab-completion for /FORMAT.
	+ Ctrl-Y undeletes the last line deleted with Ctrl-U.
	- Reconnecting to server had a few bugs
	- /RELOADing configuration produced a few bugs
	- Highlighting had several bugs
	- Automatic command and option completions had some bugs
	- -option tab-completion didn't work

v0.7.92 2000-06-30  Timo Sirainen <tss@iki.fi>

	* Some changes:
	    /REHASH -> /RELOAD
	    /SERVER -add, -remove, -list -> /SERVER ADD, REMOVE, LIST
	    /SET window_close_on_part -> /SET autoclose_windows
	    /HILIGHT -nick -> /HILIGHT -mask (see below)
	+ Automatic completion of /commands. Automatic completion of
	  command -options. Complains about unknown -options.
	+ /MSG [-<server tag>] <nick> <msg> - you can specify what server
	  to send the message to.
	+ Rewrote tab-completion to be modular, it's REALLY easy to add
	  completion to whatever you want. It now handles:
	    - Command completion works better, subcommand completion works
	    - Command -option completion
	    - /MSG completion completes from all IRC servers, so if you had
	      message from ircnet and efnet, irssi will complete with
	      /MSG -ircnet nick1 -> /MSG -efnet nick2
	    - #channel completion works - it completes only channels you
	      have joined or have in setup
	    - File name completion with /DCC SEND (and other commands)
	    - /TOGGLE settings completion
	    - Completion for command parameters or subcommands work right
	      even if the command was typed as alias.
	+ /HILIGHT updates:
	     - -nick highlights only the nick, not the whole line. Works
	       only with public messages.
	     - -mask option matches the text for nick mask (it didn't even
	       work before).
	     - Window numbers in activity list are colored with hilight
	       color.
	     - You can give real color names with -color option. All the
	       "normal" colors can be given, if you want bold colors, use
	       b+color name, like bgreen.
	     - /SET hilight_color specifies the default highlight color
	     - /SET hilight_only_nick specifies if we should highlight the
	       nick or the whole line if -nick or -nonick wasn't specified
	       with /HILIGHT.
	+ /LAST -away checks only lines that came after last time you
	  went away.
	+ You can specify command(s) to be sent automatically to server
	  after connected with /IRCNET -autosendcmd. Useful for sending
	  your password to NickServ.
	+ Added /SET reuse_unused_windows setting, default is OFF. Works
	  only when /SET autoclose_windows is ON. This specifies if new
	  windows should be joined to new window, or if existing empty
	  windows should be used.
	+ /SET lag_min_show -1 disables displaying lag entirely.
	- /SCROLLBACK HOME, END and GOTO commands weren't working right.
	- Closing active window that had channels/queries could crash
	- Using \n with /SET expand_escapes ON didn't work right.
	- Logging HILIGHT messages didn't work
	- The "max. count" parameter in /LAST didn't work right.

v0.7.91 2000-06-14  Timo Sirainen <tss@iki.fi>

	+ Ctrl-X changes IRC server in stats/msgs/empty windows.
	+ /JOIN -<server tag> #channel joins to channel in specified server.
	+ /WHOIS automatically sends a /WHOWAS query if nick wasn't in IRC.
	+ if some unknown /command had another / in it, like /usr/bin,
	  send it as normal message. good for copypasting paths :)
	+ If you're not allowed to connect to server (K-lined, no I-line),
	  Irssi won't try to reconnect back to the server.
	+ You can disable window activity notifies in specified channels
	  with /SET noact_channels #chan1 #chan2 .. The activity is
	  displayed if window had a message to you.
	+ Tab-completion works now with /commands and /set variables
	+ /SET close_window_on_part - should we close the window too when
	  /PARTing channel
	+ /SET autocreate_own_query ON - creates query window when you
	  send message with /MSG nick.
	+ /SET mail_counter specifies if we should show mail counter in
	  statusbar.
	+ /SET wall_format specifies the text that's sent with /WALL
	+ If you /SET expand_escapes ON and type \n or \t to text line, they
	  will be expanded to newline and tab.
	+ Ctrl-W deletes word in left
	- Flood was detected wrong - /SET flood_timecheck's argument was
	  supposed to be seconds, not milliseconds.
	- Unignoring autoignored nicks didn't work
	- Logging wrote messages to log file twice
	- /WINDOW MOVE <number> could put irssi to infinite loop
	- ANSI blink code crashed irssi.
	- Replying to DCC GET and CHAT requests didn't work
	- /HILIGHT displayed levels twice, /HILIGHT -channels didn't work
	- /SET ignore_signals wasn't read at startup..

v0.7.90 2000-06-04  Timo Sirainen <tss@iki.fi>

	* On the way to 0.8.0 .. Major rewriting/rearranging code. There's
	  some changes in behaviour because I'm trying to make Irssi
	  compatible with EPIC as much as possible (except the scripting,
	  perl should be enough?)

	* DOCUMENTATION! See docs/manual.txt

	  This NEWS file contains only the biggest new features, you should
	  browse through the documentation to find the rest. Some of the
	  parameters of commands listed in this file aren't really up to
	  date since I got a bit bored writing them here too.. They are
	  correct in the manual.

	* Irssi isn't anymore IRC specific client, you could easily take the
	  whole IRC part away and use some other chat protocol instead, or
	  use both at the same time. Currently however, only IRC protocol
	  is supported. See docs/design.txt for more information.

	* libPropList isn't needed anymore - I'm using my own configuration
	  library. This is mostly because different proplists worked a bit
	  differently everywhere and several people had problems with it.
	  It's also yet another extra library that you needed to compile
	  Irssi. New configuration library has several advantages:

	  You can add comments to configuration file and they also stay
	  there when it's saved.

	  It's not nearly as vulnerable as proplist. If some error occurs,
	  instead of just not reading anything it will try to continue if
	  possible. Also the error messages are written to irssi's text
	  window instead of stdout.

	  It can be managed more easily than proplist - setting/getting the
	  configuration is a lot more easier.

	* Coding style changes - I'm not using gint, gchar etc. anymore,
	  they're just extra pain when moving code to non-glib projects and
	  syntax hilighting doesn't work by default with most editors ;)

	  Indentation style was also changed to K&R because of some political
	  reasons ;) And I'm already starting to like it.. :) It forces me
	  to split code to different functions more often and the result is
	  that the code gets more readable.

	  And finally I'm also using `const' all over the place.

	* Signal handlers changed - you don't anymore return value 0 if you
	  wish to stop signal. Instead use signal_stop() or
	  signal_stop_by_name().

	+ Flood protection when sending commands to server works now better.
	  It allows sending first 5 messages immediately, but after that
	  only one message is sent every 2.2 seconds.

	  This is the same flood protection that most IRC servers use, so
	  the only affect this protection has is that when sending a lot of
	  commands to server you won't get kicked out from server because of
	  "excessive flood".

	  This can be changed from settings `cmd_max_at_once' and
	  `cmd_queue_speed'. If you want to disable this for some reason, use
	  /SET cmd_queue_speed 0
	+ Split windows in text version, all the normal ircII /WINDOW
	  commands should work: new, kill, grow, shrink, balance, show, hide
	+ /EVAL <commands> - Expand all the special variables from string and
	  run it. Commands can be split with ; character. See
	  docs/special_vars.txt for more info.
	+ Aliases are parsed just like /EVAL - arguments are in $0..$9.
	+ Text formats are also parsed like /EVAL, arguments used to be in
	  $1..$9, now they're in $0..$8 so it messes up existing themes..
	+ /SET [key [value]] - no more the '=' character. Boolean values
	  also need to be changed with ON/OFF/TOGGLE values (not yes/no).
	+ /SAVE [<filename>] - saves the settings to file.
	  /REHASH [<filename>] - re-read the configuration file on the fly
	+ /TOGGLE <key> [ON/OFF] - same as /SET <key> TOGGLE
	+ /ALIAS [-]<alias> [<command>], /UNALIAS <alias>
	  Show, add or remove aliases. /ALIAS -alias = /UNALIAS alias
	+ /NOTIFY [-list] [-away] [-idle [minutes]] <mask> [ircnet [ircnet...]]
	    -away notifies about away-status changes
	    -idle notifies if idle time is first larger than `minutes'
	     (default is hour) and then it drops down.
            -list lists the notify list entries with all their settings
	  /UNNOTIFY <mask>

	  /NOTIFY without any arguments displays if the people in notify
	  list are online or offline.
	+ /HILIGHT [-nick | -regexp | -word] [-color <color>]
	           [-level <level>] [-channels <channels>] <text>
	    -nick: match only for nick
	    -regexp: `text' is a regular expression
	    -word: `text' must match to full words
	    -color: print the reply with `color' - color can be a bold (^B),
	            underline (^_) etc. too
	    -level: match only for `level' messages, default is
	            publics,msgs,notices,actions
	    -channels: match only in `channels'
	  /DEHILIGHT <ref#> | <text>
	+ /LASTLOG [-] [-new] [-regexp | -word] [-<level> [...]]
	           [<pattern>] [<count> [<start>]]
	    -: don't print the "Lastlog:" and "End of Lastlog" messages.
	    -new: show only lines since last /LASTLOG
	    -regexp: `text' is a regular expression
	    -word: `text' must match to full words
	    -level: what levels to check, like -public -msgs (default is all)
	    <pattern>: text to search for, or all if empty
	    <count>: maximum number of lines to show
	    <start>: skip the last `start' lines
	+ /IGNORE [-regexp | -word] [-pattern <pattern>] [-except]
	          [-channels <channel>] <mask> <levels> <^levels>
	    -regexp: `pattern' is a regular expression
	    -word: `pattern' must match to full words
	    -pattern: <pattern> must match to the message's text
	    -except: *DON'T* ignore
	    -channels: ignore only in channels
	    <mask>: either a nick mask or list of channels
	    <levels>: list of levels to ignore
	    <^levels>: list of levels to NOT ignore
	               (/ignore -except nick notices = /ignore nick ^notices)
	  /UNIGNORE <ref#> | <mask>

	  The best match always wins, so you can have:
	    /IGNORE * CTCPS
	    /IGNORE -except *!*@host.org CTCPS
	+ /LOG OPEN [-noopen] [-autoopen] [-targets <targets>] [-window]
	            [-rotate hour|day|month] <filename> [<levels>]
	    -noopen: create the entry to log list, but don't start logging
	    -autoopen: automatically open this log file at startup
	    -targets: log only in specified channels/nicks
	    -window: Log this window
	    -rotate: Reopen the log file every hour, day or month. This
	             makes only sense if you specify date/time formats
		     to file name.
	    <filename>: File name where to log, it is parsed with strftime(),
	                so %d=day, etc. see "man strftime" for more info.
	    <levels>: Defaults to ALL
          /LOG CLOSE <ref#> | <fname> - close log and remove from log list
	  /LOG START <ref#> | <fname> - start logging to file
	  /LOG STOP <ref#> | <fname> - stop logging to file
	  /LOG - display the log list
	  NOTE: Log files are locked after opened, so two irssi's can't
	  accidentally try to write to same log file.
	+ /WINDOW LOG ON|OFF|TOGGLE [<filename>]
	  Start/stop logging window, same as /LOG OPEN -window. If file name
	  isn't given, it defaults to ~/irc.log.<windowname> or
	  ~/irc.log.Window<ref#> if window doesn't have name.
	  /WINDOW LOGFILE <filename>
	  Creates the entry to log list, same as /LOG OPEN -window -noopen.
	  Also, if /WINDOW LOG ON is used it starts logging to this file.
	+ /SET AUTOLOG ON|OFF|TOGGLE
	  /SET AUTOLOG_LEVEL <level>
	  /SET AUTOLOG_PATH <path> - expandos can be used, $0 is the target.
	  Enables automatic logging, files are automatically created as
	  needed and after some time of inactivity, they are closed. If you
	  are using multiple servers, it makes sense to use the server tag
	  as part of the file name, for example ~/irclogs/$tag/$0.log (this
	  is the default).
	+ /SET window_auto_change - if enabled, irssi will automatically
	  change to automatically created windows (like queries). It will
	  also clear your command line and put it to command history so that
	  you don't accidentally write anything to wrong window. You'll get
	  the command back by pressing up arrow.
	+ /SET show_quit_once - show quit message only once instead of in
	  all channel windows the nick was joined.
	+ Server reconnections work better. It will now automatically set
	  your previous user mode and away message (and rejoin the channels,
	  which it already did before) after reconnected. If you use /SERVER
	  to connect to different IRC network, none of this will be done.
	+ /CAT <filename> - prints the file to screen
	+ /SET query_auto_close <secs> - automatically close queries after
	  <secs> seconds. It won't close queries that have unread messages,
	  and it won't close queries in the active window.

v0.7.28 2000-03-11  Timo Sirainen <tss@iki.fi>

	+ irssi-text: New improved "text widget". It takes less memory and
	  if you resize the terminal horizonally, the text automatically
	  changes to right size. Several other changes too:

	  /CLEAR only clears the screen, you can still scroll the window up.
	  /SCROLLBACK, or the default alias /SB:
            /SB CLEAR - Clear screen, free all memory used by texts in window.
            /SB HOME - Jump to start of the buffer
            /SB END - Jump to end of the buffer
            /SB GOTO [[-|+]line#|time] - Jump to specified line or timestamp.

	    -100 jumps back 100 lines, +100 jumps forward 100 lines, or
	    100 simply jumps to 100. line in scrollback.

	    Time is the format [dd.mm | -<days ago>] hh:mi[:ss]

	    Examples:
	      /SB GOTO 15:00 - Jump to first text that came after 15:00 today
	      /SB GOTO -1 15:00 - First text after 15:00 yesterday
	      /SB GOTO 1.2 - First text in 1. February
	      /SB GOTO -100 - Jump back 100 lines
	      /SB GOTO +100 - Jump for

	+ After lost connection to server and reconnected or changed the
	  server manually with /SERVER, Irssi will rejoin back to the same
	  channels that you were in before disconnection. They will also be
	  placed to same windows they were, even if you were in same channel
	  in multiple servers.
	+ /SERVERS and disconnect dialog displays also servers that are
	  being currently connected and waiting reconnections. You can remove
	  them with /DISCONNECT <tag>.
	+ If you are in multiple irc servers and the active server of the
	  window isn't the same as where the message came from, the message
	  is prefixed with a [server tag].
	+ If you don't specify the path for Perl scripts, Irssi tries to
	  find them from ~/.irssi/scripts/ or /usr/lib/irssi/scripts/
	  directories. Irssi will also run automatically scripts in
	  ~/.irssi/scripts/autorun/ at startup. Several other updates to
	  Perl support too.
	+ Support for ircII translation tables, /set translation <file>
	  See /usr/share/ircII/translation/* (at least in Debian)
	+ /ACTION <target> <text> - Send action to target (like /ME), target
	  is either #channel, nick or =dcc_char_nick
	+ 5 CTRL-C's in a row quits irssi-text.
	+ %| in themes marks the line indentation position - works only in
	  irssi-text for now..
	+ You can have several msgs/status windows, one for each server.
	+ Option: start GNOME panel applet at startup
	+ --without-gtk option for configure disables building GTK frontend
	+ /LAST -new shows only the texts that came after latest /LAST.
	- Autojoining doesn't switch automatically to the joined channel's
	  window (try #2 :)
	- Several (Perl) compilation problems fixed.
	- Text hilight color was dark grey, changed to white..
	- /LAST doesn't display the texts found from previous /LAST blocks
	- Fixed a few memory leaks

v0.7.27 2000-02-25  Timo Sirainen <tss@iki.fi>

	* Perl support - finally! Took only a year or so to imlement it ;)
	  Well, I could have done it ages ago but it wouldn't have had
	  all the flexibility it now has - you should be able to do almost
	  anything with perl scripts. See DOCS/PERL for some documentation
	  and examples/ directory for a couple of example scripts.

	  This is the very first version and I haven't even tested that all
	  functions work correctly! Any suggestions are welcome. I don't
	  really like the values() functions so if someone knows better ways
	  to do them I'd really like to hear.

	  BTW. I haven't had time to learn Perl well yet, so my scripts are
	  probably not the best examples.. :)

	  If for some reason you don't wish to use Perl, you can disble it
	  with giving --disable-perl to configure.

	+ /CYCLE [#channel] - parts/rejoins the channel
	+ Autojoining doesn't switch automatically to the joined channel's
	  window.
	+ Server tag generation is a bit smarter now.
	+ irssi-text: Resizing terminal works now right even if your curses
	  don't have resizeterm() function.
	- /NAMES crashed when done in a non-channel window
	- irssi-text: Resizing terminal when irssi had some empty windows
	  messed them up..
	- toggle_show_nickmode didn't actually do anything :) It was
	  always on..

v0.7.26 2000-02-19  Timo Sirainen <tss@iki.fi>

	- Space (and maybe other keys) didn't work when caps/numlock was on.

v0.7.25 2000-02-19  Timo Sirainen <tss@iki.fi>

	+ /WQUERY - create query to current window
	+ Irssi doesn't close the window anymore when using /PART
	+ irssi-text also displays user's address in topic bar in queries.
	+ /NAMES list is now displayed sorted
	+ irssi-text: /WINDOW MOVE PREV|NEXT
	- Topic bar sometimes displayed some other channel's topic if the
	  channel didn't have a topic.
	- Irssi automatically changed to auto-created query windows..
	- When using /WINDOW CLOSE it didn't change to different window
	- Made fontset_load() optional - it broke some fonts..
	- Using Ctrl-B (bold) didn't move the cursor

v0.7.24 2000-02-19  Timo Sirainen <tss@iki.fi> [stable]

	+ French translation
	+ Updated Brazilian Portuguese translation translation, now with
	  the right pot file name :)
	+ Using fontset_load() instead of font_load(), helps with using
	  some fonts (by hashao@telebot.com)
	+ /TS - display topics of all channels you're joined
	+ Automatically change to the created window
	+ Option: Show op/voice status in channel messages before nick.
	+ irssi-text: Displays topic bar op the top of the screen -
	  /set toggle_show_topicbar = yes|no
	+ Recognize +a (anonymous) and +r (reop when opless) modes
	+ Don't allow any setup file changes or log writing if another irssi
	  session is running.
	+ /whois without any arguments gives a whois of yourself
	- Irc network list was still corrupted in channel dialog.
	- /LIST dialog - users column is now sorted numerically
	  (10 shows after 9, not after 1)..
	- Log setup dialog: Clear all button was over Client errors
	  toggle button.
	- /LAST's output displayed some crap in log file.
	- irssi-text should work better with other curses libraries than
	  ncurses
	- irssi-text should work better with non-black backgounds
	- Fixed tab completion when completion char was comma
	- Couple of configure bugs fixed
	- Specifying source host (vhosts) didn't work.
	- DCC resume had been broken quite a while

v0.7.23 2000-01-23  Timo Sirainen <cras@irccrew.org> [stable]

	+ channel's key (+k key) is displayed in irssi-text's statusbar if it
	  has one.
	+ Nick hilight detector is a bit smarter now, for example if your
	  nick happens to be "its", "it's blahblah" doesn't trigger it..
	+ colorless irssi-text (/set colors = no): activity list is split in
	  two, Act and Det lists. Det displays list of windows where there's
	  new messages for you.
	- /LAST without any parameters crashed
	- if queried nick was changed, GUI didn't notice it.
	- config file was invalid in .22
	- irssi text widget didn't work in .22
	- dcc transfers always displayed 0.00kB/s in .22

v0.7.22 2000-01-16  Timo Sirainen <cras@irccrew.org> [stable]

	+ configure displays a summary of things to compile
	+ /set colors = yes|no, sets colors on/off in irssi-text
	+ /window goto active now finds first the window with the higest
	  activity (msgs to you -> msgs -> rest). Alt-A is also default key
	  shortcut for this
	+ When connection is lost to server, irssi will remember the channels
	  in windows. After reconnected, (auto)joining to same channels will
	  join the channels to the old windows.
	+ Improved hilighting: You can specify what color to hilight the text
	  with, to channel field type the (mirc) color number, like
	  "4 #blah" hilights the text with red in channel #blah, both color
	  and channel(s) are optional. You can also hilight nicks' colors, to
	  text field type "NICK:nick!mask", like NICK:nick, or
	  NICK:*!*@*.blah.fi hilights people from blah.fi domain
	- Modeless channels (+channel) didn't get synced ever..
	- Some kB/s messages displayed wrong values when resuming DCC
	  transfers. Also, kB/s is now displayed with two decimals
	- "Day changed to 00-10-2000" .. month was wrong. No Y2K bugs
	  however ;)
	- List of ircnets was displyed wrong in server dialog.
	- Userhost replies didn't handle ircops right..
	- Doesn't quit when receives SIGHUP - some window managers send it
	  when restarting itself (Afterstep)
	- Specifying "source host IP" didn't work (vhosts).
	- Using ctrl-b etc. didn't move the cursor forward..
	- Don't try to compile GTK parts of plugins if we don't even want
	  build GTK irssi
	- Doesn't crash when trying to create DCC dialog after being
	  disconnected from IRC server
	- Modeless channels (+channel) didn't get synced ever..
	- Some transparency fixes, it's a lot faster now when moving the
	  window, but it's still too slow when creating it, not sure why..

v0.7.21 1999-12-20  Timo Sirainen <cras@irccrew.org> [unstable]

	+ Irssi-text: Channel activities are displayed with different colors
	  in statusbar
	+ Keeps track of "wanted nick", ie. the nick you specified in the
	  setup or to /server or /nick. When reconnecting to server it always
	  tries the wanted nick before falling back to alternate nicks.
	+ IRC Network specific settings: nick, username, realname,
	  max. kicks/modes/msgs per command.
	+ Transparency works
	+ Automatic logging when you're away. Set it on/off from settings/misc
	+ /connect and /server changes the server in the current window if
	  the window isn't channel or query.
	+ Wallop actions are displayed right
	+ Ctrl-N/P keys change to previous/next window
	+ Polish translation updated
	+ /channel next, /channel prev - changes to next/previous channel in
	  the current window. Ctrl-X is by default bound to /channel next.
	- /WHO could crash irssi
	- /join !!channel crashed

v0.7.20.1 1999-11-28  Timo Sirainen <cras@irccrew.org> [unstable]

	* I just started #irssi in irc.openprojects.net too.. It's still in
	  IRCNet too, don't know yet if I'll keep both or drop the other one..

	+ You can use %n as current nick with aliases
	- Closing a window with split windows open crashed
	- Channel widgets weren't being updated when joined to channel in
	  empty window
	- configure didn't check if we wanted to build MySQL plugin or not,
	  now it's built only if you give --with-mysql to configure
	- Using the whois, ping, etc. buttons in queries crashed

v0.7.20 1999-11-27  Timo Sirainen <cras@irccrew.org> [unstable]

	+ Polish and finnish translations started

	+ SQL plugin which doesn't do much, currently supports MySQL only.
	  Meant to be used by other plugins.

	+ Botnet to bot plugin - it should already be possible to create a
	  big bot network with this (each bot having multiple clients +
	  uplink). The functionality is limited only to BCAST message for
	  now which sends a message to all bots. Read docs/botnet.txt for my
	  plans for it :)

	- If plugins failed in initialization (plugin_init()), irssi could
	  crash.
	- Server settings (nick, realname, etc.) were saved to different
	  place in configuration file than where they were read from..
	  So, saving them didn't really work.
	- Plugin autoloading didn't work
	- When trying to show channel's window from panel and you weren't
	  using helvetica font (itext's internal default), irssi crashed..
	- Irssi crashed if you didn't have menubar enabled and didn't
	  compile with gnome.
	- When invalid theme was found from global directory, irssi
	  complained about it every time. Now the fixed theme is saved to
	  ~/.irssi/ directory and used thereafter.
	- Deleting ircnets didn't work right

v0.7.19 1999-11-20  Timo Sirainen <cras@irccrew.org> [unstable]

	* Text formats changed - they should be compatible with epic/bx now.
          See docs/FORMATS for more information

	+ Internationalization support - finally. No languages yet though..

	+ /window new split creates a new splitted window
	+ Automatic text replaces, useful for things like :9 -> :) .. This
	  is actually almost same as completions, except they are activated
	  with different keys..
	+ Nicklist popup menu is configurable
	+ ~/.irssi/startup - add all commands here you want to run at startup
	+ Much more levels for ignoring/logging/etc. See docs/COMMANDS for a
	  list
	+ Ignoring joins, parts, etc. work, ignoring channels work
	+ Automatically loading plugins at startup works in irssi-text and
	  irssibot too
	+ Autoaccept dcc get/chat from given nick/address
	+ /help
	+ Server/Links dialog, displays list of servers in tree view.
	  Doubleclicking a hub asks the servers behind the hub (doesn't seem
	  to work in efnet)
	+ /server +irc.server.net does the same as /connect irc.server.net
	+ Nicklist is resizeable
	+ Buttons for closing and moving window left/right
	+ Query windows display nick's address in topic widget and the
	  address isn't displayed in every msg in query windows.
	+ It's possible to add bold/colors/etc to default quit message
	+ MIRC colors are finally displayed with right colors
	+ You can run multiple command in alias, separate them with &&.
	  You can create a & character with \&
	+ Hilighting changes: Your own /msgs won't trigger channel activity,
	  received private messages get the "new text" color
	+ /MODE accepts multiple modes at once and they're split automatically
	  to 3 modes/command, like /MODE #chan +oooooo nick1,nick2,.. is
	  split to two commands which are sent to server.
	+ /KICK, /MSG, /NOTICE, /CTCP and /NCTCP are also automatically split
	  into multiple real commands. /KICK can kick max. 4 nicks per
	  command, privmsg/notice can send max. 3 nicks per command.
	+ Option: Show timestamps in msgs.
	- Joining to channel from channels dialog that had password set
	  didn't work.
	- When scrolling, Irssi text widget sometimes left black spots in
	  text area if some other window was overlaping it.
	- DCC resumes still didn't work
	- Fixed some memory leaks

v0.7.18.1 1999-11-04  Timo Sirainen <cras@irccrew.org> [stable]

	- Window didn't scroll if you were using GtkText
	- Resuming DCC transfers could mess up the existing transfers with
	  the same nick..
	- Some PONGs were displayed on screen if you were enough lagged..
	- --help works now without gnome (gtk/text versions)
	- Sending data to irc server/dcc chats/proxy's clients/etc. won't
	  block forever anymore - I once got it to happen with proxy..
	- Some fixes for channel limit/key widgets above nicklist
	- Speech plugin works now right with timestamps enabled
	- irssibot (gui-none) doesn't crash at startup anymore and it doesn't
	  link with ui-common anymore. Also added a --load / -l command line
	  option to specify what plugin to load at startup. Default = bot

v0.7.18 1999-10-18  Timo Sirainen <cras@irccrew.org> [stable]

	* Finally a version I dare to call stable :) Just a bugfix release
	  for 0.7.17 but it had only a few problems..

	* Status window is now off by default

	- Sound and speech plugins weren't working.
	- Proxy plugin shouldn't crash now while not connected to server
	- Using some menuitems crashed when using the popup menus instead of
	  menubar.
	- Removed a Gdk-Critical warning when opening themes dialog without
	  GNOME
	- When resuming DCC transfers the average transfer rate was incorrect
	- If you tried to connect to server while themes dialog was open,
	  it crashed.
	- Several problems fixed with changing background pixmaps
	- Fixes for building from different directory
	- Trying to save theme crashed..

v0.7.17 1999-10-16  Timo Sirainen <cras@irccrew.org> [unstable]

	+ Irssi text widget! (replaces zvt)
	   - supports proportional fonts
           - FAST
           - background pixmaps (scaled, tiled, scrollable, shaded)

	+ Proxy plugin - Unlike other irc proxies, this is more than just a
	  simple proxy. You can connect to it from multiple clients at the
	  same time, but each client will use the _same_ irc session, so you
	  can keep one irc client open all the time in your home, one at
	  work, one at wc, etc. All the clients get the same "normal"
	  messages from server, but if you request a /whois or /who or some
	  other commands, the reply will be sent to only the client that
	  requested it. Check README how to use it.

	+ Irssi is now much faster catching up things after joined to
	  channel, it asks channels' MODE and WHO first, all with the same
	  command (WHO #a,#b,#c), after them it asks the ban lists etc. less
	  important things.
	+ Workaround for GTK themes eating X server's memory
	+ Command line arguments:
		-c server [-p port] : connects to server at startup
		-! : don't autoconnect to any servers
		-n : specify nick to use (override setup)
	+ Server lag displayed in statusbar, you can also set irssi to
	  automatically disconnect from server if it is too lagged
	+ Channel limit and key is displayed above nicklist
	+ Number of ops and total number of nicks in channel is displayed
	+ Nicklist background color can be changed
	+ Each window can have it's own command history buffer
	+ Try to let the server disconnect the socket (5 sec timeout) to make
	  sure that quit message gets through.
	+ Improved /gwhois dialog
	+ Setup dialogs are resizeable
	+ You can specify what port to use with DCC.
	- Channel dialog fixes: after editing channel, it was moved to the
	  end of the list, opening multiple channels edit dialogs didn't
	  work right
        - Reconnecting to server didn't work (always)
	- Giving multiple nicks for /gwhois messed up irssi

v0.7.16 1999-09-13  Timo Sirainen <cras@irccrew.org> [unstable]

	+ Started bot plugin, it has simple user management functions and
	  auto-opping/voicing done (but it does it well :)
	+ "channel synced" text doesn't trigger channel activity anymore
	+ Rawlog displays where event was redirected
	+ /wjoin - you can join multiple channels in same window
	+ /window goto #channel - moves you to window with the
	  channel, query or dcc chat
	+ /window goto active - moves you to first window with activity
	+ /list and /names complains if they're run without any arguments,
	  -YES overrides this
	+ Giving -nogui parameter to /list and /who commands doesn't use the
	  GUI dialog
	+ All the dialogs that have clist widget: you can resize columns and
	  sort the list by clicking the headers
	+ /list and /who dialogs displays total number of items and the list
	  is searchable
	+ Autojoining to channels work with irssi-text too
	+ /gwhois dialog has now refresh button, /gwhois is used when clicking
          whois from nicklist popup menu
	- Restoring saved window size didn't work very accurately, restoring
	  position also had some problems..
	- Rawlog doesn't crash anymore if not connected to server
	- Notifylist and checking of who uses your nick uses WHOIS again,
	  WHO didn't display user info unless s/he was -i or in same
	  channels..
	- You had to run /list a couple of times until it worked..
	- WHO was sent to people who joined channel to find out who they
	  were, unfortunately it had a small bug and didn't work..
	- DCC didn't work with IPv6

v0.7.15-3 1999-08-31  Timo Sirainen <cras@irccrew.org> [unstable]

	* _TOO_ many bugs in .15, mostly compilation problems, I really
	  should test things better when I release them. This will be the
	  last time, I swear :)

	+ Rawlog window, /rawlog <file name> also saves it.
	+ --without-imlib configure switch
	- After opened themes dialog, "(none)" window appeared, after opening
	  it, irssi crashed.
	- "day changed" message was displayed at startup
	- Addresses in DCC connections were displayed wrong
	- Didn't compile without gnome
	- The first .15 didn't compile without IPv6 support, -2 fixed it

v0.7.15 1999-08-29  Timo Sirainen <cras@irccrew.org> [unstable]

	* Only week since last version, much better :) Lots of internal
	  changes, hope they work right. No "weird crashes" found since last
	  version, 0.8.0 can't be too far away :)

	  CVS is also working again, no anonymous but I can give access if
	  someone wants.

	+ IPv6 support - yet another thing irssi is one of the first to
	  support ;) Give --enable-ipv6 switch to configure to compile it.
	  Because of IPv6 addresses naming style (xxx:xxx:xxx..), /server
	  server:port doesn't work anymore, you have to use /server
	  server port instead.

	+ Sound plugin updates, should work much better
	+ Default config file is build into irssi, it's used if no other
	  configuration file is found
	+ Implemented "idle queue", list of commands which should be sent to
	  server when there's nothing else to send.. Changed CTCPs to use
	  this.
	+ "massjoin" signal is sent when people join to channel, if many
	  people join to channel quickly (netjoins), it waits for a while
	  before everyone are joined and then sends the signal. This is used
	  to update nicklist more quickly and some other internal stuff.
	+ /msg <tab> completion: after you send msg to someone, the nick will
	  go first in completion list.
	+ Giving --with-servertest to configure now builds test irc server
	  which you can use to try crash irc clients :)
	+ /sv displays system name and revision and irssi's website url
	+ You can give server password to /server as /server server port pass
	+ /unban completion, eg. /unban *!*@*.de unbans *!*@hu232hu2.blah.de
	+ /rmreconns removes all servers from reconnect list. I hate it when
	  some server is down and irssi tries to reconnect it every 5 minutes
	  and there was no way to cancel it..
	+ Displays day change message in all windows if you're using
	  timestamps
	+ Realname is displayed in statusbar when mouse is moved over nick
	  in nicklist
	+ /last displays the last buffer only from the current window
	+ option: beep when you receive private message
	+ Typing /dcc without any arguments is same as /dcc list
	+ Some code rearranging, moved more code to ui-common from gui-xxx
	+ IPv6 for /ban, it bans all the last 64k addresses .. not sure if
	  it's THAT good idea but did it anyway.
	- DCC resume was broken.
	- If someone quit from one ircnet but stayed on another, the nick was
	  removed from both ircnets' channels.
	- Irssi tried to find it's default config from
	  $prefix/etc/irssi/irssi/config (one irssi too much :)
	- You couldn't use ~/ when saving window buffer
	- Trying to save window buffer twice crashed irssi
	- ZVT transparency couldn't be removed on the fly
	- Using find/new/close buttons in toolbar crashed
	- Doesn't complain anymore about "You're not channel operator" with
	  some irc networks that don't understand e or I modes
	- /ban removed ident-character from username (~blah@ -> blah@) so bans
	  didn't work..
	- /knockout calculated the time left wrongly.
	- irssi added -I/usr/include to compile parameters which broke
	  compiling with several platforms..
	- Irssibot notified about new development version when there was none
	- Some problems/crashes fixed with plugin support
	- --without-socks didn't do anything..
	- Password should first be sent to server first, not after nick/user.
	  At least MUH (irc proxy) didn't like it.

v0.7.14 1999-08-22  Timo Sirainen <cras@irccrew.org> [unstable]

      !!! My E-mail changed to cras@irccrew.org, don't use the old one
      !!! anymore!

	* Hm.. Again a month since last version, 3 weeks should be max :)
          Hopefully this one will be bugfree, so I could finally release a
	  "stable" version.. (somehow I think I'll end up with 0.7.14-2
	  anyway.. ;)

	* Irssi uses now libPropList to read and save configuration file, so
	  you need to have libPropList installed, it's also in different
	  format so your old config file doesn't work anymore.

	  Configuration file is located now in ~/.irssi/config file.
	  Themes are also now stored in separate files in ~/.irssi/*.theme

	+ Irssi can now notify you about new versions, you can also directly
	  download them with DCC. (This will probably be changed to HTTP
	  instead of using irssibot in IRC..)

	+ User interface changes (settings, menus) as suggested by
	  James M. Cape <jcape@jcinteractive.com>
	+ You can use ctrl-b,c,g,v,- when setting realname
	+ /version [server] - prints irssi version and irc server's version
	+ /ver [nick/channel] - sends ctcp version to nick/channel
	+ /sv [nick/channel] - sends irssi version text to nick/channel
	+ Added widget depends to several places, changed several modal
	  dialogs to use gui_widget_depends() instead
	+ Added Socks5 initialization, maybe it works now?
	+ You can specify what host address you want to use if you have many..
	+ Away and kick reason dialog have history
	+ irssi-text option: activity list can be sorted by window number
	  You can change this with /set toggle_actlist_moves=yes/no
	+ /msg <text><tab> completes now people in current channel too
	+ You can set channel password in channel dialog
	+ /SET [key [=value / [key [key..]] - /SET displays all settings,
	  /set key key2 displays values of key and key2, /set key=value sets
	  key to value.
	+ DCC GET now gets all the files coming from user if file name isn't
	  specified. DCC CLOSE also can close all dcc connections from user.
	+ The whole usermode is now displayed in statusbar, it used to display
	  only the modes it knew (+iwsr)
	+ Ctrl-N and Ctrl-P go to next/previous window
	- When using zvt and joining to new channels, window size grew bigger
	- /msg <tab> completion was a bit buggy, if someone sent you multiple
	  messages, you had to press tab multiple times until the nick changed
	  to someone else..
	- Default format for signon time in whois displayed nick instead of
	  the signon time..
	- Disconnecting server while it was still trying to connect hung irssi
	- If old configuration file wasn't found, irssi (could have?) crashed
	  on startup .. Could this really happen?!? Why did nobody tell me??
	- irssi-text finally handles screen resizing right
	- Gnome panel applet works with "old" (like non-cvs now :) panels
	  too.
	- If you left from channel before syncing was done, syncing stopped
	  working after it..
	- Removing ban exceptions didn't update irssi's internal list
	- Rejecting dcc chat didn't work properly, when receiving reject
	  get/send irssi didn't remove it from dcc lists
	- Save/find dialogs weren't working after being closed.
	- irssi-text complained about "Not enough parameters given" when
	  pressing entry in empty line
	- Mirc colors weren't removed properly for logs and could have
	  crashed irssi
	- Using /ban with mask (x!x@x) instead of nick crashed
	- gui_widget_depends() wasn't working properly - didn't harm much :)

v0.7.13-2 1999-07-22  Timo Sirainen <a@sicom.fi> [unstable]

	* Again, a small bugfix release

	+ You can specify what string to send to IRC proxy after connected,
	  this lets at least some proxies work with irssi.
	+ Notifylist now displays which irc network nick joined/left (or if
	  unknown, just IRC)
	- After closing some window, the numbers in window tabs didn't get
	  updated
	- /window next and prev didn't work properly
	- status/msgs windows got destroyed a while after joining to channel..
	  or simply by doing "/mode (status)" command ..
	- We don't try to DCC SEND file via dcc chat if the other side is
	  using mirc ctcps.
	- Default setting or autodetection of mirc ctcps weren't working.
	- Actions from mirc users in dcc chat was displayed in double.

v0.7.13 1999-07-21  Timo Sirainen <a@sicom.fi> [unstable]

	* %p in text formats is changed to $, looks much cleaner :) Old
          formats in configuration files are automatically converted.

	* I got some documentation done! :) I wrote a list of all commands
	  irssi knows with (very) short descriptions, see COMMANDS file

	+ Hebrew support by Ronen Tzur <rtzur@shani.net> - see README-HEBREW
        + Users with gone-flag are displayed with different color in nicklist
          List is updated with USERHOST commands in small pieces every now and
          then..
        + Statusbar with some information in it ..
        + Away message is displayed differently in /whois and /msged people
          who's gone
        + /window goto <n>, /window prev, /window next
        + /window level [+/-]pub/msgs/...
            /window level msgs      - creates messages window
            /window level all -msgs - creates status window
	+ /bantype <normal/host/domain/custom>
	    - Normal - *!user@*.domain.net
	    - Host   - *!*@host.domain.net
	    - Domain - *!*@*.domain.net
	    - Custom [nick] [user] [host] [domain]
		eg. /bantype custom nick domain - nick!*@*.domain.net
		eg. /bantype custom user host - *!user@host.domain.net
	+ /version - just displays version number..
        + You can use different font in each channel
	+ Alt-q..o changes channels to 11..19
        + Color configuration changes..
        + irssi-text : Reading manuals help ;) Text's backgound color isn't
	  changed to black anymore so pixmaps etc. should show up nicely :)
        + /notify nick!mask@* [ircnets], /unnotify
        + When trying to connect to server, you can abort it with the
	  cancel button in statusbar
	+ First parameter of /disconnect is now * (current server) or
          server tag
	+ You can now use !channels with their short names (not always)
        + Right clicking nick in channel pops up nicklist menu
        + You can select multiple nicks from nicklist and execute the command
          for all of them.
        + Panel applet supports panel size changes
	+ Window tabs have numbers now
	+ Ctrl-N changes to next window, Ctrl-P changes to previous window
	- Max. autoget size didn't work right, it got the file if the file was
	  bigger than the max. size.. and it was compared as bytes, not kB's.
	- Panel applet should now work right
        - Hilight words feature was completely broken
        - DCC Chats were displayed twice in status dialog
        - Closing DCC chat still had a few problems
        - After trying to join to channel where you could get in (invite only,
          banned, etc.) the created channel window wasn't destroyed.
        - configure didn't check -lnsl right..
	- Channel settings weren't read in the correct order -> autojoining
          to channels created the windows in reverse order every time.
        - ZVT in GNOME CVS broke irssi.. Fixed.
        - Quit message wasn't displayed if there was some commands waiting
          for transmit - quit was added to transmit queue and connection
          closed..
	- Matching irc masks (nick!host@address) was case-sensitive..

v0.7.12 1999-07-06  Timo Sirainen <a@sicom.fi> [unstable]

        * #irssi is now started in IRCnet

	* Release #2 :) The next day..
           + configure checks for -lnsl too
           + changed default font to fixed size so I wouldn't have to hear all
             the time how screen is messed up with zvt :)
           - background color couldn't be changed with zvt
           - irssi-text sometimes crashed at startup because of uninitialized
             variable..
           - you had to use --without-gnome-panel even if you didn't build
	     fwith gnome

        + Colorless theme, should be easy to start a new theme with using
          this. You need to copy the [theme:colorless] section to
          ~/.irssi.conf (or ~/.gnome/irssi whatever you happen to use..) from
          included irssi.conf to use this..
        + You can DCC send and get files via DCC chat (don't need to be
          connected to server), don't know if this works with any other client
          or if any other client has this ability.. BitchX didn't seem to
          have.
        + /WALL [#channel] message - Send notice to all ops in channel
	+ /last [-pub -msgs etc..] <text> for text mode version
        + Text mode version statusbar: -- more --, away (zZzZ)
        + The "-!-" and "-!- Irssi:" texts and timestamp is now configurable
        + Channel windows aren't destroyed anymore after getting disconnected
        + /window close
        + Outgoing flood protection: all commands you send to server are are
          queued and sent every 2 seconds. (if queue is empty, the command is
          sent immediately)
        + Notify list popup dialogs are now optional
        + /unalias (you could already do this with /alias)
        + You can send Mirc style CTCPs now in DCC chat (preferences/dcc),
          also if mirc user first sends ctcp, it's automatically set to
          default for that dcc chat session.. You can also set it with
          /mircdcc [y|n] or select from menu.
        + Default color number in setup, this color is used if nothing else
          is specified.
        + Server reconnection - you can add several irc servers to setup with
          same ircnet and autoconnect set and irssi goes through that list
          every time server gets disconnected unintentionally.
        + irssi-text word splits the lines. also if it needs to split the line
          it leaves 10 empty spaces at the start of the next line.
        + --without-gnome-panel switch to configure
        - http://blah@a.b opened e-mail client instead of http client
        - I set the socket non-blocking AFTER connect(), argh! This caused
          irssi to hang when trying to dcc get from bogus IPs or something.
        - Background color wasn't read right
        - Log dialog had some bugs
	- Banning ip addresses didn't work right
        - Some DCC problems fixed..
	- Some irssi-text bugs fixed

v0.7.11 1999-06-06  Timo Sirainen <a@sicom.fi> [unstable]

	* Because of the color system changes, remove the [colors]
          section from irssi's configuration file or you will get some weird
          colors..

          The colors are pretty much taken from BitchX, IMO it looks nice :)
          But somehow I think many of you don't like it, so I made theme
          selector. Just need to make a few default themes..

	+ Color system changed, the old one looked pretty ugly especially in
          text mode version.. You can now have more than one color/line by
          adding %fg[,bg] codes to text formats.. fg and bg are the normal
          0-15 colors, in GUI version (without ZVT) you can use up to 99
          user specified colors.
        + Theme selector
        + Text mode version: Entry line editing is working great! Command line
          history works, scrollback buffer works, statusbar is working (again,
          copying bitchx..), reads configuration file .. This is starting to
          become usable :)
        + ZVT working better: font can be changed, transparency and background
          pixmap can be changed on the fly, the ugly block cursor isn't
          displayed anymore and wordclicking (urls, etc.) works.
	+ New GUI dialogs for /list, /who, /gwhois and when receiving invites
          to channels.
        + Channels dialog changed a bit. New "Quick join" dialog where you can
          specify server and channel to join
        + Mirc DCC resumes are working. By Trever Adams
          (trever_adams@bigfoot.com)
        + List of text strings to hilight
        + Notify dialog is created when someone in notify list joins irc.
        + Nick completion improvements, /msg nick<tab> works and in channels
          you can complete nicks anywhere in the entry.
        + Window save size/position dialog
        + DCC send added to popup menus
        + Removing lines from GtkText is really slow, so now they're removed
          with several lines at a time. (default is 20)
        + /window new [hidden] creates new window, /window server <server tag>
          changes server in current channel, useful in text mode version..
        + You can try to find memory leaks with giving --with-memdebug switch
          to configure
        - Still some bugs with DCC SEND fixed..
        - DCC list dialog crashed if there were dcc chats open, it also caused
          some random crashes when running..
        - Maybe window size/position saving finally works right?
        - g_(s)list_remove_link() didn't work as I had always thought .. It
          moves the link into separate list and doesn't free memory used by
          it like I thought.. So, inserted a few g_list_free_1() calls.
	- When not using menubars, popup menu should have displayed all the
          items in it, it got broken in .10.
        - signal_add_after() didn't work right.. actually it had a wrong name
          too, changed to signal_add_first() and made it to run these events
          before the normal events. This makes ignoring work again.
        - /notice was buggy
        - Configuration file handling (GTK version) was still a bit buggy..
        - Lots of small bug fixes here and there..

v0.7.10 1999-05-09  Timo Sirainen <a@sicom.fi> [unstable]

	* ALL KNOWN CRASHES FIXED !! Weird, after changing the code with
          creating channels to empty windows, GtkText widget started working
          again, it used to crash after running the test ircserver for a
          while.. Maybe a few more versions and I'll release a "stable"
          labeled version again (08.0).

	+ GNOME version can use ZVT widget to draw texts. This is a lot faster
          than GtkText and with it you can use nice non-scrolling backgrounds
          and transparency! However, you'll have to use the default colors
          with it for now and Window/Save Buffer or Find doesn't work in it.
          !!NOTE!! ZVT in gnome 1.0.9 is buggy, it sometimes crashes when
          destroying zvt widget (leaving channels). It should be fixed in next
          version (which doesn't currently exist..)
	+ DCC transfer dialog, display list of all going dcc transfers, the
	  old dialogs can also be created.
        + Channel specific background pixmaps, if you don't have Imlib you can
          use only .xpm images.
	+ /ban and /unban changed, they accept multiple arguments and channel
          name may be specified as the first argument
        + dcc actions from mirc should work now
        - Text widget size is now saved instead of the window's size, should
          work better.
        - Right clicking text widget created a popup menu, but select
          selection got broken after it
        - Some potential bugs fixed after got kicked from channel
        - Log dialog was buggy
        - If dcc chat was closed but the query window was still there, trying
          to chat again with the same nick created another query window but
          used the old one..
        - C-C, C-B, etc. add the character at the end of the entry, not at the
          current position
        - Redirecting commands was a bit buggy, it always expected to receive
          the specified events. This worked with ISON command, but I forgot
          that WHOIS could also return "no such nick" events.. So, notifylist
          should now work right instead of sometimes printing whois results.
        - You couldn't use the normal control-? keys (c-left, c-right,
          c-insert, ..)
        - mirc colors were displayed with wrong colors
	- Changed all isspace(), isdigit() and isalnum() calls to cast their
          argument as (gint) to remove warnings when compiling with IRIX.
	- Speech plugin wasn't working again..
        - After changing text format from setup, you couldn't change any
          other lines without closing setup dialog first
        - Font couldn't be changed by editing the entry line
	- /knockout format changed, it's now /knockout [timeout] nick reason
          (so the reason can have number at the start of it..), it also used
          to crash when unbanning
	- DCC send fixed, fast send didn't work and without it it was eating
          all cpu.
        - DCC sending files with spaces in their name didn't work (they're
          changed to _ now.)

v0.7.9 1999-04-22  Timo Sirainen <a@sicom.fi> [unstable]

	+ Server/status dialog, displays list of all connected servers,
          channels, queries and dcc chats.
        + Host resolving is now done in a child processes. Hopefully works
          better than threads which aren't used anywhere anymore..
        + Window/Save window size and Save window position, next time the same
          window (status, msgs, channel, query) is opened the saved size
          and/or position will be used.
        + gui_widget_depends_data(), widget will be automatically destroyed
          if the specified signal is called with the specified argument. Used
          to destroy DCC request dialogs when they're closed manually, timed
          out or rejected at the other end..
        - Fixed lots of memory leaks which some might have caused crashes..
          src/memdebug.c has the debug functions I used ..
        - DCC CLOSE closed always the last dcc connection instead of the one
          that matched the parameters
        - Commented out all GUI_INPUT_EXCEPTIONs .. I don't even know when
          exceptions are sent and why (I thought that only when some error
          occurred..), Linux doesn't seem to send them ever? IRIX however sends
          them all the time which made irssi eating all cpu.
        - Fixed compiling gui-text with systems that had only slang/slang.h
        - gui_widget_depends() had some bugs
        - adding irc networks by typing it's name when adding server didn't
          update the GUI of ircnets list.
	- If some plugins were already loaded, and loading new plugin failed
          and it called plugin_deinit(), the call (might have) called some
          other plugin's plugin_deinit() and crash.. Some updated to change
          all global plugin functions to plugin_name_* calls so they wouldn't
          call other modules functions..
	- If day changed when logging, the log file contained the day change
          lines before each line after that..
	- Channel labels were hilighted even when the channel was selected..

v0.7.8 1999-04-12  Timo Sirainen <a@sicom.fi> [unstable]

	* This version has lots of internal changes, I haven't tried them
          much so hopefully everything works right..

	+ external plugin, reads commands from named pipe and executes them
        + sample plugin updated, creating new plugins should when based on
          this one
        + gui-none is built, it tries to run bot plugin which doesn't exist..
	+ Moved the configuration code to the lowest level, made settings
          to be common with all guis.
        + /set command: /set [category[/key[=value]]] [all]
        + /alias, /ignore and /unignore commands work again
        + Nick completion finally working, and better than ever (unless it
          has bugs of course ;). It tries to be smart when completing, first
          it checks if someone with same letters had recently written message
          to you, then it checks for nicks that recently wrote messages and
          finally for the rest of the nicks in channel. Clicking tab more
          scans the list. Clicking tab in empty line completes to /msg <nick
          who sent you last message>. Before trying to complete nicks, tab
          completion checks if the word is in setup's completion list.
        + Wrote some functions to make possible handling events in different
          places depending where the command which created the event was sent.
          This is useful for example to notify list which needs to send ISON
          requests but user should still be able to use /ison command
          normally (this has always worked btw).
        + Notify list's notify event now displays user's host and real name
          (made with the previous functions which grabbed WHOIS). Notify list
          GUI also updated for this
        + You can use user/host masks with notify lists, wildcards are
          allowed. Nick must always be specified (could be fixed but everyone
          is invisible anyway so it would be useless). Examples:
          friend!*friend*@*, friend_!*friend*@*,
          another!*@*.blah.com, altnick!*@*.blah.com
	+ "your nick is owned by blah (blah@blah.org)" when connected
        + Text formats page uses now GtkText widget, it displays colors too.
          It's not perfect but better than before...
        + There's now three different colors indicating what's happened in
          channel: red = some text was written there, bright red = public
          message, magenta = public message to you
        + Ignore checking is now done by stopping the entire signal so
          plugins etc. don't have to deal with them.
        + You can use user/host masks with ignores
        + Autoraise (in window menu) window when new message comes to channel
        + Channel settings: You can specify list of bots (masks) and command
	  to send the first one found bot (nice for auto-opping ourself)
        - Changing user modes from menus didn't work. Moved the menu under
          server menu.
	- Speech plugin problems fixed.. It didn't compile without gnome
          libraries and with gnome libraries it didn't say anything because
          for some reason one line in sources was commented out..
        - IRC network things and server password didn't work because of stupid
          little bug
        - Configuration file handling was a bit broken in GTK version
	- Rewrote menu handling in GTK version, it was crashing when trying
          to load plugins..

v0.7.7 1999-04-05  Timo Sirainen <a@sicom.fi> [unstable]

	+ speech plugin :) This is currently made to work with festival
          (http://www.cstr.ed.ac.uk/projects/festival/), it's not very usable
          but nice to play with :)
        + C-b (bold), C-c (color), C-g (bell), C-v (reverse), C-- (underline)
          keys work now but they don't display anything in entry line.
        + Beel character beeps are now optional
        + Fixes and new features for plugins. Each plugin has now it's own
          menu under plugin menu and "Unload" menuitem there by default.
        - GTK version didn't build .. again..
        - I broke DCC send in 0.7.5
        - SIGPIPE is ignored, maybe fixes some "crashes" when server
          connection is lost (I never got this btw.)
        - Using irssi with click to focus sent commands to window where mouse
          cursor was..
        - Fixed some bugs when scrollback buffer got full (GTK's text widget
          seems to crash sometimes with small scrollback buffer and _lots_ of
          text!)
        - Plugin dialog didn't show any plugins
	- Plugins are now created with automake things to make them portable
          for compilers/linkers that don't work with -shared switch. The
          disadvantage is that a lot of unnecessary files are created for
          each plugin (.a, .la, .so.0, .so.0.0, .so.0.0.0) while irssi uses
          only libplugin.so, could be fixed somehow but too difficult for me..
	- Joining to +k channel crashed

v0.7.6 1999-03-29  Timo Sirainen <a@sicom.fi> [unstable]

	* New default colors .. I think they're better, not the best possible
          but anyway, I'm not good with these :)
        + Text mode version working again with colors! :)
	+ New settings/servers dialog, changed connect and channels dialogs.
          You can now automatically connect to multiple servers at startup.
          All this made by Kari Lavikka (tuner@bdb.fi)
        + Server password support
        + IRC proxy support
        + Right clicking the channel name in panel pops up channel menu
        + private ctcp and notice messages now show up in query windows if
          it exists for sender
        - Fixed logging a bit, you can now log stuff from nicks without
          having query window for them.
        - If time stamps were enabled, log files had time stamps twice in each
          line
        - Color settings had some bugs
	- GNOME version crashed if ~/.irssi.conf didn't exist .. because I
          read the configuration file before gnome_init() which was necessary
          for "create gnome panel applet" option in setup -> removed it

v0.7.5 1999-03-17  Timo Sirainen <a@sicom.fi> [unstable]

	* Text mode version is broken and isn't built.
        * Configuration file has changed quite a lot, might be better if you
          would just erase the old one.. Server configuration is also going
          to change soon..

        + Plugins are back! But unfortunately I can't get perl plugin to work.
          See TODO for more information.
        + I divided setup dialogs to separate windows and grouped the options
          to different frames so they actually make some sense now :) Also
          some new options:
        	- Create GNOME panel applet
                - Lots of DCC options, the page looked so lonely that I had
                  to put more options there :)
                    - get: autorename file if it exists (currently this is
                      done always..)
                    - autoget: max. file size to get
                    - fast send (don't wait for responses from the other
                      side, just keep sending the data..)
                    - upload path
                    - block size
                    - timeout
	+ Checks for slang/slang.h too ..
        + Text mode version doesn't have my name/nick hardcoded in it
          anymore :) Uses IRCNAME and IRCNICK environment variables.
        + Status window is now optional, when enabled it grabs all
          "status" messages there. This needed quite a lot of inner changes,
          hopefully works :)
        + /nctcp - send ctcp reply
        + Window size is now saved when quitting and it's used when creating
          windows in next session
        - Fixed lots of GLib-CRITICAL messages when disconnected from server
          while it was still trying to find ip address.
        - Window/find should now scroll to right position and it doesn't
          corrupt the text widget with inserting new texts to found texts
          positions.. It's also case-insensitive now.
	- Fixed compile error when building without gnome panel..

v0.7.4 1999-03-13  Timo Sirainen <a@sicom.fi> [unstable]

	+ Applet for GNOME panel working again
	+ You don't have to specify --without-gnome anymore, configure checks
          this for you (finally)
        + Some widget packing changes and tooltips for channel mode buttons
          by Kari Lavikka <tuner@bdb.fi>
        + Window/find moves the scrollbar to position where you can
          actually see the found text (usually, find prev misses it
          sometimes..)
        - Disconnect button in disconnect dialog still wasn't working.
        - Channel mode buttons didn't change if channel wasn't focused
        - I added separators to menus in v0.7.3, but forgot to make GTK
          version work with them
	- Closing DCC chat crashed
	- Destroying window with WM now really destroys the window, no hide
          it like it used to..
        - Several fixes with window handling..

v0.7.3 1999-03-11  Timo Sirainen <a@sicom.fi> [unstable]

	* Text mode version is not called irssi-text so make install can
          install both of them without overwriting the other..
        + Window menu: find text, save window buffer, close window, new,
          new tabbed .. And lots of fixing code to make empty windows
          possible.
        + After kicked from channel, the window isn't destroyed
        - While connecting to server and receiving "nick is temporarily
          unavailable" irssi didn't try different nick but got just stuck
          there.

v0.7.2 1999-03-10  Timo Sirainen <a@sicom.fi> [unstable]

	+ GUI for logging, /log start, /log stop
	+ You can drag file from GMC over to nick in nicklist to send the file
          with DCC
        + Nicklist changed to GtkCList, ops and voices are marked with
          pixmaps (stolen from X-Chat, someone want to do better ones?). Had
          to be done because adding drag'n'drop to GtkList was too slow..
	- Pretty bad bugs with GTK version fixed, using several dialogs'
          buttons crashed..
        - WHOIS's idle line displayed seconds wrong. Maybe I finally got it
          fixed right this time.. :)
	- Unknown commands still didn't work. They were sent to server with
          the / character at start..

v0.7.1 1999-03-08  Timo Sirainen <a@sicom.fi> [unstable]

	* The 0.7.0 was actually quite stable, I thought it would crash all
          the time by itself and do some weird things :)
        * Hopefully now that GTK 1.2 is finished more people start using it
          and don't ask me to continue supporting GTK 1.0. So, this version
          requires GTK 1.1/1.2.

        + Started gui-text.. Should work somehow :) Prefers SLang but should
          work with curses also, except in X terminals I couldn't get colors
          out of it.
        + Logging, still lacks GUI.

          Syntax:
            /log create <filename> [<+/->level ...] [#channel/nick [
                                   [<+/->level ...] ...]
            /log close <filename>
            /log list

          Example: /log create mylog -all +msgs #linux +chan +public +notices
          (or simply #linux +all logs everything that appears in #linux
          window).

          You can use these levels, ALL is set by default:
          ALL, CRAP, PUBLIC, MSGS, NOTICES, WALLOPS, SNOTES, ACTIONS, DCC,
          CTCP, CLIENTNOTICES, CLIENTERRORS
	+ Automatically create query window when received msg (option)
	+ No more "WHO: unknown commmand"s, all unknown commands are sent to
          server just like they were written
	+ Working again: msgs window, aliases, /kickban, /knockout
        + Changed quite a lot of GString's to g_strdup_printf
        + cleaned configure.in
        - Disconnect button in disconnect dialog didn't work.
        - Writing to DCC chat only sent the first word..
        - setting ircnet to server record was done without strdup()ing from
          setup server record, so after disconnecting preferences or
          reconnecting could have crashed.

v0.7.0 1999-02-25  Timo Sirainen <a@sicom.fi> [unstable]

	* Lots and lots and LOTS of rewriting code. Hope you like it :) At
          least I do, mostly. GUI still needs rewriting but.. well, it works
          anyway now.

          The [unstable] tag in this version really means that IT IS UNSTABLE.
          See TODO for what features that 0.6.0 have are still missing.

          Because of the new great signaling system :) lots of things can be
          done easier. Now all the dialogs should be up to date, like channel
          mode dialog. When you receive ops, widgets come sensitive, when you
          lose your ops, the widgets become unsensitive.

          irssi source is now also divided in to separate directories:

          irc-base: this shouldn't change much, it has all basic functionality
                    needed to create a working IRC client.

          irc-extra: all kinds of extra functionality: dcc, flood detection,
                     ignore lists, (logging soon), notify lists and plugins.

          common-ui: here's all the functions that need to print some texts to
                     screen.

          gui-gnome: GTK/GNOME specific code

          These haven't been started yet:
          ui-none: make irssi work as a bot with plugins/scripts
          ui-text: text mode interface
          gui-kde, ...: I'm not going to do these, anyone?

v0.6.0 1999-02-12  Timo Sirainen <a@sicom.fi> [unstable]

	+ Plugins! See plugins/* and src/plugin-commands.h for more
          information
        + Small PERL plugin, anyone want to continue developing this?
        + Show menubar option
	- Some fixes and changes with clicking words.
        - Notify list didn't work if ircnet was specified.
        - socks5 needed -DSOCKS to work (but this is still untested..)

v0.5.1 1999-02-10  Timo Sirainen <a@sicom.fi>

	* A big bugfix release, hopefully no crashes anymore? :)
	* Removed intl directory, we don't have any i18n support yet so it's
          not needed...

	+ Time stamps
        + Use --with-pthreads=no if they don't work right
        + socks4/5 support (untested), use --with-socks=no if you don't want
          them.
	- If you got kicked from channel irssi was in quite unstable state
	- Using channel mode buttons in the upper right corner crashed
	- Whois displayed idle time wrong
	- Adding first item to empty list (notify, completions, aliases,
          ignores) crashed.
	- It didn't actually compile without pthreads lib..
	- If any texts contained %s, %d, etc.. irssi tried to expand them
	- Solaris (and probably some others) need -D_REENTRANT flag to make
	  threads work corretly.
	- gtk_container_add() should be used instead of
          gtk_scrolled_window_add_with_viewport() when handling clists..

v0.5.0 1999-02-08  Timo Sirainen <a@sicom.fi>

	+ DCC CHAT, SEND, GET
	+ pthread support, no more blocking server connections.
	+ Notify list
	+ Getting more paranoid :) Added a lot of g_return_if_fail()s.
          Hopefully not in wrong places :) But these surely save some crashes
          with buggy code..
        + BUILD_DOCK, HAVE_GNOME, etc. defines are now placed in config.h
          instead of being in -D arguments for gcc.
        + Format strings are more flexible now, you can change the order of
          the parameters and you don't need to specify if the argument is
          supposed to be string or integer or .. Should be easy to use, %p1
          matches the first argument, %p2 the seconds, etc.
        + /PING
        - Changing topic from topic entry widget didn't work.
        - If window had only one channel, the channel widgets (topic, modes,
          etc) didn't show up.
	- Using popup menu from status window's channel lists crashed.
        - Channel menu didn't work

v0.4.1 1999-02-04  Timo Sirainen <a@sicom.fi>

	+ Preferences: completion - if you type <tag> in entry field and
          press tab it gets completed, like setting homepage to http://blah
          and typing: home page is homepage<tab> -> home page is http://blah
	+ Tab nick completion.
        + ':' nick completion also changed a bit.. If it fits to more than
          one nick it's completed in bash style. Like if there's mynick1 and
          mynik2, "my:" gets completed to "myni:"
        + glib 1.0.6 didn't have g_get_user_name(), g_get_real_name(),
          g_get_home_dir() and g_strncasecmp(), made them..
        - Using --no-applet crashed..
	- Using items in user modes menu crashed
        - Several small bugs fixed..

v0.4.0 1999-02-01  Timo Sirainen <a@sicom.fi> [unstable]

	+ *Lots* of internal changes with window handling, fixed some memory
          leaks also while doing them. You can now have multiple real windows
          with tabbed subwindows in them. It's also possible to have multiple
          channels in one subwindow. Commands for handling these.. :
           - /join - Works like before, creates real or subwindow depending
             if "use tabbed windows" is set in setup.
           - /wjoin - Joins channel to current window
           - /hjoin - Creates new subwindow and joins there
           - /njoin - Creates new real window and join there
        + Changed URL max length from 20 to 200.. Didn't realize it was that
          low :)
        + Shows the nick who sent wallop, you need to change the second
          line in format texts from "%s" to "%s: %s" to make this it work.
          Need to do some kind of autoupgrading for formats that change..
	+ Found new functions from glib :)
            - g_getenv("HOME") -> g_get_home_dir()
            - getpw() -> g_get_user_name() and g_get_real_name()
            - strcasecmp() -> g_strcasecmp()
            - strncasecmp() -> g_strncasecmp()
        + GNOME version uses ~/.irssi.conf if it exists
        - Opping/deopping anyone made irssi think that you were opped/deopped
        - read_line() had some pretty bad bugs...

v0.3.6 1999-01-29  Timo Sirainen <a@sicom.fi> [unstable]

	+ irssi.spec to easily build .rpm
	+ Preferences:
           - Alternative nick which is used when default nick is in use.
           - Create own window for msgs
           - Tab orientation
           - Flood settings
           - Max lines to keep in command line history
           - Scrollback buffer size
           - Text formats
        + Toolbar .. we need pixmaps .. Needs also window (channel/query)
          specific items.
        + Using horizontal panel works right now.
        + Alt-1..0 changes between windows
        - Private actions didn't show up in query windows where they should
          have.
        - Alias and ignores lists were mixed together and didn't work.
        - Setting max channels to display in panel to -1 (which is default..)
          displayed actually only one channel.. Also setting this to 0 works.
        - Topic didn't change when changing between windows in tabbed windows
          mode.
	- When op received +v, @ was changed to + in nick list
	- Connect/disconnect/channels dialogs fixed so that they won't crash
          when clicking buttons with empty lists.

v0.3.5 1999-01-26  Timo Sirainen <a@sicom.fi>

	+ Finished the channels dialog, you can automatically join to
          channels in specific irc networks.
        + Changed the look of connect and disconnect dialogs
	+ servertest/ directory, just a test program to try if irssi crashes
          with _HEAVY_ network load (ie. if there's buffer overflows or some
          other weird bugs). It doesn't :)
        + Preferences: Maximum number of channels to display in panel
        - When leaving from channels, panel didn't redraw it's list correctly
	- Leaving channels in tabbed window mode crashed
	- Fixed crash if connection got lost

v0.3.4 1999-01-24  Timo Sirainen <a@sicom.fi> [unstable]

	+ Tabbed windows work a lot better
        + User mode menu
        + Preferences: default user mode
        - Connecting to more than one server crashed...
	- Nick list redrawing was broken
	- Dock applet wrote the texts to pixmap but didn't draw the pixmap
          into screen then properly..

v0.3.3 1999-01-23  Timo Sirainen <a@sicom.fi> [unstable]

	+ /ignore never - never autoignore nick
        + You can hide/show channel nick list from Channel menu, default
          state can be set from preferences.
        + Preferences: Strip styles from text, misc options
        + Launching URLs work!
        + More str[nnn] -> GString changes, should be no more potential
          buffer overflows
        + Started the tabbed windows, probably quite buggy and the
          window_create() code is getting REALLY ugly..
        - Servers didn't display QUIT message.. Couldn't think of any better
          way to fix this than not to disconnect the link but let the server
          do it.
        - ANSI colors didn't work right

v0.3.2 1999-01-22  Timo Sirainen <a@sicom.fi> [unstable]

	+ Dock applet, works at least with Enlightenment..
        - GTK version tried to move temp config file to real config file
          with rename() .. didn't work if /tmp and home were in different
          partitions.
	- Some servers sent a mode change before /names list, irssi didn't
          like that and crashed..
        - No more Gtk-Critical messages if irssi is run with --no-applet

v0.3.1 1999-01-22  Timo Sirainen <a@sicom.fi>

	* 4 days since last release. too long :) I'm now starting to create
          "unstable" versions of irssi. They have the latest and greatest
          features while they might not build/work too well. Check
          http://www.sicom.fi/~ikioma/irssi-download.html, new versions will
          probably be released quite often.
	* GNOME version now builds without GNOME panel applet library
        * Works with GTK+ 1.0.6 now, maybe with older too.
        + Connect / disconnect dialogs, channel dialog also started
        + Server setup dialog changed some.
        + Status window has a list of channels, queries and (yet not
          implemented) DCC chats. Also the tiny panel window isn't displayed
          unless you're running irssi in panel..
        + Menu bar in all windows
	+ Cleaned read_line() to use GStrings.
        + $(sysconfdir)/irssi.conf is copied to default user file if it isn't
          found.
        + If you get kicked from channel the channel window won't get
          destroyed.
        - Query was in op submenu in nicklist's popup menu .. whops.
        - 0.3.0 broke server tag generation so using multiple servers didn't
          work.

v0.3.0 1999-01-18  Timo Sirainen <a@sicom.fi>

	* Config changes in GTK version, delete old .irssi.conf file (or
          change all "tag = values" to "tag=values")
        * Default set of servers and aliases can be found from irssi.conf,
          copy that to ~/.gnome/irssi (if build with GNOME) or ~/.irssi.conf
          (if build without GNOME).
        + servers page added to preferences. Without connect dialog this is
          quite useless though :) But if you set "connect to IRC server at
          startup" on, irssi connects you to first local server.
	+ aliases :
	   - /ALIAS <alias> <command to execute>
           - alias page added to preferences
           - these codes are extracted in commands:
               %0            : alias name
               %1, %2, %3 .. : word %
               &1, &2, &3 .. : word & + the rest of the text after it
               %c            : channel name
           - typing extra / before /command (//command) ignores any aliases
        + ignore list :
           - /IGNORE <mask> <ignore level>
           - /UNIGNORE <mask> <ignore level>
           - ignore page added to preferences
           - ignore levels: ALL, CRAP, CHAN, PUBLIC, MSGS, NOTICES, WALLOPS,
             SNOTES, ACTIONS, DCC, CTCP, CLIENTNOTICES, CLIENTERRORS
        + autoignoring msg and ctcp flooders
        + options page added to preferences
        + invite lists (channel mode I)
        + !channels should work now
        + replaced quite a lot of g_new()'s with GStrings. fixed one buffer
          overflow with this also..
        + /AWAYALL - sends /away to all connected servers
        + /KNOCKOUT [secs] <nick> <reason> - kick+ban+delay (5min)+unban
        - nick completion was case-sensitive
        - again some minor bugs fixed and features added

v0.2.1 1999-01-17  Timo Sirainen <a@sicom.fi>

	+ Preferences: color and font selection
        + gnome-stuff.c has some gnome_* compatible functions to get GTK+
          version work. They're pretty slow and dum and maybe even buggy so
          if you want better, just compile the gnome libs :)
        + Doubleclicking in topic sets the entry editable/uneditable
	- nick completion was buggy
        - some minor bugs and features fixed

v0.2.0 1999-01-16  Timo Sirainen <a@sicom.fi>

	+ CTCP VERSION returns system name and revisions
        + msgs window has now autoraise set on as default
        + status window is used only when there's no window active..
        + Done server handing:
           /server = /disconnect + /connect
           /connect = connects to new server without disconnecting from
                      any old ones
           /disconnect = disconnect from current server
        + msgs and status window have a server selector menu
        + clicking a server tag in msgs window changes server
        + channel information box
        + --no-panel command line switch so you can build with GNOME support
          but don't need to be running it in panel.
	- some automake fixes
	- If someone was kicked, the kicker was removed from nick list
          insted of the kicked..
        - Fixed some weird situtation where snapshot window wouldn't
          disappear from screen..

v0.1.0 1999-01-14  Timo Sirainen <a@sicom.fi>

	* First release<|MERGE_RESOLUTION|>--- conflicted
+++ resolved
@@ -1,5 +1,4 @@
-<<<<<<< HEAD
-v0.8.21-head 2016-xx-xx  The Irssi team <staff@irssi.org>
+v0.8.22-head 2017-xx-xx  The Irssi team <staff@irssi.org>
 	* Removed --disable-ipv6
 	* /connect Network now aborts with an error if no servers have been
 	  added to that network.
@@ -59,7 +58,7 @@
 	  used.
 	- /names and $[...] now uses utf8 string operations (#40, #411).
 	- Removed broken support for curses.
-=======
+
 v0.8.21 2017-01-03  The Irssi team <staff@irssi.org>
 	- Correct a NULL pointer dereference in the nickcmp function found by
 	  Joseph Bisch (GL#1)
@@ -68,7 +67,6 @@
 	- Correct an out of bounds read in certain incomplete character
 	  sequences found by Hanno Böck and independently by J. Bisch (GL#3)
 	- Correct an error when receiving invalid nick message (GL#4, #466)
->>>>>>> 7cac3541
 
 v0.8.20 2016-09-16  The Irssi team <staff@irssi.org>
 	- Correct the name of an emitted sasl signal (#484)

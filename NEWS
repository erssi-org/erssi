<<<<<<< HEAD
v1.4-head-an 2022-xx-xx  Ailin Nemui <Nei>
=======
v1.4.0-an 2022-05-31  Ailin Nemui <Nei>
	* Format the output of /QUOTE HELP (#1371, an#82). By Val
	  Lorentz. Add /SHELP as default alias (an#83)
	+ GLib log message filter: /SET glib_log_domains (an#50,
	  an#59). By Andrej Kacian
	+ An option to clear the cutbuffer:
	  /SET empty_kill_clears_cutbuffer (an#58). By Mikael
	  Magnusson
	+ Scriptable pastebin (an#60)
	+ Configurable actlist separator: /SET actlist_separator
	  (#1364, an#61)
	- Fix window left/right not skipping visible windows
	  (an#57). By Mikael Magnusson
	- Fix wrong printf-format on OpenBSD (an#66, an#68). Reported
	  by Aaron Bieber
	- Fix erroneous output produced by autoload_modules (an#72)
	- Fix scroll_page_count setting with `.' (#1365, an#76)
	- Fix memory leak in /IGNORE (#1373, an#84). Found by Jookia
	- Misc fixes (an#45, an#67, an#70, #1368, an#77)
>>>>>>> 612fdb9c

v1.3.2-an 2022-01-14  Ailin Nemui <Nei>
	- CHANTYPES take precedence over (missing) STATUSMSG in /join
          (#1358, an#54)
	- Fix crash in Perl's $view->set_bookmark (freebsd#254237,
          an#56)

v1.3.1-an 2021-12-17  Ailin Nemui <Nei>
	- Minor help fixes (an#51, an#52)
	- Fix regression where own channel status was forgotten after
          /UPGRADE (#1357, an#53)

v1.3.0-an 2021-11-11  Ailin Nemui <Nei>
	* /SET resolve_reverse_lookup setting was removed (#1034,
          #1135)
	* Irssi will try to connect on IPv4 if IPv6 connection failed
	  (#1146). By Shivaram Lingamneni

	* The display system now renders formats on the fly (#1079,
	  #1188, #1191, #1192, #1204, #1205, #1209, #1349, #1355,
	  an#13, an#14, an#28, an#29, an#36, an#37, an#49)

	  This major change will break scripts that try to modify
	  printed text during "print text" signal (#1189). They need
	  to be ported to modify the text during "print format"
	  instead. It also breaks the usage of using /FORMAT to add
	  different colours to a line. Such usage needs to be ported
	  to using $expando variables instead. Affected scripts
	  include format_identify.pl, friends_peder.pl, nickcolor.pl,
	  nm.pl, people.pl

	  The "gui print text finished" and "gui print text after
	  finished" signals gained a TEXT_DEST_REC *parameter in the
	  process.

	  A new "gui render line text" signal is available to change
	  the rendering of a line

	* made the $Z expando (time) dynamic (#1087, #1207, #1208)

	  This change breaks the usage of /SET timestamp_format to
	  supply a custom displayed time stamp. Affected scripts
	  include binary_time.pl

	* /HILIGHT -priority now affects which hilight rule gets
	  applied (#1228, #1232)
	* The NAMES list is now hidden by default if there are more
	  than 18 users on the channel (an#7)

	  To revert to the previous behaviour

	      /SET show_names_on_join_limit -1

	* -tls_verify is now enabled by default (#1170, an#18, #1309,
           an#23, #1343, #1351)

	  This may cause an ugly display of notls_verify in the output
	  of /SERVER LIST, even on plain-text connection, on old
	  configs. Kindly remove the "tls_verify = "no";" entries from
	  your config file manually.

	* Irssi will now attempt STARTTLS if advertised (#1170, #1312,
	  an#19)

	  Use -disallow_starttls if you absolutely do not want this

	  In order to check for a STARTTLS advertisement, Irssi will
	  now wait for a response (even an error) to CAP LS 302. If
	  your bouncer/server does not want to communicate before
	  receiving USER/PASS at all, use -nocap to disable the CAP
	  check.

	* Channel sync requests (WHO, MODE) are now sent "later" than
          user commands. This should improve responsiveness to user
          commands in the autojoin phase (an#26, an#32, an#33)
	* Irssi is now using full paths in #include directives and
          consequently does not add all directories to the include
          path anymore (#1040)
	* The Build System was ported to Meson (#1064, #1065, #1068,
	  #1071, #1072, #1073, #1074, #1075, #1084, #1085, #1118, #1166,
	  #1223, #1224, #1245, #1313, #1314, an#31)
	* Scriptassist was changed to use a YAML database (#1163)

	  It will tell you when you need to update your setting

	* /BIND shows all partial matches (#1155)
	* Cleanup of unused functions (#1017, #1132, #1145, #1182,
	  #1246, #1264)

	  Functions removed:

	      NET_CALLBACK
	      NET_HOST_CALLBACK
	      RESOLVED_NAME_REC
	      net_gethostbyaddr_nonblock
	      net_connect_nonblock
	      [ SIMPLE_THREAD_REC, simple_init, simple_readpipe ]
	      hash_save_key

	  Functions deprecated:

	      dec2octal
	      g_timeval_cmp
	      get_timeval_diff

	  Function names corrected:

	      g_input -> i_input
	      g_istr -> i_istr
	      g_io_channel -> i_io_channel
	      g_hash_free_value -> i_hash_free_value
	      remove g_free_true
	      gslist -> i_slist
	      glog_func -> i_log_func
	      glist -> i_list

	  If multi-version compatibility is desired, module authors
	  can find an example of backwards compatible code in
	  cdidier/irssi-xmpp#55

	+ Add MSGLEVEL_HIDDEN to Perl (#1044)
	+ Add $view->set_hidden_level and $view->remove_lines_by_level
	  to Perl (#1026)
	+ Add a /SET scrollback_max_age setting (#1022). By Heikki
	  Orsila
	+ Add /SET actlist_prefer_window_name (#1025)
	+ Add -window option to /CAT (#1023, #1159)
	+ Add an option to list specific sections with

	      /SET -section lookandfeel

	  (#1048)

	+ Add support for IRCv3 CAP LS 302 (#1091)
	+ Add a new "print noformat" signal that goes together with
	  "print format" (#1088, #1192)
	+ Add support for IRCv3 extended-join. /SET show_extended_join
	  to enable (#1097, #1107, #1124)

	  There are two new /FORMATs, join_extended and
	  join_extended_account, that theme writers need to take into
	  account if desired.

	+ Add support for IRCv3 setname (#1093, #1104, #1254, GL#33)
	+ Add support for IRCv3 account-notify (#1100, #1098, GL#33,
	  #1105, #1131). Credit to oss-fuzz
	  /SET show_account_notify to enable
	+ Add support for IRCv3 invite-notify (#1094)
	+ Add support for receiving IRCv3 message-tags (#576, #1090)
	+ Add support for sending IRCv3 message-tags (#1092, an#34)
	+ Enable the znc.in/self-message CAP by default (#1123)
	+ Add support for IRCv3 away-notify. /SET away_notify_public
	  to enable (#1099, GL#33, #1105)
	+ Add support for IRCv3 chghost (#1096, GL#33, #1105)

	  For servers with broken chghost implementation that fill the
	  status window with host changed messages, one may add "quote
	  cap req -chghost" to the -autosendcmd or, if the host change
	  messages are entirely undesired, "/format -delete
	  host_changed"

	+ Add support for IRCv3 server-time. /SET show_server_time to
	  enable (#1108)
	+ Add support for logging IRCv3 server-time.
	  /SET log_server_time to disable (#1318, an#16)
	+ Add IRCv3 features to signals.txt (#1111)

	  In particular, "message join" now takes 2 additional
	  arguments, script and module authors must beware of this
	  change.

	+ Show the unignore time in /IGNORE output (#1158, #1161)
	+ Add /SET quit_on_hup to make the behaviour of SIGHUP
	  configurable (#828, #1169). By Pinguin1234
	+ Support numeric 489 as ERR_SECUREONLYCHAN (#1193, #1196). By
	  Michael Hansen
	+ Improve support for building Irssi in Termux-Android with
	  Meson (#1199)
	+ Add usermode key to Irssi::Irc::Chatnet in Perl (#1288). By
	  Jessica Sophie Porter
	+ Add format_string_expand and format_string_unexpand
	  functions to Perl (#1286)
	+ Add ...->format_create_dest(...)->printformat("format",
	  args...) and ...->printformat_module("module", "format",
	  args...) methods to Perl (#1284)

	  You can avoid any CORE::GLOBAL::caller hacks using the
	  printformat_module method, especially sind that hack was not
	  safe during signal emissions

	+ Add tracking of user accounts in the channel nicklist using
	  WHOX on join (#1250)
	+ Add auto-loading of the Perl and otr module from /SET
	  autoload_modules (#1295)
	+ Add /IGNORE ... NOHILIGHT to ignore some hilights (#1260)
	+ Do not beep on hidden lines with /SET beep_msg_level
	  ... -HIDDEN (#1259)
	+ Added /CS, /MS, /NS, and /OS aliases to the default config
	  (#1316). By Mathis Beer
	+ Allow -tls_ca{file,path} '' to unset an argument (#730,
	  #1060, an#30)
	+ Add a "server outgoing modify" signal to intercept outgoing
	  messages (#1148, #1151, an#15, an#43). Original by
	  JustAnotherArchivist
	- remove some hard-coded 510 byte assumptions (#1086)
	- Several fixes for error checks in SSL (#944, #1037, #943,
          #1036). Reported by Chi Li
	- Wrong variable tested in mask_match (#902, #1035)
	- Fix bug where irssi-proxy with `?'-port would not reconnect
          (#1041)
	- Allow shrinking of /SET rawlog_lines (#957, #1020). By
          Marcus "Teschi" Prinz
	- Fix /WINDOW BALANCE warning (#1054)
	- fix overflow when first command history entry expires
          (#1070)
	- begin modularising IRC module (#1067, #1112, #1113)
	- fix some memory leaks in /DCC RESUME and settings_add
          (#1077). By Zero King
	- fix cut-off text with theme_indent module and /SET
          indent_always OFF (#1078)
	- fix the cap_queue order (#1095)
	- add reference counted strings (#1089)
	- Fix irc_op_public messages not triggering hilights (#354,
          #891, #1129). By Dan Collins
	- Fix /IGNORE not setting the right level in irc_op_public
          messages (#1280). Credit to oss-fuzz
	- Fix GTimeVal deprecation (#1141, #1144, #1145, #1350, an#44)

	  If multi-version compatibility is desired, module authors
	  can find an example of backwards compatible code in
	  cdidier/irssi-xmpp#53

	- Fix /IGNORE ... MODES NO_ACT not working (#1164)
	- Deprecated -ssl* options are hidden from tab completion
          (#1171)
	- Make /SET actlist_sort a choice type (#1198)
	- Fix crash from self-unloading script (#1206). By Thomas
          Stagner
	- Fix crash during Perl signal emission (#1233, #1234)
	- Fix a case where empty lines or comments inside channels or
          servers in the config would confuse Irssi (#1062, #1242,
          #1243)
	- Fix reported freezing in DCC GET on slow disks (#159, #1271)
	- Fix message-tags parsing (#1274, #1275). Credit to oss-fuzz
	- Fail redirects when receiving numeric 263 (RPL_TRYAGAIN) in
          response to /WHO (#1283)
	- Some updates to .gitignore (#1302). By Rene Kita
	- Fix build on operating systems with X/Open Curses, version 2
	  (#1305, #1308). By Nia Alarie (Regression introduced with
	  #1290, alternative fix for Irssi 1.2.3 no-term.h.patch)
	- Fix otr module not using g_strndup, e.g. on Solaris 10
          (#1315). By Claes Nästén
	- Fix cursor getting stuck for auto completions that changes
          case (#1176, #1322, an#8). By ffrogman
	- Restore operation of tag/* in /SET activity_hide_targets
	  (#1337, an#11) nb. the ::all syntax was working in Irssi 1.1
	  and 1.2 (and continues to work)
	- Fix /SERVER ADD -matrix -network my_matrix_network
          (an#12). By Andrej Kacian
	- Fix /SERVER ADD creating duplicated entries in the config
          file (#1317, an#22, an#41)
	- Fix critical when SASL user is set and SASL password is
          empty (#1325, an#21)
	- Misc fixes (#1106, #1141, #1272, #1297, an#35)
	- Fuzz fixes (#1116, #1117, #1119, #1125, #1126, an#20)
	- Build system fixes (#1101, #1102, #1069, #1140, #1181, #1253)
	- Sync docs and scripts (an#39)
	- Text and Help updates
	  - add -tls_* options to manual (#1029, #1030). By Jacob
            V. Rasmussen
	  - missing targets in /MSG (#1032)
	  - wrong parameter in /ECHO (#1024)
	  - Spelling in OTR (#1047). By David Gall
	  - Clarify statusbar priority (#1049). By Marius Gedminas
	  - Document get_irssi_dir in Perl (#1051, #1052). By Alex
            Shafer
	  - typo in /HILIGHT help (#1081). By DFrostByte
	  - improved clarity of your_nick_owned (#1138). By Mike Quin
	  - Update some URLs to https (#1163)
	  - Add documentation for escaping some characters (#1329,
            #1330, an#9). By Guntbert Reiter
	  - Fix some typos (#1336, an#10). By Francis Mteo
	  - Document $abiversion and parse_special (an#38). By bw1
	- Infrastructure updates:
	  - Support for Github Actions (#1039, #1103, #1160, #1212,
            #1231, #1252, #1261, an#40)
	  - Run clang-format on pull requests (#1172, #1173, #1184,
            #1230, #1247, #1287)
	  - Run abidiff on pull requests (#1179, #1195)
	  - Test CI-Fuzz (#1279, #1304, an#17)

v1.2.3 2021-04-11 The Irssi team <staff@irssi.org>
	- Fix the compilation of utf8proc (#1021)
	- Fix wrong call to free. By Zero King (#1076)
	- Fix a colour reset in true colour themes when encountering
          mIRC colours (#1059)
	- Fix memory leak on malformed CAP requests (#1120)
	- Fix an erroneous free of SASL data. Credit to Oss-Fuzz (#1128,
	  #1130)
	- Re-set the TLS flag when reconnecting (#1027, #1134)
	- Fix the scrollback getting stuck after /clear (#1115, #1136)
	- Fix the input of Ctrl+C as the first character (#1153,  #1154)
	- Fix crash on quit during unloading of modules on certain
          platforms (#1167)
	- Fix Irssi freezing input after Ctrl+Space on GLib >2.62 (#1180,
	  #1183)
	- Fix layout of IDCHANs. By Lauri Tirkkonen (#1197)
	- Fix crash when server got reconnected before it was properly
          connected (#1210, #1211)
	- Fix multiple identical active caps (#1249)
	- Minor help corrections (#1156, #1213, #1214, #1255)
	- Remove erroneous colour in the colorless theme. Reported and
          fixed by Nutchanon Wetchasit (#1220, #1221)
	- Fix invalid bounds calculation when editing the text
          entry. Found and fixed by Sergey Valentey (#1269)
	- Fix passing of negative size in buffer writes. Found and
          fixed by Sergey Valentey (#1270)
	- Fix Irssi freezing on slow hardware and fast DCC transfers (#159,
	  #1271)
	- Fix compilation on Solaris (#1291)
	- Fix null pointer dereference when receiving broken JOIN
          record. Credit to Oss-Fuzz (#1292)
	- Fix crash on /connect to some sockets (#1239, #1298)
	- Fix Irssi rendering on Apple ARM. By Misty De Méo (#1267,
	  #1268, #1290)
	- Fix crash on /lastlog with broken lines (#1281, #1299)
	- Fix memory leak when receiving bogus SASL authentication
          data. Found and fixed by Sergey Valentey (#1293)

v1.2.2 2019-08-29 The Irssi team <staff@irssi.org>
	- Fix a use after free issue when receiving IRCv3 CAP
          information from the server (GL#34, GL!35)
	- Fix a crash during startup when windows weren't fully
          initialised yet (#1114, bdo#935813)

v1.2.1 2019-06-29 The Irssi team <staff@irssi.org>
	! Contains all changes from 1.1.3
	- Fix a test on big endian machines (#1014)
	- Fix the compile time conditionality of wcwidth
          implementation (#1019, gentoo#677804, #720)
	- Fix /save no longer working on old Solaris (pre
          POSIX.1-2008) (#1042, #1043)
	- Fix regression of #764 where display of 8-bit (legacy
          encoding) in the input prompt was broken (#1018,
          #1057). Initial patch by Артём Курашов

v1.1.3 2019-06-29 The Irssi team <staff@irssi.org>
	! Contains all changes from 1.0.8
	- Fix regression of #779 where autolog_ignore_targets would
          not matching itemless windows anymore (#1012, #1013)

v1.0.8 2019-06-29 The Irssi team <staff@irssi.org>
	- Fix a use after free issue when sending the SASL login on
          (automatic and manual) reconnects (#1055, #1058). Reported
          by ilbelkyr

v1.2.0 2019-02-11 The Irssi team <staff@irssi.org>
	! Contains all changes from 1.1.2
	* Improved the /STATUSBAR commands (#858)
	* /SET no longer shows `=' between setting and value (#886)
	* /CUBES removed from default config (available as script)
          (#956)
	* /1 /2 /3 ... removed from default config (available as new
          setting window_number_commands) (#958)
	* Always redraw the screen on resize. By David Phillips (#896)
	* Private notices intended for channels are now displayed on
	  the channel (new setting notice_channel_context) (#959)
	+ Imported the "Off-the-record" module into Irssi tree (#854,
	  #589, #196, #881)
	+ Initial support for sideways split windows (#697, #431,
	  #224, #807, FS#310, #947, #955, #989)
	+ Change the implementation of `wcwidth'. This is used to
	  calculate the width of emojis on your terminal screen (#917,
	  #720)
	+ Make the wcwidth functions available from Perl (#973):

	      string_width(str)
	      string_chars_for_width(str, width)
	      wcwidth(char)

	+ Added completion_keep_word setting (#979)
	+ Allow activity_hide_targets to hide activity in itemless
	  windows (#967, #997, #1001, #1003)
	+ Added activity_hide_visible setting (#990)
	+ Allow hiding of lines through the /IGNORE system (#901,
	  #900, #892, #890, #884, #937)
	+ Add window_default_hidelevel setting. By Doug Freed (#941)
	+ Add activity_hide_window_hidelevel setting, defaulting to ON
	  (#938)
	+ Add autolog_only_saved_channels setting, to autolog only
	  channels that are in the config (#968)
	+ Add format support for the input line. By Ben Paxton,
	  originally by Jonas Hurrelmann (#764, FS#621, #1004)

	      use Irssi::TextUI;
	      gui_input_set_extent(pos, text)
	      gui_input_set_extents(pos, len, left, right)
	      gui_input_clear_extents(pos, len)
	      gui_input_get_extent(pos)
	      gui_input_get_text_and_extents()
	      gui_input_set_text_and_extents(...)

	+ Parsing of IRCv3 CAP 3.2 (#775, #869)
	+ Show CAP-related events in the user interface (#918, #916,
	  #870, #704)
	+ Continue using separators when addressing multiple nicks
	  with tab completion. By Manish Goregaokar (#822)
	+ Bind Shift-tab by default. By Niklas Luokkala (#830, #829)
	+ Fuzzing more things (#913, #780, #813)
	- Disconnect SASL properly in case the SASL module got
          unloaded from server (#931, #629, #618, #616)
	- Fix backward completion jumping to the first instead of last
          word (#979)
	- Improve empty topic handling (#961, #905, #911, #897, #888)
	- Prevent config truncation when no space left. By dequis and
          Lukas Waymann (#922, #925, #910, #909, #906, #871, #817)
	- Also time-out servers in lookup phase (#866, #130)
	- Fix build with LibreSSL 2.7. By Dorian Harmans (#865)
	- Fix a crash when appending to a textbuffer without
          line. Reported by Jari Matilainen (#862)
	- Fix segfault on sending large messages (#803, #796, #802)
	- Fix segfault on invalid statusbar config (#993, #994)
	- Fix random memory writes on restoring queries of foreign
          protocols (#999, #1000)
	- Make default keybinds deletable (#859, #507)
	- Fix freeze when resizing Irssi very small (#946)
	- Compare channels case-insensitively, avoiding confusions
          with the config file (#857, #856)
	- Fix DCC GET on Android. By Martin Staron (#844)
	- Improve rawlog performance (#957)
	- Fix nick escaping erroneously escaping quotes (#978, #974,
          #709)
	- Protect against theme recursion, improve padding
          performance, limit alignment padding. Credit to Oss-Fuzz
          (#835, #851, #850, #846, #848)
	- Fix recursive loop in replaces (#833, GL#23)
	- Fix headers for compilation of C modules (#939)
	- Documentation. By Zero King (#814). (#852)
	- Sync NEWS, docs, scripts (#849, #855)
	- Build system (#868, #867, #985, #988)
	- Fix build on IBM i and AIX. By Calvin Buckley (#975)
	- Misc fixes (#840, #839, #843, #953, #962). Tests (#806,
          #875, #905, #964, #1011). Fuzzing (#929).

v1.1.2 2019-01-09 The Irssi team <staff@irssi.org>
	- Fix the resetting of window hiddenlevel (#861)
	- Fix clearing of hidelevel in layout (#951)
	- Fix accessing unallocated text when checking entry position
          (#928, #930)
	- Fix uninitialised memory on empty lines (#873, GL#31, #878,
          #877, #907, #914)
	- Fix use-after-free on expiration of hidden lines (#948)
	- Fix use-after-frees. By Maya Rashish (#919)
	- Fix out of bounds access in help display when window width
          is small (#949)
	- Fix paste_join_multiline (#970, #971)
	- Correctly check for errno when displaying SSL errors. By
          Janik Rabe (#895)
	- Fix wrong signal emission argument count (#965)
	- Documentation (#920). Sync NEWS, scripts (#849)
	- Fix Perl detection on MacOS. By Dominyk Tiller (#927)
	- Misc fixes. By Jaroslav Škarvada (#981, #982)

v1.1.1 2018-02-15 The Irssi team <staff@irssi.org>
	! Contains all changes from 1.0.7
	- Restore compatibility with OpenSSL < 1.0.2 (#820, #831)
	- Fix test compilation on some platforms (#815, #816)
	- Fix portability and backwards compatibility of test runner
          (#818, #845)

v1.0.7 2018-02-15 The Irssi team <staff@irssi.org>
	- Prevent use after free error during the execution of some
	  commands. Found by Joseph Bisch (GL#17, GL!24).
	- Revert netsplit print optimisation due to crashes (#465, #809,
          #812, #819, #824, #832).
	- Fix use after free when SASL messages are received in
          unexpected order (GL#26, GL!33).
	- Fix null pointer dereference in the tab completion when an
          empty nick is joined (GL#24, GL!31).
	- Fix use after free when entering oper password (GL#22,
          GL!32).
	- Fix null pointer dereference when too many windows are
          opened (GL#27, #837).
	- Fix out of bounds access in theme strings when the last
          escape is incomplete. Credit to Oss-Fuzz (#842).
	- Fix out of bounds write when using negative counts on window
          resize (GL#25, GL#29, #836).
	- Minor help correction. By William Jackson (#834).

v1.1.0 2018-01-15 The Irssi team <staff@irssi.org>
	! Warning. Irssi is broken and will crash with OpenSSL < 1.0.2
          due to openssl/openssl commit
          5b4b9ce976fce09a7a92e2f25b91a1635cb840fe
	* Colour is now re-set when reaching a comma, matching mIRC
	  behaviour (#742, #740, #790)
	* Irssi now shows the initial nick and name on first start
	  (#785, #786)
	* lynx is no longer required to run autogen.sh (#81, #781)
	* The command history no longer permits wrapping around (#686)
	* /foreach now correctly sends arguments as commands, stopping
	  you from embarassing AMSGs (#659)
	* /server does not connect to servers anymore, use /server
	  connect to change servers (#559, #649).
	* The net_ip_compare API function is now deprecated, and the
          previously deprecated net_connect has been removed. By Will
          Storey (#770).
	+ Add an option to ignore all channels or ignore all queries
	  using /set activity_hide_targets. By Jari Matilainen (#612,
	  #779)
	+ Add a startup warning if the TERM var is wrong inside
	  tmux/screen (#726)
	+ Add option to hide certain levels from the textbuffer using
	  /window hidelevel (#746, #808)
	+ Irssi now has its first unit test (for mode parsing). By
	  Will Storey (#793)
	+ Added access to global command history when using window
	  history, and a binding to erase entries from the command
	  history (erase_history_entry) (#762)
	+ -alternate_nick is now available as a network specific
	  property. By Paul Townsend (#120, #771)
	+ On FreeBSD, Irssi now supports Capsicum sandbox (/capsicum
	  enter). By Edward Tomasz Napierala (#735, #755, #772)
	+ Filenames (directories) ending with a / now tab-complete
	  (#741)
	+ UTF-8 should now work in regular expressions when using
	  GRegex (the default) (#636, #653)
	+ Nicks are now properly escaped on completion. By Oscar
	  Linderholm (#693, #709)
	+ /server add -port <num> now works. By Jari Matilainen (#703)
	+ Add a setting key_timeout to make key sequences
	  automatically re-set when not finished (#644, #645)
	+ Warn users about expired client certificates, as servers may
	  refuse them (#211, #627)
	+ Add a new net_start_ssl function for StartTLS. This is
	  available from ABI 8 and can be used by protocol modules
	  (#615, #622).
	+ The %# code is now stored in the textbuffer, so for example
	  web scripts can make use of it (#626)
	+ Add new setting break_wide which can be used to enable
	  breaking of wide characters (for east-asian
	  users). Originally from FreeBSD ports. (#625)
	+ Add fuzzing code (#610, #620, #701, #713)
	- Netsplits show properly again (#812)
	- Do not error on blank lines when using /exec -o. By Fabian
	  Kurz (FS#902, #805)
	- Detect used nickname as reported by server. By Alexandre
	  Morignot (#219, #804)
	- Prevent use after free error during the execution of some
	  commands. Found by Joseph Bisch. (GL#17, GL!24)
	- Fix MODE parameter parsing when colon was used at a place
	  Irssi didn't expect (#601, #766)
	- Fixed code to compile with
	  -Werror=declaration-after-statement (#795)
	- Clang-format is now supported for git-clang-format (#784)
	- Fix use after free when changing the network of
	  hilights. Reported by Rui Mathias. (#787, #788)
	- Fix positioning error when tab-completing non-ascii
	  strings. (#752, #754)
	- In-development issues (#750, #751)
	- Clarify Alis in /help list (#699, #712)
	- Improve /lastlog performance from O(N^2) to O(N) (#715)
	- Fix a segfault on "script destroyed" signal. By Stephen
	  Oberholtzer (#660, #661).
	- Fix early ISON error (#596, #647)
	- Documentation improvements. By Paolo Martini (#639).
	  By Tristan Pepin (#731).  By Paul Townsend (#684, #736).
	  By Will Storey (#777)
	- Minor cleanups (#590). By Edward Tomasz Napierala (#734,
	  #738)
	- Fix space issue in glib-2.0.m4 (#621)

v1.0.6 2018-01-07 The Irssi team <staff@irssi.org>
	! Note: Code and aliases using `$($'-like constructs are no
          longer supported due to issue GL#18. Sorry about the
          inconvenience.
	- Fix invalid memory access when reading hilight configuration
          (#787, #788).
	- Fix null pointer dereference when the channel topic is set
          without specifying a sender (GL#20, GL!25).
	- Fix return of random memory when using incomplete escape
          codes (GL#21, GL!26).
	- Fix heap buffer overflow when completing certain strings
          (GL#19, GL!27).
	- Fix return of random memory when using an incomplete
          variable argument (GL#18, GL!28).

v1.0.5 2017-10-23  The Irssi team <staff@irssi.org>
	- Fix missing -sasl_method '' in /NETWORK (#718, #719).
	- Fix incorrect restoration of term state when hitting SUSP
          inside screen (#737, #733).
	- Fix out of bounds read when compressing colour
          sequences. Found by Hanno Böck (GL#12, GL!18).
	- Fix use after free condition during a race condition when
          waiting on channel sync during a rejoin (GL#13, GL!19).
	- Fix null pointer dereference when parsing certain malformed
          CTCP DCC messages (GL#14, GL!20).
	- Fix crash due to null pointer dereference when failing to
          split messages due to overlong nick or target (GL#15, GL!21).
	- Fix out of bounds read when trying to skip a safe channel ID
          without verifying that the ID is long enough (GL#16, GL!22).
	- Fix return of random memory when inet_ntop failed (#769).
	- Minor statusbar help update. By Robert Bisewski (#758,
          #763).

v1.0.4 2017-07-07  The Irssi team <staff@irssi.org>
	- Fix null pointer dereference when parsing invalid timestamp (GL#10,
	  GL!15). Reported by Brian 'geeknik' Carpenter.
	- Fix use-after-free condition when removing nicks from the internal
	  nicklist (GL#11, GL!16). Reported by Brian 'geeknik' Carpenter.
	- Fix incorrect string comparison in DCC file names (#714).
	- Fix regression in Irssi 1.0.3 where it would claim "Invalid time '-1'"
	  (#716, #722).
	- Fix a bug when using \n to separate lines with expand_escapes (#723).
	- Retain screen output on improper exit, to better see any error
	  messages (#287, #721).
	- Minor help update (#729).

v1.0.3 2017-06-06  The Irssi team <staff@irssi.org>
	! Regression info in 1.0.3: #716 Warnings on start up: invalid time '-1'
	- Fix out of bounds read when scanning expandos (GL!11).
	- Fix invalid memory access with quoted filenames in DCC
	  (GL#8, GL!12).
	- Fix null-pointer dereference on DCC without address (GL#9, GL!13).
	- Improve integer overflow handling. Originally reported by
          oss-fuzz#525 (#706).
	- Improve nicklist performance from O(N^2) to O(N) (#705).
	- Fix initial screen redraw delay. By Stephen Oberholtzer
	  (#680, bdo#856201).
	- Fix incorrect reset of true colours when resetting background. (#711).
	- Fix missing -notls option in /SERVER. By Jari Matilainen (#117, #702).
	- Fix minor history glitch on overcounter (#462, #685).
	- Improved OpenSSL detection at compile time. By Rodrigo Rebello (#677).
	- Improved NetBSD Terminfo detection. By Maya Rashish (#694, #698).
	- Add missing syntax info for COMPLETION (#687, #688).
	- Minor typo correction in help. By Michael Hansen (#707).

v1.0.2 2017-03-10  The Irssi team <staff@irssi.org>
	! Warning. Irssi is broken on GLib 2.46 (bgo#755496)
	- Prevent some null-pointer crashes (GL!9).
	- Fix compilation with OpenSSL 1.1.0 (#628, #597).
	- Correct dereferencing of already freed server objects during
	  output of netjoins. Found by APic (GL!10, GL#7).
	- Fix in command arg parser to detect missing arguments in tail place
	  (#652, #651).
	- Fix regression that broke incoming DCC file transfers (#667, #656).
	- Fix issue with escaping \ in evaluated strings (#669, #520).

v1.0.1 2017-02-03  The Irssi team <staff@irssi.org>
	- Fix Perl compilation in object dir. By Martijn Dekker (#602, #623).
	- Disable EC cryptography on Solaris to fix build (#604, #598).
	- Fix incorrect HELP SERVER example (#606, #519).
	- Correct memory leak in /OP and /VOICE. By Tim Konick (#608).
	- Fix regression that broke second level completion (#613, #609).
	- Correct missing NULL termination in perl_parse. By Hanno Böck (#619).
	- Sync broken mail.pl script (#624, #607).
	- Prevent a memory leak during the processing of the SASL
	  response (GL!8, GL#5)

v1.0.0 2017-01-03  The Irssi team <staff@irssi.org>
	* Removed --disable-ipv6 (#408).
	* /connect Network now aborts with an error if no servers have been
	  added to that network (#443).
	* /dcc commands now use quotes around spaces consistently.
	* bell_beeps was removed (#524, #565).
	* Switch to GRegex instead of regex.h (#412).
	+ irssiproxy can now forward all tags through a single
	  port. By Lukas Mai (mauke, #425).
	+ irssiproxy can also listen on unix sockets. By Lukas Mai (#427).
	+ send channel -botcmds immediately when no mask is specified (#175, #399).
	+ the kill buffer now remembers consecutive kills.
	  New bindings were added: yank_next_cutbuffer and append_next_kill
	  By Todd A. Pratt (#353, #414, #455)
	+ connections will avoid looking up IPv6 addresses if the machine does
	  not have an IPv6 address assigned (exact behaviour is implementation
	  defined, #410).
	+ Fix potential crash if scripts insert undef values into the completion
	  list (#413).
	+ Paste warning is now also shown on pasting overlong
	  lines. By Manish Goregaokar (#426).
	+ autolog_ignore_targets and activity_hide_targets learn a new syntax
	      tag/* and * to ignore whole networks or everything.
	  By Jari Matilainen (vague666, #437)
	+ /hilight got a -matchcase flag to hilight case
	  sensitively. By Thibault B (isundil, #421, #476).
	+ Always build irssi with TLS support.
	+ Rename SSL to TLS in the code and add -tls_* versions of the -ssl_*
	  options to /CONNECT and /SERVER, but make sure the -ssl_* options continue
	  to work.
	+ Use TLS for Freenode, EFnet, EsperNet, OFTC, Rizon, and IRC6 in the default
	  configuration.
	+ Display TLS connection information upon connect. You can disable this by
	  setting tls_verbose_connect to FALSE.
	+ Add -tls_pinned_cert and -tls_pinned_pubkey for x509 and public key pinning.

	  The values needed for -tls_pinned_cert and -tls_pinned_pubkey is shown
	  when connecting to a TLS enabled IRC server, but you can also find the
	  values like this: Start by downloading the certificate from a given IRC
	  server:

	      $ openssl s_client -connect irc.example.net:6697 < /dev/null 2>/dev/null | \
	        openssl x509 > example.cert

	  Find the value for -tls_pinned_cert:

	      $ openssl x509 -in example.cert -fingerprint -sha256 -noout

	  Find the value for -tls_pinned_pubkey:

	      $ openssl x509 -in example.cert -pubkey -noout | \
	        openssl pkey -pubin -outform der | \
	        openssl dgst -sha256 -c | \
	        tr a-z A-Z

	+ Remove support for DANE validation of TLS certificates.

	  There wasn't enough support in the IRC community to push for this on the
	  majority of bigger IRC networks. If you believe this should be
	  reintroduced into irssi, then please come up with an implementation that
	  does not rely on the libval library. It is causing a lot of troubles for
	  our downstream maintainers.

	+ /names and $[...] now uses utf8 string operations. By Xavier
          G. (#40, #411, #471, #480).
	+ New setting completion_nicks_match_case (#488).
	+ /channel /server /network now support modify subcommand. By
	  Jari Matilainen (#338, #498).
	+ Irssi::signal_remove now works with coderefs. By Tom Feist (shabble, #512).
	+ /script reset got an -autorun switch (#540, #538).
	+ cap_toggle can now be called from Perl, and fields
	  cap_active and cap_supported can be inspected (#542).
	+ Make it possible to disable empty line completion. By Lauri
	  Tirkkonen (lotheac, #574).
	+ New option sasl_disconnect_on_failure to disconnect when
	  SASL log-in failed (#514).
	- IP addresses are no longer stored when resolve_reverse_lookup is
	  used.
	- Removed broken support for curses (#521).
	- Removed broken dummy mode (#526).
	- Fix terminal state after suspend (#450, #452).
	- Improve Perl library path detection (#479, #132).
	- Reconnect now works on unix connections (#493).
	- Fix completion warnings (#125, #496, FS#124).
	- Fix a crash in the --more-- item (#501).
	- Fix a display issue in /unignore (#517, bdo#577202).
	- Fix a crash in some netsplits (#529, #500).
	- Fix crashes with some invalid config (#550, #551, #563, #564, #587, #581, #570).
	- Add support for SASL Fragmentation. By Kenny Root (kruton, #506).
	- Improve netsplit dumping (#420, #465).
	- Improve responsibility under DCC I/O strain (#578, #159).
	- Fix query nick change on open (#580, #586).
	- Correct a few help texts.

v0.8.21 2017-01-03  The Irssi team <staff@irssi.org>
	- Correct a NULL pointer dereference in the nickcmp function found by
	  Joseph Bisch (GL#1)
	- Correct an out of bounds read in certain incomplete control codes
	  found by Joseph Bisch (GL#2)
	- Correct an out of bounds read in certain incomplete character
	  sequences found by Hanno Böck and independently by J. Bisch (GL#3)
	- Correct an error when receiving invalid nick message (GL#4, #466)

v0.8.20 2016-09-16  The Irssi team <staff@irssi.org>
	- Correct the name of an emitted sasl signal (#484)
	- Correct the prototype for the 'message private' signal (#515)
	- Corrections in away and hilight help text (#477, #518)
	- /squery and /servlist commands have been restored (#461).
	- Where Irssi would previously only report "System error" on connect,
	  it will now try harder to retrieve the system error message (#467).
	- Fixed issue with +channels not working properly (#533)
	- Fixed crash in optchan when item has no server (#485, bdo#826525)
	- Fixed random remote crash in the nicklist handling (#529)
	- Fixed remote crash due to incorrect bounds checking on
	  formats, reported by Gabriel Campana and Adrien Guinet from
	  Quarkslab.

v0.8.19 2016-03-23  The Irssi team <staff@irssi.org>
	! If your cursor keys stopped working, try this first: `/bind
          meta-O key meta2'
	- Fixed regression when joining and parting channels on IRCnet (#435)
	- Fixed SASL EXTERNAL. By Mantas Mikulėnas (grawity, #432)
	- Fixed regression when not using SASL (#438)
	- Fixed incorrect SSL disconnects when using SSL from modules/scripts.
	  By Will Storey (horgh, #439)
	- Fixed regression where proxy_string could not be configured or
	  certain file transfers could not be accepted (#445, #446)
	- Fixed storing layout of !channels (#183, #405)
	- Fixed restoration of bracketed paste mode on quit (#449, #457)
	- Make the usage of meta-O for cursor keys configurable with
	      /set term_appkey_mode off
	  (#430, #459)

v0.8.18 2016-02-13  The Irssi team <staff@irssi.org>
	* Modules will now require to define a

	      void MODULENAME ## _abicheck(int *version)

	  method to ensure that they are compiled against the correct Irssi
	  version.
	* The signature of "message private" has been changed to

	      5: server, message, nick, address, target

	  in order to support "self messages". Module authors should
	  implement this change if they are using this signal.
	* Removing networks will now remove all attached servers and channels
          (#45).
	* The proxy module now has an /irssiproxy command.
	* sb_search has been moved to scripts.irssi.org
	* WIN32 has been completely removed (it had not been working and is
          lacking a maintainer.)
	* Garbage Collection support has been removed. This will hardly have any
	  effect for anyone given that it has been unsupported for several years.
	+ CAP SASL PLAIN login is now supported natively.
	+ Paste bracket markers can be requested from terminal with

	      /set paste_use_bracketed_mode on

	+ "Self messages" generated by some bouncers can now be received in the
	  proper window.
	+ Try to split long lines on spaces to avoid words being splitted. Adds
	  a new option: `split_line_on_space' which defaults to on.
	+ Add setting `hilight_nick_matches_everywhere' (#56).
	+ The config parser is more robust and prints out better diagnostics on
	  incorrect config files.
	+ Ctrl+^ (FS#721) and Ctrl+J can now be bound.
	+ Command history can be cleared with /window history -clear
	+ /hilight -mask -line is now supported (FS#275).
	+ CHANTYPES are now supported.
	+ Improved reload speed of ignores.
	+ Add -date feature to /lastlog
	+ irssiproxy can be more easily enabled and disabled.
	+ Expando for hostname (FS#829).
	+ UNIX sockets can now also be specified in the config file.
	+ Disable SSLv3 due to the POODLE vulnerability.
	+ SSL ciphers can now be specified per server.
	+ Added SNI support for SSL.
	- /ignore now respects -pattern on merge (#78).
	- irssiproxy (BNC) module now uses correct line endings.
	- Fix missing lines on large pastes (FS#905).
	- Correctly preserve STATUSMSG prefixes (#291).
	- Fix infinite recursion in key bindings (FS#817).
	- Fix incomplete awaylog caused by buffering.
	- Fix calculation of UTF-8 string length display in some cases.
	- Fix some Perl warnings related to @ISA.
	- EXEC windowitems now get proper references on the Perl side.
	- Incremental help file improvements.
	- ANSI attributes are now properly reset.
	- Fixed regression where text would blink when terminal lacks color
          support.
	- Permit the usage of Freenode extban syntax in /ban (#150)
	- Fixed regression in scriptassist on unload of scripts.
	- Fixed regression in -actcolor %n

v0.8.17 2014-10-11  The Irssi team <staff@irssi.org>
	+ Document that SSL connections aren't properly handled during /UPGRADE. See Github PR #39.
	+ Synchronize scripts with scripts.irssi.org.
	+ Performance enhancement of the nicklist as well as the window_item_find function. See Github PR #24.
	+ Disallow unloading of static modules.
	+ Allow UTF-8 characters in /bind. See Github PR #18.
	+ Split overlong outgoing messages instead of silently truncating them.
	  Adds two new options: 'split_line_end' and 'split_line_start'.
	  'split_line_end' contains a string added to the end of line fragments.
	  'split_line_start' contains a string added to the beginning of line
	  fragments. See Github PR #29.
	+ Added special /ignore NO_ACT level to ignore only activity (see /help ignore).
	+ Support for 256 and true color terminals (see Github PR #48).
	+ Support for italics (see Github PR #58).
	+ Rewrote many help files.
	- Fixed various compiler warnings and use of deprecated functions.
	- Fixed Perl API usage and added PERL_NO_GET_CONTEXT to reduce code size.
	- Fixed format_get_text Perl API. See Github PR #23.
	- Fixed gui_printtext_after and term_refresh_*() visibility. See Github PR #22.
	- Fixed issue where UTF-8 characters was corrupted once for every 32k text. See Github PR #12.
	- Fixed redrawing issue with right-aligned statusbar.
	- Fixed use-after-free bug with cached settings values. See Github PR #147.

v0.8.16 2014-05-28  The Irssi team <staff@irssi.org>
	+ Add -noautosendcmd to /SERVER and /CONNECT. Passing this option will
	  force Irssi to not execute the content of the autosendcmd chatnet-setting
	  upon connect.
	+ Accept names replies with nick!user@host instead of just nick, if they
	  are enabled (see bug #805).
	+ Set window binds for channel items as sticky when re-creating window
	  binds as part of /layout save. This fixes the bug where previously saved
	  channel windows forgets their window number upon reconnect.
	+ Add experimental support for DNSSEC DANE validation of certificates.
	+ Strip the argument for boolean options (see bug #769).
	+ Freenode have been readded to the list of networks in the default
	  configuration file.
	+ Disabled support for the insecure SSLv2 protocol.
	+ Various documentation enhancements.
	+ Add -ssl_pass to /connect and /server (see bug #305).
	- Fix crashing bug that can happen if the terminal height decreases before
	  the first window is created.
	- Fixed minor compiler warnings.
	- Fixed possible crashing bug when processing an octal escape sequence.
	- Fixed the /ignore -network option (see bug #748).
	- Fixed signal handling for /exec'd commands. Irssi now sends the signal to
	  the process group id instead of the process id.
	- Fixed segfault generated by SSL disconnections (see bug #752).
	- Fix compilation when build with -Werror=format-security. Patch by
	  Jaroslav Skarvada.

v0.8.15 2010-04-03  The Irssi team <staff@irssi.org>
	+ Add active_window_ignore_refnum option
	  With active_window_ignore_refnum ON, the current behavior for the
	  active_window key (meta-a by default) is preserved: it switches to the
	  window with the highest activity level that was last activated.
	  With active_window_ignore_refnum OFF, the old behavior is used:
	  it switches to the window with the highest activity level with the
	  lowest refnum. (by Matt Sparks, bug #667)
	+ Show new Charybdis +q list in channel windows (numerics 728 and 729).
	+ Allow servers to belong to multiple networks.
	+ Improve paste detection. Irssi now detects a paste if it reads at
	  least three bytes in a single read; subsequent reads are associated to
	  the same paste if they happen before 'paste_detect_time' time since
	  the last read. If no read occurs after 'paste_detect_time' time the
	  paste buffer is flushed; if there is at least one complete line its
	  content is sent as a paste, otherwise it is processed normally.
	+ Show "target changing too fast" messages in the channel/query window.
	+ Use default trusted CAs if nothing is specified. This allows useful
	  use of -ssl_verify without -ssl_cafile/-ssl_capath, using OpenSSL's
	  default trusted CAs.
	+ Show why an SSL certificate failed validation.
	+ Make own nick and actions use default colour instead of white
	  (by Tim Retout).
	- Change some characters illegal in Windows filenames to underscores in
	  logs
	- Fix disconnects when sending large amounts of data over SSL
	- Show all nicks instead of just the first in an /accept * listing
	  (Bug #704)
	- Make several signals without parameters available to perl again.
	  In particular, this includes the "beep" signal
	  (by Matt Sparks, bug #674)
	- Close the config file fd after saving (by Sven Wegener)
	- Check if an SSL certificate matches the hostname of the server we are
	  connecting to.
	- Fix bash'isms, use command -v instead of which and use bc -l in /CALC.
	- Fix a crash with handling the DCC queue.
	- Fix crash when checking for fuzzy nick match when not on the channel.
	  Reported by Aurelien Delaitre (SATE 2009).

v0.8.14 2009-07-28  The Irssi team <staff@irssi.org>
	+ Make /reset an alias for /set -default.
	+ Make /unset an alias for /set -clear.
	+ Allow ctrl+home / ctrl+end to go to the beginning / end of scrollback.
	+ Accept WHOX reply (354 numeric) as a /who reply.
	+ Show numerics directed at channels in the channel window.
	+ The time duration parser is more strict now.
	- Fix out of bounds access in event_wallops().
	- Build fix for OS X.
	- Fix the autolog_ignore_targets logic to work correctly with manually
	  opened log files (see bug #673).

v0.8.13 2009-04-01  The Irssi team <staff@irssi.org>
	+ Reject some obviously invalid values in /set.
	+ Add perl bindings for Window::get_history_lines
	+ Use an io channel to write the config file.
	+ Use memory slices instead of memory chunks for text buffer.
	+ Remove methods to create/destroy TextBuffer and TextBufferView and low level
	  api to add/remove lines, scripts should be fine using Window::print_after and
	  TextBufferView::remove_line.
	+ Add print_after method to Window perl object analogous to
	  gui_printtext_after but which also expands formats and forces a full line.
	+ Better mapping of signal parameters to Perl. All signals used in scripts
	  now need to be registered with Irssi::signal_register.
	+ Add public header with interfaces to manage statusbar items (bug #535)
	+ Recode: assume utf-8 encoding for an ascii string in which no escape
	  character occurs (bug #392).
	+ Allow /BAN, /UNBAN, /KICKBAN, /KNOCKOUT if channel is not synced.
	  Requesting ban lists from an unsynced channel will ask
	  them from the server, banning a user whose u@h irssi
	  does not know will ban nick!*@* and only bans irssi
	  knows about can be removed.
	+ Allow storing multiple "other" prefixes such as +q and +a (original patch
	  by JasonX)
	+ Add /set autolog_ignore_targets for cherry-picking targets that shouldn't
	  get logged.
	+ Add support for 16 colors. Formats KBGCRMYW and mirc colors are now
	  mapped to colors 8-15. fe-text translates colors 8-15 to bold/blink+0-7
	  if the terminal supports only 8 colors. If your theme uses one of
	  the high color formats and you really want bold you can change
	  %FMT<string> to %fmt%_<string>%_, it will work fine in all irssi versions.
	+ Better 005 PREFIX support (bug #580).
	+ Display 407 numerics other than "duplicate channel".
	+ Fix display of ratbox-style operspy whois.
	+ Recode outgoing irc away messages (bug #412).
	+ Recode outgoing irc quit messages.
	+ Remove scrollback_levelclear_levels setting and add a 'level' option
	  to 'sb levelclear' to specify a comma separated list of levels.
	+ Add perl __WARN__ handler for scripts (bug #427).
	+ Add Irssi::command_parse_options function to parse options for a command.
	+ Revert recode changes introduced in 0.8.12.
	+ Add completion for /WINDOW SERVER.
	+ Support for reading kicks/msgs from TARGMAX/MAXTARGETS 005 tokens.
	+ Enhancements to the redirections code.
	+ Support for RPL_WHOISACTUALLY (338 numeric) for both ratbox and ircu
	  (bug #428).
	+ -idle option of /notify is gone.
	+ /layout save now makes window-channel bindings instantly effective
	  (bug #35).
	+ /ping without arguments does not send anymore a ctcp ping to a channel
	  (bug #542).
	+ Track IRC operator status of nicks a bit better.
	+ new 'actlist_names' option to add active items names in 'act'
	  statusbar item.
	+ new 'word_completion_backward' command to scroll backwards in the
	  completion list.
	+ add 'list' option to /bind to print all the available commands.
	+ show setter/time in +I lists
	+ apply -usermode before -autosendcmd (bug #548).
	+ reduce memory usage of the scrollback buffer and make the display
	  in /sb status more accurate (higher).
	+ fix data getting dropped when a lot is sent at a time (e.g. when
	  attaching to irssi-proxy, bug #528).
	+ introduce the type Irssi::Irc::Client and signals to communicate with
	  proxy clients to allow for scripting parts of the irssi-proxy.
	+ Add sb_search.pl, a script for /SCROLLBACK SEARCH
	- Fix /NOTIFY list when nick is seen joining (bug #642).
	- Include hostmask in 001 event sent by proxy (bug #650).
	- Be more power-friendly: don't run any always-on <1s timers (bug #641).
	- Don't get confused by a failed /JOIN -window (bug #644).
	- Properly initialize embedded Perl (PERL_SYS_INIT3).
	- Replace invalid utf-8 bytes with U+FFFD when drawing a line.
	- Properly unload the original script when using /script load to reload it.
	  (bug #525, patch by Lukas Mai)
	- Clean up script loading in general:
	   * Don't leak local variables to eval'd code.
	   * Set filename/line number to get better error messages from perl.
	   * Use three-arg open and lexical filehandles to avoid surprises.
	   * Include error reason in message for unopenable scripts.
	   * Don't wrap script code in sub handler { } - this avoids spurious warnings and
	     should at least allow __END__ to work properly.
	  (Patch by Lukas Mai)
	- Fix NETSPLIT_SERVER_REC in signals for Perl.
	- Remove buggy /SCROLLBACK redraw and /SET scrollback_save_formats.
	- Always preserve the active mainwindow when resizing.
	- Ignore DNS not found errors when considering reconnect.
	- Do not strip the comma in a mirc color if it is not followed by a digit (bug #250).
	- Fix building perl module with perl-5.10 (bug #630).
	- fix leak with $L expando.
	- fix possible crash with /script reset.
	- ignore exceptions take precedence over ignores in all cases.
	- honour -channels preference for ignore -replies (bug #227).
	- Fix mode display in whois with unreal (379 numeric) (bug #479).
	- Fix regressions that prevented external modules from building/working
	  (bugs #537 #539).
	- Fix /set hilight_level not taking effect immediately (bug #598).
	- Fix bold, blinking and indentation in /LASTLOG and buf.pl.

v0.8.12 2007-10-06  The Irssi team <staff@irssi.org>
	+ Some changes to character set recoding.
	+ Rewrite SSL connection/handshake code.
	+ Remove support for glib 1.x.
	+ Do not send our hostname to the server (bug #488).
	+ Add $tag to 'window' item in default configuration.
	+ Pick up host changes on charybdis and ircu servers (396 numeric).
	+ Show various errors such as "cannot send to channel" and "cannot
	  /msg, user is +g" in the channel or query window, if possible,
	  and always include the user or channel name.
	+ Channel forwarding in hyperion and charybdis is now recognized
	  (470 numeric) and the target channel is joined in the window where
	  the original channel would have been joined.
	+ Add support for the ACCEPT command, which is part of the CALLERID
	  server side ignore system in hybrid7 and derived ircds.
	+ Make /WINDOW GOTO start searching at the window after the active
	  one and stop at the one before (bug #332).
	+ Improve completion for /SET.
	+ Use CASEMAPPING dependent comparison to match channel names.
	  Patch by Jon Mayo (bug #436).
	+ Various improvements to the help files.
	+ Add Perl bindings for some gui_entry methods
	+ Make alt/meta+arrow keys work in recent versions of xterm (bug #496)
	- Fix DCC get when file size is 0 (bug #494).
	- Ignore empty lines when pasting.
	- Fix large file support on AIX (bug #404).
	- Remove broken code that prevents unloading of a script in some cases.
	- Fix logging lines with no target to all logs, broken in 0.8.11.
	- Fix casemapping dependent nick and channel matching (bug #436).
	- Update chanop flag before emitting nick mode changed signal (patch
	  by Johan Kiviniemi)
	- Fix recognition of realnames starting with spaces in /WHO.
	- Show "Target left IRC" error messages fully (instead of reporting
	  no such nick "*")
	- Repair channels_rejoin_unavailable. Enabled by default, this retries
	  joins that failed because of netsplits (channel temporarily
	  unavailable (437), duplicate channel). A few servers abuse 437 for
	  juped channels which should not be retried, you should disable
	  channels_rejoin_unavailable if this is a problem.
	- Display 437 and 407 numerics if channels_rejoin_unavailable
	  is not enabled (bug #495).
	- Don't add the same mask to the /KNOCKOUT list multiple times
	  (bug #510).
	- Use MSGLEVEL_NICKS again for printing a nick change in queries,
	  broken in r2389.
	- Fix some /LASTLOG -before/-after issues.
	- Some fixes to the build system.
	- Fix paste sending the first line twice (bug #405)
	- When parsing a numeric option verify that the whole argument, rather
	  than only the first character, is numeric.
	- Some fixes for notices, actions and ctcps to @#channel and +#channel
	  (bug #46)

v0.8.11 2007-04-25  The Irssi team <staff@irssi.org>
	+ Add completion for /WINDOW GOTO
	+ New crapbuster-like "scrollback levelclear" command
	+ irssi now aborts a connection when, on an attempt to connect, the server
	  returns code 432 (Erroneous Nickname), bug #425
	+ Allow identifiers in config file to start with a digit, bug #177.
	+ Modify Irssi::UI::Window::command to restore the original active window
	  only if the command executed has not made another one active, bug #403.
	+ Make awaylog_file respect --home, bug #304
	+ Send /QUOTE immediately if server didn't send the 001 event yet
	+ If dcc_own_ip contains IPv4 address, listen only in IPv4
	+ Negative scroll_page_count scrolls screensize-n lines
	  (Patch by Chris Moore)
	+ Sort nicks with custom prefix by the order defined in isupport in /NAMES
	+ New perl command send_raw_first, patch by ComradeP (Bug 413)
	+ Let the module loader also check for fe_common_$protocol files
	+ Don't wait for all /NAMES replies before syncing if we can't combine
	  queries anyways (Patch by jilles)
	+ Renamed irc.efnet.net to irc.efnet.org
	+ /SCROLLBACK CLEAR accepts the same arguments as /CLEAR
	+ Check if binary exists and can be executed before /UPGRADE
	+ Change default value of override_coredump_limit to OFF
	+ UPTIME command by Lauri Nurmi with some modifications (Bug 458)
	+ Remove CR and LF from Perl commands, to make it harder to introduce a
	  security bug
	+ Remove bookmark on a line when line is removed (instead of moving it)
	+ Don't fallback to generic word completer if the command specific
	  completion list is not empty.
	+ Recognize cursor left and cursor right sequences sent by recent xterm
	- Fix some UTF-8 issues, bugs #452 (Patch by Yi-Hsuan Hsin), #459, #460
	- Fixed segfault on quit introduced in 0.8.10
	- Fixed a bug where tab-completion didn't work with utf8/big5 properly
	- Ignore joins without a nick from broken servers
	- Fix whois_hide_safe_channel_id: only look at the beginning of a channel
	  name, not in the middle
	- Don't assume that 7bit ascii strings are encoded in UTF-8, only
	  validate the strings when they contain octest with highest bit set
	  (patch by Mikko Rauhala)
	- Make random really random when resolving
	- Don't get confused by a join command with too many arguments, keys
	  can't have spaces in them (Bug 437)
	- Don't crash on /QUIT with scripts causing and catching signals on UNLOAD
	- Fix %k and %K mappings in curses frontend
	- Fix bold on monochrome terminals in terminfo frontend
	- Fixed colors with TERM=xterm-{88,256}color in terminfo frontend
	- Fix crash with one line high terminal in terminfo frontend
	- Fix building with srcdir != builddir
	- Don't get confused and keep saying "Netsplit over" on every join for
	  user that only rejoined some channels
	- Fix crash in /EXEC (Bug 439)
	- Fix format string in printtext_dest call from Perl, patch by loafier
	- Fix memory leaks in expandos_deinit by Nicolas Collignon (Bug 419)
	- Detect off_t size using AC_CHECK_SIZEOF because it works also when
	  cross-compiling in autoconf-2.50 and higher
	- Fix failed assertion when the config file is unreadable, patch by
	  Daniel Koning (Bug 164)
	- Removed automatic glib downloading and compiling.
	- Fix /FORMAT -delete daychange so it doesn't print an empty line
	- Forbid /WINDOW SHOW when the target window is sticky rather than when
	  there is a window bound to the container of the target window.
	- Improve interaction between autolog and non autolog logs
	- Recognize local oper mode on ircnet (mode +O)
	- Properly initialize reference count for a new setting (Bug #235)

v0.8.10 2005-12-11  The Irssi team <staff@irssi.org>

	* Long delayed release, with lots of changes. Most important ones:
	    + Recode support, by decadix and senneth
	    + isupport (005 numeric), by David Leadbeater
	    + Passive DCC support, by Francesco Fracassi
	    - Many memleak fixes, by Toby Peterson

	+ Moved to subversion
	+ /SET paste_join_multiline ON - When paste detection is enabled and
	  you paste lines which look like they're being copy&pasted from irssi
	  itself, it attempts to merge lines said originally in a single line.

	  How this really works is that all indented lines must have the same
	  amount of indentation. Indented lines are merged to last
	  unindented line. If line gets longer than 400 characters, it's split.
	+ /SET whois_hide_safe_channel_id ON - Hides the channel ID prefix
	  of !channels in WHOIS replies
	+ When reconnecting to server, say that it can be aborted with
	  /RMRECONNS
	+ /WHOIS -<server tag> is supported now
	+ /SET whois_hide_safe_channel_id - removes the ugly IDs for !channels
	  in /WHOIS (default)
	+ If we can't connect to server using given own IP, show the IP to
	  user in the error message. Should help figuring out wrong
	  /SET hostname or /SERVER -host settings.
	+ If channel has more nicks than /SET channel_max_who_sync, don't ask
	  /WHO list to avoid getting kicked out of server (Max SendQ exceeded).
	+ /LOAD script.pl loads the perl script
	+ /IGNORE -network ignores only on specified network
	+ /SET use_status_window and /SET use_msgs_window make the effects
	  immediately
	+ Changed the confusing "ircnet" to "network" everywhere
	+ Don't autoget files sent to channels, unless dcc_autoget_masks is set
	+ Added a default "*" target which matches everything on the server,
	  including NULL items associated with it, by jimmy
	+ /UPGRADE now saves server->version
	+ If available, send who set topic and when to irssi-proxy clients
	+ Cleaned up network list: removed smaller networks, added QuakeNet
	+ New default aliases: MANUAL-WINDOWS, EXEMPTLIST and ATAG
	+ Recode support: /RECODE for manipulation of the conversion database.
	  Setting "term_type" has been renamed to "term_charset".
	  /SET recode OFF to disable recode completely.
	  /SET recode_out_default_charset <charset> to specify the default
	  outgoing charset.
	  /SET recode_fallback <charset> to specify a charset that will be
	  used when the normal conversion is failing.
	  /SET recode_transliterate ON to enable character transliteration,
	  so unavailable characters will be transliterated into something
	  readable
	  <charset> can be almost everything listed by 'iconv -l'
	+ Added transpose_words, capitalize_word, downcase_word, upcase_word
	  key bindings
	+ Avoid accidentally /VER in a channel, by requiring parameter
	- Pasted lines weren't added to command history. Some other paste
	  detection fixes
	- Fixed /BIND escape_char
	- Fixes for Chinese multibyte characters handling and cursor movement
	  by Wang WenRui
	- Pasting multibyte chars was buggy, patch by Kuang-che Wu
	- Fixed handling WHOIS printing once and for all. Everything unknown
	  between "beginning of whois" and "end of whois" events is now printed
	  as whois_special. Removed whois_registered and whois_help, they're
	  printed with whois_special as well.
	- Don't replace channel key when receiving channel mode numeric. It
	  could be a fake key there.
	- Don't crash if dcc chated user changes nick
	- Help files are always lowercased. Make sure /HELP COMMAND works too.
	- /EXEC crashed with 64bit systems. Patch by Soren Jacobsen
	- Handle 432 numeric (errorneus nickname) as "nick in use". Fixes
	  problems with ircnet 2.11 ircd when irssi tries to reconnect using
	  UID as nick. Patch by Petr Baudis
	- /SET -default fixes
	- /DCC SEND didn't actually use /SET dcc_upload_path
	- Fixed /WHOIS -yes (Bug 67)
	- Make /JOIN -tag #channel and /JOIN #channel<space> switch to that
	  channel (Bugs 13 and 93)
	- Fixed readded (changed) hilights being in config twice, resulted in
	  duplicate hilights or removed hilights coming back (Bug 39)
	- Fixed messages to @#channel showed *your* nickmode, not the one of
	  the sender (part of Bug 80)
	- Fixed /KNOCK support
	- Fixed own nick changes in irssi-proxy
	- Fixed /HILIGHT -actcolor -mask (Bug 131)
	- Recognise a param of signal_emit/continue in perl script if it's int
	- Fixed bug 120 where proxy doesn't set the server_rec->away_reason
	- Fixed /join -invite -window bug if there is no invite
	- Fixed bug with time settings where hours actually returned 60*hours
	- Fix multiple entries for local IP in /etc/hosts prevents connecting,
	  patch by eridius (Bug 167)
	- Fixed a bug with /me, use the right arguments for
	  "message irc own_action"
	- Update our own nickrec->gone flag on /away <reason> or on /away
	- Fixed output of /hilight (add a space after -levels if any)
	- Add libtool's -module flag to get built properly on all platforms,
	  by Toby Peterson (Bug 212)
	- Don't apply emphasis on _foo_^ if it's a nick (Bug 52)
	- Fix displaying of ctcp userinfo and clientinfo (Bug 222)
	- Remember alternate_nick and max_whois on reconnect (Bug 181)
	- Fix tr_TR locale problem for glib2 (still a bug with glib1.2)
	  by David Pashley
	- Fixed pasting not using the character translation (Bug 151)
	- Fixed a bug where the channel list to join/rejoin on reconnect
	  gets too long, not all channels will be joined. (Bug 108)
	- Print glib errors nicely, by David Pashley
	- Handle ^Z better, by David Pashley
	- Fixed /eval recursion crashing, by David Pashley
	- Fix notify with more nicks than max_whois_in_cmd (Bug 257),
	  based on patch by Krzysztof Kowalik (Borys)
	- Fixed irssiproxy sometimes missing (parts of) lines
	- Fixed remote /WHOWAS
	- Parse negative time setting values, makes it possible again to do
	  /SET server_reconnect_time -1 to disable reconnecting
	- Compile with gcc4
	- Compile with readonly srcdir
	- Fixed crash if receiving broken privmsg without source
	  (which bitlbee can send if you msg yourself)
	- Fixed crash with invalid TERM and termcap
	- When looking up IP addresses, return random IP instead of the first one

v0.8.9 2003-12-11  Timo Sirainen <tss@iki.fi>

	* Fixes a remote crash with:
	    a) non-x86 hardware (one requiring memory alignmentation)
	    b) script using "gui print text" signal (with x86 hardware too)

	+ /SET auto_whowas OFF allows now disabling automatic /whowas when
	  /whois doesn't find a nick (by Borys)
	- If pasted line starts with command char, treat it as command always.
	  Paste detection can go on too easily with lagged connections.

v0.8.8 2003-11-23  Timo Sirainen <tss@iki.fi>

	- Just a few fixes to converting old settings automatically

v0.8.7 2003-11-23  Timo Sirainen <tss@iki.fi>

	* Settings changes - we have now "time", "size" and "level" setting
	  types.
	    - Level settings should work the same as before.
	    - Time settings can have units: days, hours, mins, secs,
	      milliseconds (or msecs). The units can be combined and written
	      in shorter form as well, for example "5d 30m 10ms"
	    - Size settings can have units: gbytes, mbytes, kbytes, bytes.
	      They can be written in shorter form as well, eg. "gb" or "g".

	  Your existing settings should be converted automatically.

	+ Pasting detection. All keys except CR and LF are pasted as-is into
	  prompt in pasting mode.

	  /SET paste_detect_time controls how closely each others characters
	  must occur for it to be considered pasting. Paste mode goes on when
	  first pasted CR/LF is found.

	  The first line may also contain some command characters. They are
	  executed, but their action in entry line is reverted once pasting
	  is detected.

	  What this means in practise is that even if you have TABs (assuming
	  TAB is completion key) in the first pasted line, they get pasted as
	  TABs.

	  This detection isn't perfect, so if it annoys you it can be disabled
	  with /SET paste_detect_time 0
	+ If pasting more lines than /SET paste_verify_line_count, irssi asks
	  if you actually want to do that. This should be useful to prevent
	  accidental copy&paste mistakes. Setting it to 0 disables this
	  entirely.
	+ Support for sending SSL certificate to server and optionally verify
	  server's certificate. See the -ssl_* options for /SERVER and
	  /SERVER ADD. Patch by Joel Eriksson.
	+ DCC SERVER support by Mark Trumbull
	+ Support for DCC sending larger files than 2GB if supported by
	  operating system (ie. 64bit file support). Receiving has always
	  been possible, but the statistics were wrong with >4GB files
	  if 64bit support isn't enabled.
	+ Better displaying of DCC file transfer statistics.
	- Several other minor fixes and enhancements, see ChangeLog

v0.8.6 2002-11-17  Timo Sirainen <tss@iki.fi>

	* Tons of changes, here's only the largest that come to my mind now:

	+ SSL support by vjt@users.sf.net
	+ DCC send queues by Heikki Orsila
	+ Better support for !channels

v0.8.4 2002-03-13  Timo Sirainen <tss@iki.fi>

	* Continuing to fix my stupid mistakes...

	- When a queried nick did a nick change, it might have crashed irssi
	- read ChangeLog for some other minor changes

v0.8.3 2002-03-13  Timo Sirainen <tss@iki.fi>

	- Perl scripts handling channel parts/kicks/quits printed some
	  errors.
	- Connecting to IPv6 servers without IPv4 record didn't work
	- When queries were auto-created by you using /MSG and you had
	  /SET autoclose_query non-zero, the query was always destroyed
	  almost immediately.
	- Fix to some stupid ircds not sending us 001 numeric, but
	  beginning from MOTD

v0.8.2 2002-03-11  Timo Sirainen <tss@iki.fi>

	* Changed the list of scripts distributed with irssi. Separated
	  example scripts to scripts/examples/ directory.

	* Hated infobar was removed, the same info is now in topicbar in
	  empty windows. I don't think it would disturb anyone in there.
	  If you still preferred always-empty topicbars, use
	  /SBAR topic REMOVE topic_empty

	+ Added info_eol field to theme. If true, timestamp and server tag
	  are added to end of line, not at beginning.
	+ If -4 or -6 option is used with /SERVER, irssi now forces the
	  connection using the given protocol or fails.
	+ /SET max_wildcard_modes (default 6) - if a wildcard to /OP, /DEOP,
	  /VOICE or /DEVOICE matches more nicks than this, -yes option is
	  required. This is trying to prevent accidental massops. Setting
	  it to 0 disables this check.
	+ Supports now correctly servers which use '.' char as channel owner
	  character in /NAMES list. Also supports multiple mode chars, eg.
	  @+nick (if some server actually used it).
	+ Never ignore kick message if you get kicked from channel.
	+ Sending irssi SIGHUP now does a /RELOAD - useful if you
	  accidentally messed up something which doesn't let you do the
	  /RELOAD inside irssi (eg. /SBAR prompt DISABLE).
	+ irssi-proxy: PROXY CTCP ON|OFF - proxy clients can send this
	  command to specify that they want to handle the received CTCP
	  requests. Useful for specifying who gets to handle DCCs.
	+ Added escape_char /BIND command. The next char after that would be
	  added as-is to input line.
	- Writing lines longers than 1024 chars to input buffer crashed
	  irssi (stupid missing sizeof() bug :)
	- Some UTF-8 fixes
	- Better flood protection for lines with >100 chars
	- Control characters aren't printed as-is in topicbar (or statusbars
	  in general) anymore
	- /OPER can be now aborted by giving empty password
	- Netjoin messages were buggy in +channels
	- Part message parameter for /CYCLE was never used.
	- Don't send -autosendcmd after /UPGRADE.
	- /SET autoclose_query - now only last received private message
	  affects when the query is closed, ie. /WHOIS requests or nick
	  changes don't reset the counter.
	- Foreground ANSI colors weren't working
	- Deleting one character replaced cutbuffer with that character.
	  Also ^Y leaked memory.
	- /SCRIPT LOAD looked scripts from prefix/lib dir, not prefix/share
	  where they were actually installed.
	- Highascii chars in replaces block in theme files could have
	  crashed irssi.

v0.8.1 2002-02-17  Timo Sirainen <tss@iki.fi>

	* Expected bugfix release :) Worst thing was that I forgot always to
	  debug why /cat /dev/urandom crashed irssi. Well, found two ways
	  that could make it happen.

	- Irssi was linked with -lcurses AND -lncurses
	- Logging could have produced GLib errors with certain conditions
	- A few compiler warnings fixes

v0.8.0 2002-02-17  Timo Sirainen <tss@iki.fi>

	* I really should make releases more often. Once in every two weeks
	  used to be nice. Maybe once in a month would be good now. There
	  was many reasons why this release took this long .. first being
	  addicted to books, then life stuff, then it took forever to figure
	  out that irssi was crashing under solaris (and not because of one
	  of the big changes I made while moving to IRC from solaris box).

	  And now.. well, after this release I'll start working more with
	  the yet another irssi rewrite :) The code is getting too ugly
	  again, and some things need rewriting to support some new features
	  more easily. It will take a while to get it all done, so I'll try
	  to keep updating this "stable" irssi as well.

	  There's too many changes since 0.7.98.3 (and .4 which was just
	  minor bugfix), about 6600 lines in ChangeLog. I'm not going to
	  read all that, so I'll just list the biggest changes that I can
	  remember now.

	  This version was supposed to be called 0.7.99, but since there
	  were so many changes, and I originally though of putting 0.8.0
	  out long time ago, and 0.7.100 would look stupid, I guess it's
	  time for 0.8.0 :)

	+ /UPGRADE - upgrade irssi to new version on-the-fly without
	  disconnecting from server, so other people won't even notice you
	  quit from IRC. This ONLY executes the new binary, it does NOT
	  download/compile/whatever irssi.
	+ UTF-8 support with /SET term_type UTF-8, default is "8bit".
	  It's also automatically detected from system locale (if supported).
	+ Fully configurable statusbar. Yes. FULLY. Don't bother asking if
	  something could be done with it, it can, just ask how. Well,
	  there's a few things I didn't have time/energy to finish:
	  window-specific statusbar groups and support for multiple input
	  lines in screen.
	+ Rewritten keyboard handling. No more the CTRL-X and ALT-x handling,
	  now you can create whatever keyboard combinations your terminal
	  can send to irssi.
	+ Rewritten text buffer (scrollback) handling.
	+ Irssi doesn't depend on curses anymore, so it can be installed
	  anywhere a working terminfo/termcap exists. This also allows us to
	  use all the possible colors terminal has (curses limits to 64), so
	  eg. %0 is now always black background, not the default terminal
	  background (%n).

	  Several systems have also terminfo/termcap database that doesn't
	  support colors, so I've added /SET term_force_colors option to
	  force ANSI-style colors. Note that eg. BitchX does this by default.

	  Getting rid of curses allows also one great thing for you people
	  copy&pasting long urls :) If a long word gets split to two lines,
	  doubleclicking the word selects it from both lines.
	+ Rewritten server event redirections. Before it was pretty easy to
	  mess up irssi's expectations of what server sends, and some things
	  might have stayd in the buffer forever. Especially notify lists
	  messed up /WHOIS requests for the notified people. Now all this
	  should be history and it's a lot easier for scripts to use the
	  redirections as well.
	+ New ICB chat protocol plugin - very basic and doesn't support
	  nicklist, but works. :)
	+ --home and --config parameters to specify alternate ~/.irssi
	  directory or config file.
	+ Scripts can be unloaded separately with /SCRIPT UNLOAD. You can get
	  a list of runnning scripts with /SCRIPT.
	+ /SERVER PURGE [<target>] - purge the output buffer (for given
	  target). Useful for example if you accidentally paste 100 lines :)
	  The buffer is automatically purged if you get kicked from channel,
	  or if you /PART the channel and there's more than 10 lines in
	  output buffer.

v0.7.98.3 2001-03-17  Timo Sirainen <tss@iki.fi>

	* Highlighting changes: /HILIGHT -color, /SET hilight_color and
	  /SET hilight_act_color don't accept the numeric color value
	  anymore, the colors must be the %code format (see the beginning
	  of docs/formats.txt). The color can also have background and
	  underline/blinking set (%F%Y = blinking yellow)

	* Statusbar rewrite: Statusbar should finally work well when
	  there's not enough space for it in screen. Least important items
	  start shrinking/disappearing before more important ones, activity
	  list should be always fully visible now.

	  /SET statusbar_xxx settings have been removed, everything is
	  configurable from theme now. Even the texts in the statusbar
	  items. See end of default.theme.

	  FULLY configurable statusbar with possibility to create your own
	  items and support for multiple lines will hopefully come soon.

	+ /WINDOW CLOSE [<first> [<last>] - you can close multiple
	  windows at once now.
	+ Emphasis work with actions now
	+ If there's any unknown settings in your configuration file, irssi
	  asks at startup if they should be removed.
	+ All abstracts in theme files now default to same as in
	  default.theme, so you may override only those you want to change
	  leaving the rest commented out.
	- Irssi crashed when specifying vhost to use (not always?)
	- Fixed one nasty usage of already free'd memory. Hopefully solves
	  some weird crashes?
	- Some perl fixes, Irssi::Nick and "massjoin" signal didn't work
	  properly which broke all auto-op scripts.
	- If one server fails because of DNS error, don't stop reconnecting
	  to entire chatnet.
	- Updated default config to have max_query_chans=1 in undernet to
	  avoid those channel syncing problems.
	- /SERVER didn't autojoin channels if it was used when you weren't
	  connected to any other servers
	- /CONNECT -ircnet didn't load ircnet specific settings correctly
	- /SET scroll_page_count - don't crash if /0 is given. Works now
	  properly if /0.xx is given.
	- ^O did reset only colors, not underlines etc.
	- Several fixes with handling blinking text
	- Irssi crashed almost immediately with NetBSD/Alpha, fixed. Still
	  not sure if it was compiler bug or is my code just non-standard C.
	- Reconnecting in IPv6 server shouldn't change to IPv4
	- Irssi proxy didn't work properly with systems where irssi was
	  compiled with --enable-ipv6 but OS didn't support IPv6

v0.7.98.2 2001-03-04  Timo Sirainen <tss@iki.fi>

	+ /LASTLOG: added -case option for case-sensitive matching.
	  -force option is now required to print lastlogs longer than
	  1000 lines.
	+ /BANTYPE -> /SET ban_type. /BAN: -type option added to override
	  default ban type.
	+ /NAMES: -ops -halfops -voices -normal options added.
	  /NAMES without parameters now prints nicklist in active channel,
	  /NAMES ** shows all nicks in all channels.
	+ delete_next_word key implemented, patch by Tinuk
	+ /SET beep_when_window_active - works with /SET beep_msg_level,
	  should we beep when the msg is printed to active window. If msg
	  is printed to some other window it always beeps.
	+ /JOIN #channel and /QUERY nick won't anymore automatically move
	  channel/query to active window but send a notice to user how to
	  move it. This was confusing people who did it accidentally.
	+ /SET autostick_split_windows (default ON) - should we do
	  /WINDOW STICK ON to all new split windows and hidden windows that
	  are created inside it. This hopefully makes it easier to use split
	  windows.
	- All IPv6 problems are hopefully fixed. Everything now keeps both
	  v4 and v6 addresses in memory and at connect() time it's decided
	  which one should be used.
	- /IGNORE * level printed GLib error. /RELOADing printed some
	  unignore texts. Autoignores had some problems.
	- Using /LAYOUT SAVE with split windows crashed irssi at startup
	  when it tried to restore them..
	- /WINDOW SHOW command didn't work properly
	- /LAST -clear crashed if window contained only lastlog lines.
	  Beeping after /LAST -clear also could have crashed.
	- HILIGHT level didn't work with logs.
	- /SET prompt - if $T (target) had %c or something in it, it
	  shouldn't be treated as color code. So color codes can now be
	  used in /SET prompt string itself, but in none of the $variables
	  it uses.
	- Generated help files had joined lines in chapter together but
	  didn't add spaces between lines.
	- Statusbar could have gotten to endless loop when trying to give
	  more space to some item when there was no more available space.
	- When /SET autoclose_windows is ON, don't destroy windows if they
	  have some level set (like /join -w + /part in status window)
	- If GLIB was unpacked to irssi directory, make install tried to
	  install it also.
	- Always save theme to ~/.irssi/ no matter where it was read from.
	- If /SET names_max_width was too low, irssi crashed
	- /CONNECT -ircnet "" - even if someone does this don't make the
	  server tag empty :)
	- /QUERYing #channel that was already /JOINed crashed irssi after
	  a while
	- /SET -clear printed GLib error when done to boolean settings

v0.7.98.1 2001-02-22  Timo Sirainen <tss@iki.fi>

	- fixed stupid remote crash with nick_match_msg()

v0.7.98 2001-02-22  Timo Sirainen <tss@iki.fi>

	* Theme files aren't fully compatible with old ones, there's a few
	  naming changes and some new items. Added lots of comments and help
	  to default.theme, so creating themes should be a bit easier now :)

	* Perl scripts aren't compatible with old ones anymore. Biggest
	  change is that $object->values()->{xxx} calls are now just
	  $object->{xxx}, but there's a lot of other changes as well.
	  docs/perl.txt is now up to date so you may want to read it.

	* Several settings have changed their names:
	    /SET beep_on_msg -> beep_msg_level
	    /SET activity_levels -> activity_msg_level
	    /SET hilight_levels -> activity_hilight_level
	    /SET noact_channels -> activity_hide_targets

	+ /SET prompt, /SET prompt_window - Specifies the text in prompt.
	  'prompt' is used when channel or query is active in window and
	  'prompt_window' is used with empty windows. You can also use
	  % color codes in prompt.
	+ /EXEC - rewrote it, has now all the same features as EPIC and a
	  few more, like "interactive shell in window" support. See
	  /HELP exec for information.
	+ /SAVEWINDOWS renamed to /LAYOUT SAVE. Added /LAYOUT RESET.
	  /LAYOUT SAVE now saves split windows and queries properly.
	  Windows that contain saved channels are never used for anything
	  else (ie. if the saved channel isn't joined, no other channels
	  can be joined to the window)
	+ /WINDOW SERVER: added -sticky and -unsticky options. If window
	  server is sticky, it will never be automatically changed, and it
	  cannot be changed to anything else without -unsticky option.
	  Should be useful for people who want status or msgs windows for
	  each server.
	+ /WINDOW STICK [ON|OFF|<ref#>] - stick window to specified split
	  window. After setting window to sticky non-sticky windows can't
	  replace the active sticky one. Each split window can have it's own
	  sticky window group.
	+ /WINDOW LEFT, /WINDOW RIGHT - Go to previous/next window in the
	  current sticky window group, or if there's no sticky windows go to
	  previous/next non-sticky window. Alt-Left/Right keys default to
	  these commands now.
	+ /WINDOW NUMBER: -sticky option added. Closing windows before a
	  sticky window won't change refnum of the sticky window and windows
	  after it.
	+ /SET windows_auto_renumber - should window refnums be packed when
	  some window is destroyed in the middle
	+ /SET scroll_page_count - how many lines to scroll with pgup/pgdn.
	  either an absolute value, or if the count starts with '/', it's
	  calculated as lines_in_screen/count. The default is /2.
	+ /SET timestamp_format specifies the format to use with timestamps
	  in "man strftime" format.
	+ Emphasis (*word*, _word_) replacing works better now. It doesn't
	  try to change nicks or any non-words. This time people might want
	  to actually use it :)
	+ Nick completion logic changes, should work better now. Changed
	  meaning of /SET completion_keep_publics to be number of publics
	  to keep instead of time to keep them.
	+ /HILIGHT: Added -priority option (deciding which color should stay
	  in activity list), /SET hilight_level to specify the default level
	  for /HILIGHTs. -word option renamed to -full. Added new -word
	  option meaning to highlight only the found word in line. Removed
	  -nonick option but added -line which means pretty much the same.
	  -actcolor specifies what color to show in activity list, default
	  is the same as -color or if there's no -color it defaults to
	  /SET hilight_act_color. Colors can have background color set with
	  fg,bg. Works with activity list too, useful for example blinking.
	+ DCC rewrite. File names with spaces work properly, you can have
	  multiple dcc chats with same people (or more useful, same nick in
	  different ircnets), /DCC CHAT|GET|RESUME with no arguments accepts
	  the last request, notifies if dcc request was sent to channel,
	  warns about connecting to lowports, /SET dcc_autoget_lowports
	  specifies if autogetting should work with lowports, complains of
	  invalid DCC CTCPs instead of ignoring, /SET dcc_autoresume is like
	  dcc_autoget except resumes the files if possible.
	+ /NAMES can print columns with different widths now. You can change
	  the max. width with /SET names_max_width and /SET names_max_columns
	  settings. Default is max. 6 columns.
	+ /LASTLOG: Added options -file <filename> for writing lastlog to
	  file, -window <ref#|name> for specifying which window's lastlog to
	  print (output is always to active window) and -clear option to
	  remove all lastlog lines from window.
	+ /OPER [<nick> [<password>]] - syntax changed. If password isn't
	  given, it's asked.
	+ /FOREACH server|channel|query|window <command>
	+ /UNBAN <ref#> works. /BAN list shows reference numbers.
	+ /PERL <code> - runs perl code (like /PERL Irssi::print "hello")
	+ /CLEAR -all - clear all windows
	+ /KICKBAN and /KNOCKOUT accepts multiple nicks separated with commas
	+ /SET theme - says what theme was changed to, and complains if
	  theme wasn't found. Setting theme's name to "xxx.theme" now works,
	  too many people tried it with the .theme suffix :)
	+ /WHOIS without parameters in query does now same as
	  /WII <queried nick>
	+ IPv6 updates: /CONNECT, /SERVER, /SERVER ADD: added -4 and -6
	  options for specifying if we should connect to IPv4 or IPv6 address
	  of the server. If -host or /SET hostname is set, irssi determines
	  from it if it should use IPv4 or v6. If irssi still isn't sure of
	  it, it fallbacks to /SET resolve_prefer_ipv6
	+ Logs and rawlogs write to files through special "write buffer". By
	  default everything gets written immediately, but you can make it
	  wait until there's specified amount of data in buffer or write once
	  in a hour or so. Useful for people who want to keep hard disk at
	  sleep at nights but still want to log. /SET write_buffer_mins and
	  /SET write_buffer_kb specifies when to flush the buffer.
	  /FLUSHBUFFER flushes it immediately.
	+ LOTS of other smaller things that should make your life easier :)
	- /SET dcc_autorename OFF didn't work before.
	- Irssi compiled with IPv6 support didn't work properly with some
	  operating systems.
	- Theme saving to home dir didn't work correctly if globaldir
	  already had the same theme.
	- If log file locking failed, irssi always assumed it was locked
	  while it could have been because filesystem didn't support locking
	  or some other problem..

v0.7.97 2000-12-03  Timo Sirainen <tss@iki.fi>

	* Added templates for themes - this allowed separation of the
	  actual texts and styling/coloring. See default.theme file for
	  more information. You should remove your old ~/.irssi/default.theme
	  or at least merge it with the defaul.theme.

	* If GLIB sources are found unpacked from some subdirectory, always
	  compile it and use it even if GLIB is already installed somewhere
	  else.

	+ /SCROLLBACK REDRAW - redraw contents of current window according
	  to active formats, ie. changing theme updates the scrollback.
	  This requires /SET scrollback_save_formats ON.
	+ /SET log_theme <theme> - you can specify what theme to use for
	  writing texts to log file.
	+ /WAIT [-<server tag>] <milliseconds> - wait for <milliseconds>
	  before sending anything else to server
	+ /EXEC <command> - execute command and print it's output (stdout
	  only) to screen. (by Tinuk)
	+ Don't indent the next line when long word is split, this should
	  help a bit when copying long URLs.
	+ Remember who set the topic and when, display the info when using
	  /TOPIC.
	+ /SET emphasis - convert _underlined_ and *bold* words (and phrases)
	  to use real underlines/bolds. (by tommik)
	+ While waiting for more netsplits/netjoins, if anything else is
	  printed to screen, print the current netsplit/netjoin messages
	  before that text.
	+ Print multiple identical mode changes in one line
	  (mode +o nick by nick1, nick2, nick3)
	+ /WINDOW ITEM GOTO <name> - sets <name> active in current window
	+ /WINDOW ITEM MOVE <window#>|<name> - moves window item to another
	  window.
	+ /SET autocreate_windows - should we create new windows for new
	  window items or just place everything to one window
	+ /JOIN #already_joined_channel, /QUERY already_queried_nick - same
	  as /WINDOW ITEM MOVE <name>
	+ /SET activity_level, /SET hilight_level - specifies which message
	  levels should be treated as msg/hilight activity. (by tommik)
	+ DCC queries are now created automatically only if /SET
	  autocreate_query_level has DCCMSGS level
	+ If other side replies to our DCC CHAT request with DCC CHAT
	  request of their own (maybe we were inside firewall and other
	  side noticed it), connect to it immediately.
	+ Don't allow more than one identical DCC request, if more is
	  received just update the port of the previous request.
	+ Added KILL handling - user/server kills are now printed formatted.
	+ If server KILLs you, connect back (almost) immediately (don't wait
	  for the default 5 minutes)
	+ Nick completion now completes nicks from all channels in active
	  window, except when completing the first word in line only nicks
	  in active channel are completed.
	+ /SET show_nickmode_empty - when nick has no mode, should we
	  display " " or ""
	+ /SET part_message - default message with /PART
	+ Added -current, -window and -level options to /ECHO
	+ Ctrl-T = transpose_characters
	+ Perl scripting supports now printformat(), ie. user can change
	  the text format with /FORMAT just like any other formats.
	+ Proxy plugin now supports multiple servers, blocks CTCPs from
	  clients behind it and if one client sends message to channel,
	  other clients + proxy itself also receives the message.
	- Netsplit/netjoin printing fixes. Sometimes netsplits were hidden
	  completely and some netjoins were forgotten and printed as normal
	  joins instead.
	- Lag checking broke sometimes when nick was changed
	- Don't close non-autolog logs when leaving channel / closing query.
	- Time formats didn't work in directory name of autologs.
	- Sometimes join to channel didn't ever get synced.
	- IPv6 support didn't work correctly with all non-Linux OSes.
	- Lots of minor fixes and changes to make your life easier.

v0.7.96 2000-10-19  Timo Sirainen <tss@iki.fi>

	* new configure option: --disable-curses-windows. Use this if curses
	  always redraws the window when scrolling. This is a weird problem,
	  I'd like to know why it happens. :)
	* Log settings are incompatible with previous versions. You'll need
	  to setup them again. Or the targets are actually the only ones
	  that irssi won't read correctly.
	* Lots of moving and cleaning and rewriting stuff from irc to core
	  so adding other IRC-like protocols (but not IRC) would be easier.
	  This was mostly done to make SILC plugin work.
	* Perl was split to Irssi and Irssi::Irc packages. You'll currently
	  need to use both of them with perl scripts ("use Irssi;
	  use Irssi::Irc;). This might not be needed in future :)
	* Changes:
	   - /SET default_nick -> /SET nick
	   - /FORMAT own_me -> /FORMAT own_action
	   - /FORMAT own_dcc_me -> /FORMAT own_dcc_action

	+ Small tutorial to new irssi users - docs/startup-HOWTO.txt
	+ Proxy plugin works again, thanks to fuchs for fixing it :)
	+ You can now connect multiple times to same server and
	  reconnections will work correctly with them.
	+ Support for half-ops (+h)
	+ Actions will now show up in window activity with hilight or
	  message-color, not the text-color as before.
	+ Added tab-completion for /BIND's commands.
	+ Perl support is now built as runtime loadable module by default.
	  You can still build it statically with --enable-perl=static
	  configure option.
	+ /SET completion_nicks_lowercase - when completing nicks always
	  write the nick with lowercase (uppercase letters are ugly ;)
	+ /BIND <key> /command works now directly instead of needing the
	  "command" id in the middle
	+ /connect + /server server/chatnet completion by tommik.
	+ Keyboard should never get stuck again when receiving huge amounts
	  of text from server that irssi doesn't handle fast enough.
	- Hopefully fixed the problem when Irssi starts eating 100% CPU
	- Fixes to make irssi work with other (older and newer) perl
	  versions than 5.005
	- /MSG -servertag crashed irssi.
	- /BAN could crash when showing bans
	- log_day_change was never printed in logs
	- /mode #channel -oooo... would deop the first 3, and then op the
	  rest.
	- When pressing down key, the command line wasn't saved to history.
	- Closing or moving window didn't update the window activity list.
	- Autologging with same named channels in different networks works
	  now correctly.

v0.7.95 2000-08-13  Timo Sirainen <tss@iki.fi>

	* Changes:
	    - /LOG: Removed the -rotate option, it was pretty useless since
	      adding the % formats to file name already tells that the log
	      should be rotated.
	    - WJOIN -> /JOIN -window and WQUERY -> /QUERY -window. Added
	      WJOIN and WQUERY aliases for them in default config..
	+ /SAVEWINDOWS saves the current layout of windows. It's
	  automatically reloaded at startup.
	+ Theme fixes: /RELOAD reloads them, /SET theme changes the default
	  theme, you can have window specific themes with /WINDOW THEME.
	+ Irssi uses now real curses windows, irssi should work now better
	  with non-ncurseses.
	+ Autologging supports log rotating now too, just add the wanted %
	  formats to /SET autolog_path
	+ /MSG nick completion now gives the nicks in right time order when
	  using multiple irc networks.
	+ /SET beep_on_msg now works with all message levels, including
	  HILIGHT.
	+ You can change the default line indentation with /SET indent
	+ /channel add -bots: You can now use @ or + before the nick mask to
	  indicate that bot should have either ops or voices/ops.
	+ Perl scripting:
	    - Added namespaces, you don't have to worry about if someone
	      else also happens to be using event_privmsg function..
	    - You can unload scripts with /UNLOAD <name>.
	    - Running scripts that are already loaded, destroys the old
	      script from memory.
	    - Added Irssi::print_window() function to print text to current
	      window.
	- Don't autoclose window after part/unquery if there was still some
	  channels/queries left in window.
	- Autologging fixes: Don't log WHOIS replies by default
	  (autolog_level = all -crap). And with /msg nick1,nick2 don't log
	  to file nick1,nick2.log but nick1.log and nick2.log separately.
	  It also failed if you hadn't created the base path for the logs,
	  now irssi creates the whole directory path.

v0.7.94 2000-07-24  Timo Sirainen <tss@iki.fi>

	* Help files! Use /HELP <command> to see them.
	  They're just very first beta versions so don't expect too much.
	  They were written by Markus Vuori <mm@vuori.net> with some help
	  from EPIC's help files :)

	* Changes:
	   - /SET completion_disable_auto -> completion_auto
	   - Changed the names of /BIND commands to be epic-compatible.
	     Also added several new commands.
	   - If --prefix is used, add the default perl library directory to
	     same prefix.
	+ Implemented /WINDOW LAST for changing to last current window.
	+ Added DCCMSGS message level. Actions match now either MSGS or
	  PUBLIC level as well as the ACTIONS level always.
	+ SET print_active_channel - if you have multiple channels in same
	  window, should we always print the channel for each message
	  (<nick:#channel>) or only when the channel isn't active.
	+ Don't print nick changes and quit messages from same nick more
	  than once in the same window (if you had joined multiple channels
	  in same window).
	+ /SET settings_autosave - If set ON, settings are automatically
	  saved when quitting and once per hour.
	+ Don't allow recursive aliases, ie. /alias echo echo hello does
	  print hello instead of going to infinite loop.
	+ Implemented /IGNORE -time <seconds>, patch by fuchs.
	+ /PERLFLUSH now cleans up the Perl interpreter properly (closes
	  all the files opened in perl scripts, etc)
	- Awaylog didn't work right if you did /AWAY multiple times.
	- /NOTIFY -idle sometimes printed the unidle-message even if the
	  nick really didn't stop idling. Fixed several other notify list
	  bugs.
	- Tab-msgcompletion didn't work right after you had used
	  /msg -ircnet nick
	- Fixed the long standing text buffer bug which could sometimes
	  crash irssi if you were unlucky.
	- The channel key given in /JOIN should override the one given
	  in setup.
	- /RELOAD caused several bugs

v0.7.93 2000-07-09  Timo Sirainen <tss@iki.fi>

	+ Implemented /BIND [<key> [<action> [<data>]]] command.
	  <key> can be CTRL-x, ALT-X or ALT-SHIFT-X
	  The most useful action is "command", give the command in <data>.
	  You can see the rest of the actions with typing /BIND without
	  any parameters. Some actions might have more than one word,
	  to use them type the action in "quotation marks".
	+ When netsplit is over, irssi prints "Netsplit over, joins: (nicks)"
	  and hides all the real JOIN messages.
	+ /^COMMAND hides the output of the command, it's not written to
	  log either. Good for sending passwords for example.
	+ If you're pasting text to channel and some of it starts with /,
	  Irssi will send the "/command" to channel if it doesn't exist
	  (instead of just printing "unknown command").
	+ --enable-perl[=libdir] to configure - you can specify what
	  directory to install the perl libraries.
	+ Implemented runtime loadable modules. /LOAD loads a module,
	  /UNLOAD unloads it.
	+ You can change statusbar colors with /SET statusbar_xxx.
	+ Added -clear option to /SET.
	+ Tab-completion for /FORMAT.
	+ Ctrl-Y undeletes the last line deleted with Ctrl-U.
	- Reconnecting to server had a few bugs
	- /RELOADing configuration produced a few bugs
	- Highlighting had several bugs
	- Automatic command and option completions had some bugs
	- -option tab-completion didn't work

v0.7.92 2000-06-30  Timo Sirainen <tss@iki.fi>

	* Some changes:
	    /REHASH -> /RELOAD
	    /SERVER -add, -remove, -list -> /SERVER ADD, REMOVE, LIST
	    /SET window_close_on_part -> /SET autoclose_windows
	    /HILIGHT -nick -> /HILIGHT -mask (see below)
	+ Automatic completion of /commands. Automatic completion of
	  command -options. Complains about unknown -options.
	+ /MSG [-<server tag>] <nick> <msg> - you can specify what server
	  to send the message to.
	+ Rewrote tab-completion to be modular, it's REALLY easy to add
	  completion to whatever you want. It now handles:
	    - Command completion works better, subcommand completion works
	    - Command -option completion
	    - /MSG completion completes from all IRC servers, so if you had
	      message from ircnet and efnet, irssi will complete with
	      /MSG -ircnet nick1 -> /MSG -efnet nick2
	    - #channel completion works - it completes only channels you
	      have joined or have in setup
	    - File name completion with /DCC SEND (and other commands)
	    - /TOGGLE settings completion
	    - Completion for command parameters or subcommands work right
	      even if the command was typed as alias.
	+ /HILIGHT updates:
	     - -nick highlights only the nick, not the whole line. Works
	       only with public messages.
	     - -mask option matches the text for nick mask (it didn't even
	       work before).
	     - Window numbers in activity list are colored with hilight
	       color.
	     - You can give real color names with -color option. All the
	       "normal" colors can be given, if you want bold colors, use
	       b+color name, like bgreen.
	     - /SET hilight_color specifies the default highlight color
	     - /SET hilight_only_nick specifies if we should highlight the
	       nick or the whole line if -nick or -nonick wasn't specified
	       with /HILIGHT.
	+ /LAST -away checks only lines that came after last time you
	  went away.
	+ You can specify command(s) to be sent automatically to server
	  after connected with /IRCNET -autosendcmd. Useful for sending
	  your password to NickServ.
	+ Added /SET reuse_unused_windows setting, default is OFF. Works
	  only when /SET autoclose_windows is ON. This specifies if new
	  windows should be joined to new window, or if existing empty
	  windows should be used.
	+ /SET lag_min_show -1 disables displaying lag entirely.
	- /SCROLLBACK HOME, END and GOTO commands weren't working right.
	- Closing active window that had channels/queries could crash
	- Using \n with /SET expand_escapes ON didn't work right.
	- Logging HILIGHT messages didn't work
	- The "max. count" parameter in /LAST didn't work right.

v0.7.91 2000-06-14  Timo Sirainen <tss@iki.fi>

	+ Ctrl-X changes IRC server in stats/msgs/empty windows.
	+ /JOIN -<server tag> #channel joins to channel in specified server.
	+ /WHOIS automatically sends a /WHOWAS query if nick wasn't in IRC.
	+ if some unknown /command had another / in it, like /usr/bin,
	  send it as normal message. good for copypasting paths :)
	+ If you're not allowed to connect to server (K-lined, no I-line),
	  Irssi won't try to reconnect back to the server.
	+ You can disable window activity notifies in specified channels
	  with /SET noact_channels #chan1 #chan2 .. The activity is
	  displayed if window had a message to you.
	+ Tab-completion works now with /commands and /set variables
	+ /SET close_window_on_part - should we close the window too when
	  /PARTing channel
	+ /SET autocreate_own_query ON - creates query window when you
	  send message with /MSG nick.
	+ /SET mail_counter specifies if we should show mail counter in
	  statusbar.
	+ /SET wall_format specifies the text that's sent with /WALL
	+ If you /SET expand_escapes ON and type \n or \t to text line, they
	  will be expanded to newline and tab.
	+ Ctrl-W deletes word in left
	- Flood was detected wrong - /SET flood_timecheck's argument was
	  supposed to be seconds, not milliseconds.
	- Unignoring autoignored nicks didn't work
	- Logging wrote messages to log file twice
	- /WINDOW MOVE <number> could put irssi to infinite loop
	- ANSI blink code crashed irssi.
	- Replying to DCC GET and CHAT requests didn't work
	- /HILIGHT displayed levels twice, /HILIGHT -channels didn't work
	- /SET ignore_signals wasn't read at startup..

v0.7.90 2000-06-04  Timo Sirainen <tss@iki.fi>

	* On the way to 0.8.0 .. Major rewriting/rearranging code. There's
	  some changes in behaviour because I'm trying to make Irssi
	  compatible with EPIC as much as possible (except the scripting,
	  perl should be enough?)

	* DOCUMENTATION! See docs/manual.txt

	  This NEWS file contains only the biggest new features, you should
	  browse through the documentation to find the rest. Some of the
	  parameters of commands listed in this file aren't really up to
	  date since I got a bit bored writing them here too.. They are
	  correct in the manual.

	* Irssi isn't anymore IRC specific client, you could easily take the
	  whole IRC part away and use some other chat protocol instead, or
	  use both at the same time. Currently however, only IRC protocol
	  is supported. See docs/design.txt for more information.

	* libPropList isn't needed anymore - I'm using my own configuration
	  library. This is mostly because different proplists worked a bit
	  differently everywhere and several people had problems with it.
	  It's also yet another extra library that you needed to compile
	  Irssi. New configuration library has several advantages:

	  You can add comments to configuration file and they also stay
	  there when it's saved.

	  It's not nearly as vulnerable as proplist. If some error occurs,
	  instead of just not reading anything it will try to continue if
	  possible. Also the error messages are written to irssi's text
	  window instead of stdout.

	  It can be managed more easily than proplist - setting/getting the
	  configuration is a lot more easier.

	* Coding style changes - I'm not using gint, gchar etc. anymore,
	  they're just extra pain when moving code to non-glib projects and
	  syntax hilighting doesn't work by default with most editors ;)

	  Indentation style was also changed to K&R because of some political
	  reasons ;) And I'm already starting to like it.. :) It forces me
	  to split code to different functions more often and the result is
	  that the code gets more readable.

	  And finally I'm also using `const' all over the place.

	* Signal handlers changed - you don't anymore return value 0 if you
	  wish to stop signal. Instead use signal_stop() or
	  signal_stop_by_name().

	+ Flood protection when sending commands to server works now better.
	  It allows sending first 5 messages immediately, but after that
	  only one message is sent every 2.2 seconds.

	  This is the same flood protection that most IRC servers use, so
	  the only affect this protection has is that when sending a lot of
	  commands to server you won't get kicked out from server because of
	  "excessive flood".

	  This can be changed from settings `cmd_max_at_once' and
	  `cmd_queue_speed'. If you want to disable this for some reason, use
	  /SET cmd_queue_speed 0
	+ Split windows in text version, all the normal ircII /WINDOW
	  commands should work: new, kill, grow, shrink, balance, show, hide
	+ /EVAL <commands> - Expand all the special variables from string and
	  run it. Commands can be split with ; character. See
	  docs/special_vars.txt for more info.
	+ Aliases are parsed just like /EVAL - arguments are in $0..$9.
	+ Text formats are also parsed like /EVAL, arguments used to be in
	  $1..$9, now they're in $0..$8 so it messes up existing themes..
	+ /SET [key [value]] - no more the '=' character. Boolean values
	  also need to be changed with ON/OFF/TOGGLE values (not yes/no).
	+ /SAVE [<filename>] - saves the settings to file.
	  /REHASH [<filename>] - re-read the configuration file on the fly
	+ /TOGGLE <key> [ON/OFF] - same as /SET <key> TOGGLE
	+ /ALIAS [-]<alias> [<command>], /UNALIAS <alias>
	  Show, add or remove aliases. /ALIAS -alias = /UNALIAS alias
	+ /NOTIFY [-list] [-away] [-idle [minutes]] <mask> [ircnet [ircnet...]]
	    -away notifies about away-status changes
	    -idle notifies if idle time is first larger than `minutes'
	     (default is hour) and then it drops down.
            -list lists the notify list entries with all their settings
	  /UNNOTIFY <mask>

	  /NOTIFY without any arguments displays if the people in notify
	  list are online or offline.
	+ /HILIGHT [-nick | -regexp | -word] [-color <color>]
	           [-level <level>] [-channels <channels>] <text>
	    -nick: match only for nick
	    -regexp: `text' is a regular expression
	    -word: `text' must match to full words
	    -color: print the reply with `color' - color can be a bold (^B),
	            underline (^_) etc. too
	    -level: match only for `level' messages, default is
	            publics,msgs,notices,actions
	    -channels: match only in `channels'
	  /DEHILIGHT <ref#> | <text>
	+ /LASTLOG [-] [-new] [-regexp | -word] [-<level> [...]]
	           [<pattern>] [<count> [<start>]]
	    -: don't print the "Lastlog:" and "End of Lastlog" messages.
	    -new: show only lines since last /LASTLOG
	    -regexp: `text' is a regular expression
	    -word: `text' must match to full words
	    -level: what levels to check, like -public -msgs (default is all)
	    <pattern>: text to search for, or all if empty
	    <count>: maximum number of lines to show
	    <start>: skip the last `start' lines
	+ /IGNORE [-regexp | -word] [-pattern <pattern>] [-except]
	          [-channels <channel>] <mask> <levels> <^levels>
	    -regexp: `pattern' is a regular expression
	    -word: `pattern' must match to full words
	    -pattern: <pattern> must match to the message's text
	    -except: *DON'T* ignore
	    -channels: ignore only in channels
	    <mask>: either a nick mask or list of channels
	    <levels>: list of levels to ignore
	    <^levels>: list of levels to NOT ignore
	               (/ignore -except nick notices = /ignore nick ^notices)
	  /UNIGNORE <ref#> | <mask>

	  The best match always wins, so you can have:
	    /IGNORE * CTCPS
	    /IGNORE -except *!*@host.org CTCPS
	+ /LOG OPEN [-noopen] [-autoopen] [-targets <targets>] [-window]
	            [-rotate hour|day|month] <filename> [<levels>]
	    -noopen: create the entry to log list, but don't start logging
	    -autoopen: automatically open this log file at startup
	    -targets: log only in specified channels/nicks
	    -window: Log this window
	    -rotate: Reopen the log file every hour, day or month. This
	             makes only sense if you specify date/time formats
		     to file name.
	    <filename>: File name where to log, it is parsed with strftime(),
	                so %d=day, etc. see "man strftime" for more info.
	    <levels>: Defaults to ALL
          /LOG CLOSE <ref#> | <fname> - close log and remove from log list
	  /LOG START <ref#> | <fname> - start logging to file
	  /LOG STOP <ref#> | <fname> - stop logging to file
	  /LOG - display the log list
	  NOTE: Log files are locked after opened, so two irssi's can't
	  accidentally try to write to same log file.
	+ /WINDOW LOG ON|OFF|TOGGLE [<filename>]
	  Start/stop logging window, same as /LOG OPEN -window. If file name
	  isn't given, it defaults to ~/irc.log.<windowname> or
	  ~/irc.log.Window<ref#> if window doesn't have name.
	  /WINDOW LOGFILE <filename>
	  Creates the entry to log list, same as /LOG OPEN -window -noopen.
	  Also, if /WINDOW LOG ON is used it starts logging to this file.
	+ /SET AUTOLOG ON|OFF|TOGGLE
	  /SET AUTOLOG_LEVEL <level>
	  /SET AUTOLOG_PATH <path> - expandos can be used, $0 is the target.
	  Enables automatic logging, files are automatically created as
	  needed and after some time of inactivity, they are closed. If you
	  are using multiple servers, it makes sense to use the server tag
	  as part of the file name, for example ~/irclogs/$tag/$0.log (this
	  is the default).
	+ /SET window_auto_change - if enabled, irssi will automatically
	  change to automatically created windows (like queries). It will
	  also clear your command line and put it to command history so that
	  you don't accidentally write anything to wrong window. You'll get
	  the command back by pressing up arrow.
	+ /SET show_quit_once - show quit message only once instead of in
	  all channel windows the nick was joined.
	+ Server reconnections work better. It will now automatically set
	  your previous user mode and away message (and rejoin the channels,
	  which it already did before) after reconnected. If you use /SERVER
	  to connect to different IRC network, none of this will be done.
	+ /CAT <filename> - prints the file to screen
	+ /SET query_auto_close <secs> - automatically close queries after
	  <secs> seconds. It won't close queries that have unread messages,
	  and it won't close queries in the active window.

v0.7.28 2000-03-11  Timo Sirainen <tss@iki.fi>

	+ irssi-text: New improved "text widget". It takes less memory and
	  if you resize the terminal horizonally, the text automatically
	  changes to right size. Several other changes too:

	  /CLEAR only clears the screen, you can still scroll the window up.
	  /SCROLLBACK, or the default alias /SB:
            /SB CLEAR - Clear screen, free all memory used by texts in window.
            /SB HOME - Jump to start of the buffer
            /SB END - Jump to end of the buffer
            /SB GOTO [[-|+]line#|time] - Jump to specified line or timestamp.

	    -100 jumps back 100 lines, +100 jumps forward 100 lines, or
	    100 simply jumps to 100. line in scrollback.

	    Time is the format [dd.mm | -<days ago>] hh:mi[:ss]

	    Examples:
	      /SB GOTO 15:00 - Jump to first text that came after 15:00 today
	      /SB GOTO -1 15:00 - First text after 15:00 yesterday
	      /SB GOTO 1.2 - First text in 1. February
	      /SB GOTO -100 - Jump back 100 lines
	      /SB GOTO +100 - Jump for

	+ After lost connection to server and reconnected or changed the
	  server manually with /SERVER, Irssi will rejoin back to the same
	  channels that you were in before disconnection. They will also be
	  placed to same windows they were, even if you were in same channel
	  in multiple servers.
	+ /SERVERS and disconnect dialog displays also servers that are
	  being currently connected and waiting reconnections. You can remove
	  them with /DISCONNECT <tag>.
	+ If you are in multiple irc servers and the active server of the
	  window isn't the same as where the message came from, the message
	  is prefixed with a [server tag].
	+ If you don't specify the path for Perl scripts, Irssi tries to
	  find them from ~/.irssi/scripts/ or /usr/lib/irssi/scripts/
	  directories. Irssi will also run automatically scripts in
	  ~/.irssi/scripts/autorun/ at startup. Several other updates to
	  Perl support too.
	+ Support for ircII translation tables, /set translation <file>
	  See /usr/share/ircII/translation/* (at least in Debian)
	+ /ACTION <target> <text> - Send action to target (like /ME), target
	  is either #channel, nick or =dcc_char_nick
	+ 5 CTRL-C's in a row quits irssi-text.
	+ %| in themes marks the line indentation position - works only in
	  irssi-text for now..
	+ You can have several msgs/status windows, one for each server.
	+ Option: start GNOME panel applet at startup
	+ --without-gtk option for configure disables building GTK frontend
	+ /LAST -new shows only the texts that came after latest /LAST.
	- Autojoining doesn't switch automatically to the joined channel's
	  window (try #2 :)
	- Several (Perl) compilation problems fixed.
	- Text hilight color was dark grey, changed to white..
	- /LAST doesn't display the texts found from previous /LAST blocks
	- Fixed a few memory leaks

v0.7.27 2000-02-25  Timo Sirainen <tss@iki.fi>

	* Perl support - finally! Took only a year or so to imlement it ;)
	  Well, I could have done it ages ago but it wouldn't have had
	  all the flexibility it now has - you should be able to do almost
	  anything with perl scripts. See DOCS/PERL for some documentation
	  and examples/ directory for a couple of example scripts.

	  This is the very first version and I haven't even tested that all
	  functions work correctly! Any suggestions are welcome. I don't
	  really like the values() functions so if someone knows better ways
	  to do them I'd really like to hear.

	  BTW. I haven't had time to learn Perl well yet, so my scripts are
	  probably not the best examples.. :)

	  If for some reason you don't wish to use Perl, you can disble it
	  with giving --disable-perl to configure.

	+ /CYCLE [#channel] - parts/rejoins the channel
	+ Autojoining doesn't switch automatically to the joined channel's
	  window.
	+ Server tag generation is a bit smarter now.
	+ irssi-text: Resizing terminal works now right even if your curses
	  don't have resizeterm() function.
	- /NAMES crashed when done in a non-channel window
	- irssi-text: Resizing terminal when irssi had some empty windows
	  messed them up..
	- toggle_show_nickmode didn't actually do anything :) It was
	  always on..

v0.7.26 2000-02-19  Timo Sirainen <tss@iki.fi>

	- Space (and maybe other keys) didn't work when caps/numlock was on.

v0.7.25 2000-02-19  Timo Sirainen <tss@iki.fi>

	+ /WQUERY - create query to current window
	+ Irssi doesn't close the window anymore when using /PART
	+ irssi-text also displays user's address in topic bar in queries.
	+ /NAMES list is now displayed sorted
	+ irssi-text: /WINDOW MOVE PREV|NEXT
	- Topic bar sometimes displayed some other channel's topic if the
	  channel didn't have a topic.
	- Irssi automatically changed to auto-created query windows..
	- When using /WINDOW CLOSE it didn't change to different window
	- Made fontset_load() optional - it broke some fonts..
	- Using Ctrl-B (bold) didn't move the cursor

v0.7.24 2000-02-19  Timo Sirainen <tss@iki.fi> [stable]

	+ French translation
	+ Updated Brazilian Portuguese translation translation, now with
	  the right pot file name :)
	+ Using fontset_load() instead of font_load(), helps with using
	  some fonts (by hashao@telebot.com)
	+ /TS - display topics of all channels you're joined
	+ Automatically change to the created window
	+ Option: Show op/voice status in channel messages before nick.
	+ irssi-text: Displays topic bar op the top of the screen -
	  /set toggle_show_topicbar = yes|no
	+ Recognize +a (anonymous) and +r (reop when opless) modes
	+ Don't allow any setup file changes or log writing if another irssi
	  session is running.
	+ /whois without any arguments gives a whois of yourself
	- Irc network list was still corrupted in channel dialog.
	- /LIST dialog - users column is now sorted numerically
	  (10 shows after 9, not after 1)..
	- Log setup dialog: Clear all button was over Client errors
	  toggle button.
	- /LAST's output displayed some crap in log file.
	- irssi-text should work better with other curses libraries than
	  ncurses
	- irssi-text should work better with non-black backgounds
	- Fixed tab completion when completion char was comma
	- Couple of configure bugs fixed
	- Specifying source host (vhosts) didn't work.
	- DCC resume had been broken quite a while

v0.7.23 2000-01-23  Timo Sirainen <cras@irccrew.org> [stable]

	+ channel's key (+k key) is displayed in irssi-text's statusbar if it
	  has one.
	+ Nick hilight detector is a bit smarter now, for example if your
	  nick happens to be "its", "it's blahblah" doesn't trigger it..
	+ colorless irssi-text (/set colors = no): activity list is split in
	  two, Act and Det lists. Det displays list of windows where there's
	  new messages for you.
	- /LAST without any parameters crashed
	- if queried nick was changed, GUI didn't notice it.
	- config file was invalid in .22
	- irssi text widget didn't work in .22
	- dcc transfers always displayed 0.00kB/s in .22

v0.7.22 2000-01-16  Timo Sirainen <cras@irccrew.org> [stable]

	+ configure displays a summary of things to compile
	+ /set colors = yes|no, sets colors on/off in irssi-text
	+ /window goto active now finds first the window with the higest
	  activity (msgs to you -> msgs -> rest). Alt-A is also default key
	  shortcut for this
	+ When connection is lost to server, irssi will remember the channels
	  in windows. After reconnected, (auto)joining to same channels will
	  join the channels to the old windows.
	+ Improved hilighting: You can specify what color to hilight the text
	  with, to channel field type the (mirc) color number, like
	  "4 #blah" hilights the text with red in channel #blah, both color
	  and channel(s) are optional. You can also hilight nicks' colors, to
	  text field type "NICK:nick!mask", like NICK:nick, or
	  NICK:*!*@*.blah.fi hilights people from blah.fi domain
	- Modeless channels (+channel) didn't get synced ever..
	- Some kB/s messages displayed wrong values when resuming DCC
	  transfers. Also, kB/s is now displayed with two decimals
	- "Day changed to 00-10-2000" .. month was wrong. No Y2K bugs
	  however ;)
	- List of ircnets was displyed wrong in server dialog.
	- Userhost replies didn't handle ircops right..
	- Doesn't quit when receives SIGHUP - some window managers send it
	  when restarting itself (Afterstep)
	- Specifying "source host IP" didn't work (vhosts).
	- Using ctrl-b etc. didn't move the cursor forward..
	- Don't try to compile GTK parts of plugins if we don't even want
	  build GTK irssi
	- Doesn't crash when trying to create DCC dialog after being
	  disconnected from IRC server
	- Modeless channels (+channel) didn't get synced ever..
	- Some transparency fixes, it's a lot faster now when moving the
	  window, but it's still too slow when creating it, not sure why..

v0.7.21 1999-12-20  Timo Sirainen <cras@irccrew.org> [unstable]

	+ Irssi-text: Channel activities are displayed with different colors
	  in statusbar
	+ Keeps track of "wanted nick", ie. the nick you specified in the
	  setup or to /server or /nick. When reconnecting to server it always
	  tries the wanted nick before falling back to alternate nicks.
	+ IRC Network specific settings: nick, username, realname,
	  max. kicks/modes/msgs per command.
	+ Transparency works
	+ Automatic logging when you're away. Set it on/off from settings/misc
	+ /connect and /server changes the server in the current window if
	  the window isn't channel or query.
	+ Wallop actions are displayed right
	+ Ctrl-N/P keys change to previous/next window
	+ Polish translation updated
	+ /channel next, /channel prev - changes to next/previous channel in
	  the current window. Ctrl-X is by default bound to /channel next.
	- /WHO could crash irssi
	- /join !!channel crashed

v0.7.20.1 1999-11-28  Timo Sirainen <cras@irccrew.org> [unstable]

	* I just started #irssi in irc.openprojects.net too.. It's still in
	  IRCNet too, don't know yet if I'll keep both or drop the other one..

	+ You can use %n as current nick with aliases
	- Closing a window with split windows open crashed
	- Channel widgets weren't being updated when joined to channel in
	  empty window
	- configure didn't check if we wanted to build MySQL plugin or not,
	  now it's built only if you give --with-mysql to configure
	- Using the whois, ping, etc. buttons in queries crashed

v0.7.20 1999-11-27  Timo Sirainen <cras@irccrew.org> [unstable]

	+ Polish and finnish translations started

	+ SQL plugin which doesn't do much, currently supports MySQL only.
	  Meant to be used by other plugins.

	+ Botnet to bot plugin - it should already be possible to create a
	  big bot network with this (each bot having multiple clients +
	  uplink). The functionality is limited only to BCAST message for
	  now which sends a message to all bots. Read docs/botnet.txt for my
	  plans for it :)

	- If plugins failed in initialization (plugin_init()), irssi could
	  crash.
	- Server settings (nick, realname, etc.) were saved to different
	  place in configuration file than where they were read from..
	  So, saving them didn't really work.
	- Plugin autoloading didn't work
	- When trying to show channel's window from panel and you weren't
	  using helvetica font (itext's internal default), irssi crashed..
	- Irssi crashed if you didn't have menubar enabled and didn't
	  compile with gnome.
	- When invalid theme was found from global directory, irssi
	  complained about it every time. Now the fixed theme is saved to
	  ~/.irssi/ directory and used thereafter.
	- Deleting ircnets didn't work right

v0.7.19 1999-11-20  Timo Sirainen <cras@irccrew.org> [unstable]

	* Text formats changed - they should be compatible with epic/bx now.
          See docs/FORMATS for more information

	+ Internationalization support - finally. No languages yet though..

	+ /window new split creates a new splitted window
	+ Automatic text replaces, useful for things like :9 -> :) .. This
	  is actually almost same as completions, except they are activated
	  with different keys..
	+ Nicklist popup menu is configurable
	+ ~/.irssi/startup - add all commands here you want to run at startup
	+ Much more levels for ignoring/logging/etc. See docs/COMMANDS for a
	  list
	+ Ignoring joins, parts, etc. work, ignoring channels work
	+ Automatically loading plugins at startup works in irssi-text and
	  irssibot too
	+ Autoaccept dcc get/chat from given nick/address
	+ /help
	+ Server/Links dialog, displays list of servers in tree view.
	  Doubleclicking a hub asks the servers behind the hub (doesn't seem
	  to work in efnet)
	+ /server +irc.server.net does the same as /connect irc.server.net
	+ Nicklist is resizeable
	+ Buttons for closing and moving window left/right
	+ Query windows display nick's address in topic widget and the
	  address isn't displayed in every msg in query windows.
	+ It's possible to add bold/colors/etc to default quit message
	+ MIRC colors are finally displayed with right colors
	+ You can run multiple command in alias, separate them with &&.
	  You can create a & character with \&
	+ Hilighting changes: Your own /msgs won't trigger channel activity,
	  received private messages get the "new text" color
	+ /MODE accepts multiple modes at once and they're split automatically
	  to 3 modes/command, like /MODE #chan +oooooo nick1,nick2,.. is
	  split to two commands which are sent to server.
	+ /KICK, /MSG, /NOTICE, /CTCP and /NCTCP are also automatically split
	  into multiple real commands. /KICK can kick max. 4 nicks per
	  command, privmsg/notice can send max. 3 nicks per command.
	+ Option: Show timestamps in msgs.
	- Joining to channel from channels dialog that had password set
	  didn't work.
	- When scrolling, Irssi text widget sometimes left black spots in
	  text area if some other window was overlaping it.
	- DCC resumes still didn't work
	- Fixed some memory leaks

v0.7.18.1 1999-11-04  Timo Sirainen <cras@irccrew.org> [stable]

	- Window didn't scroll if you were using GtkText
	- Resuming DCC transfers could mess up the existing transfers with
	  the same nick..
	- Some PONGs were displayed on screen if you were enough lagged..
	- --help works now without gnome (gtk/text versions)
	- Sending data to irc server/dcc chats/proxy's clients/etc. won't
	  block forever anymore - I once got it to happen with proxy..
	- Some fixes for channel limit/key widgets above nicklist
	- Speech plugin works now right with timestamps enabled
	- irssibot (gui-none) doesn't crash at startup anymore and it doesn't
	  link with ui-common anymore. Also added a --load / -l command line
	  option to specify what plugin to load at startup. Default = bot

v0.7.18 1999-10-18  Timo Sirainen <cras@irccrew.org> [stable]

	* Finally a version I dare to call stable :) Just a bugfix release
	  for 0.7.17 but it had only a few problems..

	* Status window is now off by default

	- Sound and speech plugins weren't working.
	- Proxy plugin shouldn't crash now while not connected to server
	- Using some menuitems crashed when using the popup menus instead of
	  menubar.
	- Removed a Gdk-Critical warning when opening themes dialog without
	  GNOME
	- When resuming DCC transfers the average transfer rate was incorrect
	- If you tried to connect to server while themes dialog was open,
	  it crashed.
	- Several problems fixed with changing background pixmaps
	- Fixes for building from different directory
	- Trying to save theme crashed..

v0.7.17 1999-10-16  Timo Sirainen <cras@irccrew.org> [unstable]

	+ Irssi text widget! (replaces zvt)
	   - supports proportional fonts
           - FAST
           - background pixmaps (scaled, tiled, scrollable, shaded)

	+ Proxy plugin - Unlike other irc proxies, this is more than just a
	  simple proxy. You can connect to it from multiple clients at the
	  same time, but each client will use the _same_ irc session, so you
	  can keep one irc client open all the time in your home, one at
	  work, one at wc, etc. All the clients get the same "normal"
	  messages from server, but if you request a /whois or /who or some
	  other commands, the reply will be sent to only the client that
	  requested it. Check README how to use it.

	+ Irssi is now much faster catching up things after joined to
	  channel, it asks channels' MODE and WHO first, all with the same
	  command (WHO #a,#b,#c), after them it asks the ban lists etc. less
	  important things.
	+ Workaround for GTK themes eating X server's memory
	+ Command line arguments:
		-c server [-p port] : connects to server at startup
		-! : don't autoconnect to any servers
		-n : specify nick to use (override setup)
	+ Server lag displayed in statusbar, you can also set irssi to
	  automatically disconnect from server if it is too lagged
	+ Channel limit and key is displayed above nicklist
	+ Number of ops and total number of nicks in channel is displayed
	+ Nicklist background color can be changed
	+ Each window can have it's own command history buffer
	+ Try to let the server disconnect the socket (5 sec timeout) to make
	  sure that quit message gets through.
	+ Improved /gwhois dialog
	+ Setup dialogs are resizeable
	+ You can specify what port to use with DCC.
	- Channel dialog fixes: after editing channel, it was moved to the
	  end of the list, opening multiple channels edit dialogs didn't
	  work right
        - Reconnecting to server didn't work (always)
	- Giving multiple nicks for /gwhois messed up irssi

v0.7.16 1999-09-13  Timo Sirainen <cras@irccrew.org> [unstable]

	+ Started bot plugin, it has simple user management functions and
	  auto-opping/voicing done (but it does it well :)
	+ "channel synced" text doesn't trigger channel activity anymore
	+ Rawlog displays where event was redirected
	+ /wjoin - you can join multiple channels in same window
	+ /window goto #channel - moves you to window with the
	  channel, query or dcc chat
	+ /window goto active - moves you to first window with activity
	+ /list and /names complains if they're run without any arguments,
	  -YES overrides this
	+ Giving -nogui parameter to /list and /who commands doesn't use the
	  GUI dialog
	+ All the dialogs that have clist widget: you can resize columns and
	  sort the list by clicking the headers
	+ /list and /who dialogs displays total number of items and the list
	  is searchable
	+ Autojoining to channels work with irssi-text too
	+ /gwhois dialog has now refresh button, /gwhois is used when clicking
          whois from nicklist popup menu
	- Restoring saved window size didn't work very accurately, restoring
	  position also had some problems..
	- Rawlog doesn't crash anymore if not connected to server
	- Notifylist and checking of who uses your nick uses WHOIS again,
	  WHO didn't display user info unless s/he was -i or in same
	  channels..
	- You had to run /list a couple of times until it worked..
	- WHO was sent to people who joined channel to find out who they
	  were, unfortunately it had a small bug and didn't work..
	- DCC didn't work with IPv6

v0.7.15-3 1999-08-31  Timo Sirainen <cras@irccrew.org> [unstable]

	* _TOO_ many bugs in .15, mostly compilation problems, I really
	  should test things better when I release them. This will be the
	  last time, I swear :)

	+ Rawlog window, /rawlog <file name> also saves it.
	+ --without-imlib configure switch
	- After opened themes dialog, "(none)" window appeared, after opening
	  it, irssi crashed.
	- "day changed" message was displayed at startup
	- Addresses in DCC connections were displayed wrong
	- Didn't compile without gnome
	- The first .15 didn't compile without IPv6 support, -2 fixed it

v0.7.15 1999-08-29  Timo Sirainen <cras@irccrew.org> [unstable]

	* Only week since last version, much better :) Lots of internal
	  changes, hope they work right. No "weird crashes" found since last
	  version, 0.8.0 can't be too far away :)

	  CVS is also working again, no anonymous but I can give access if
	  someone wants.

	+ IPv6 support - yet another thing irssi is one of the first to
	  support ;) Give --enable-ipv6 switch to configure to compile it.
	  Because of IPv6 addresses naming style (xxx:xxx:xxx..), /server
	  server:port doesn't work anymore, you have to use /server
	  server port instead.

	+ Sound plugin updates, should work much better
	+ Default config file is build into irssi, it's used if no other
	  configuration file is found
	+ Implemented "idle queue", list of commands which should be sent to
	  server when there's nothing else to send.. Changed CTCPs to use
	  this.
	+ "massjoin" signal is sent when people join to channel, if many
	  people join to channel quickly (netjoins), it waits for a while
	  before everyone are joined and then sends the signal. This is used
	  to update nicklist more quickly and some other internal stuff.
	+ /msg <tab> completion: after you send msg to someone, the nick will
	  go first in completion list.
	+ Giving --with-servertest to configure now builds test irc server
	  which you can use to try crash irc clients :)
	+ /sv displays system name and revision and irssi's website url
	+ You can give server password to /server as /server server port pass
	+ /unban completion, eg. /unban *!*@*.de unbans *!*@hu232hu2.blah.de
	+ /rmreconns removes all servers from reconnect list. I hate it when
	  some server is down and irssi tries to reconnect it every 5 minutes
	  and there was no way to cancel it..
	+ Displays day change message in all windows if you're using
	  timestamps
	+ Realname is displayed in statusbar when mouse is moved over nick
	  in nicklist
	+ /last displays the last buffer only from the current window
	+ option: beep when you receive private message
	+ Typing /dcc without any arguments is same as /dcc list
	+ Some code rearranging, moved more code to ui-common from gui-xxx
	+ IPv6 for /ban, it bans all the last 64k addresses .. not sure if
	  it's THAT good idea but did it anyway.
	- DCC resume was broken.
	- If someone quit from one ircnet but stayed on another, the nick was
	  removed from both ircnets' channels.
	- Irssi tried to find it's default config from
	  $prefix/etc/irssi/irssi/config (one irssi too much :)
	- You couldn't use ~/ when saving window buffer
	- Trying to save window buffer twice crashed irssi
	- ZVT transparency couldn't be removed on the fly
	- Using find/new/close buttons in toolbar crashed
	- Doesn't complain anymore about "You're not channel operator" with
	  some irc networks that don't understand e or I modes
	- /ban removed ident-character from username (~blah@ -> blah@) so bans
	  didn't work..
	- /knockout calculated the time left wrongly.
	- irssi added -I/usr/include to compile parameters which broke
	  compiling with several platforms..
	- Irssibot notified about new development version when there was none
	- Some problems/crashes fixed with plugin support
	- --without-socks didn't do anything..
	- Password should first be sent to server first, not after nick/user.
	  At least MUH (irc proxy) didn't like it.

v0.7.14 1999-08-22  Timo Sirainen <cras@irccrew.org> [unstable]

      !!! My E-mail changed to cras@irccrew.org, don't use the old one
      !!! anymore!

	* Hm.. Again a month since last version, 3 weeks should be max :)
          Hopefully this one will be bugfree, so I could finally release a
	  "stable" version.. (somehow I think I'll end up with 0.7.14-2
	  anyway.. ;)

	* Irssi uses now libPropList to read and save configuration file, so
	  you need to have libPropList installed, it's also in different
	  format so your old config file doesn't work anymore.

	  Configuration file is located now in ~/.irssi/config file.
	  Themes are also now stored in separate files in ~/.irssi/*.theme

	+ Irssi can now notify you about new versions, you can also directly
	  download them with DCC. (This will probably be changed to HTTP
	  instead of using irssibot in IRC..)

	+ User interface changes (settings, menus) as suggested by
	  James M. Cape <jcape@jcinteractive.com>
	+ You can use ctrl-b,c,g,v,- when setting realname
	+ /version [server] - prints irssi version and irc server's version
	+ /ver [nick/channel] - sends ctcp version to nick/channel
	+ /sv [nick/channel] - sends irssi version text to nick/channel
	+ Added widget depends to several places, changed several modal
	  dialogs to use gui_widget_depends() instead
	+ Added Socks5 initialization, maybe it works now?
	+ You can specify what host address you want to use if you have many..
	+ Away and kick reason dialog have history
	+ irssi-text option: activity list can be sorted by window number
	  You can change this with /set toggle_actlist_moves=yes/no
	+ /msg <text><tab> completes now people in current channel too
	+ You can set channel password in channel dialog
	+ /SET [key [=value / [key [key..]] - /SET displays all settings,
	  /set key key2 displays values of key and key2, /set key=value sets
	  key to value.
	+ DCC GET now gets all the files coming from user if file name isn't
	  specified. DCC CLOSE also can close all dcc connections from user.
	+ The whole usermode is now displayed in statusbar, it used to display
	  only the modes it knew (+iwsr)
	+ Ctrl-N and Ctrl-P go to next/previous window
	- When using zvt and joining to new channels, window size grew bigger
	- /msg <tab> completion was a bit buggy, if someone sent you multiple
	  messages, you had to press tab multiple times until the nick changed
	  to someone else..
	- Default format for signon time in whois displayed nick instead of
	  the signon time..
	- Disconnecting server while it was still trying to connect hung irssi
	- If old configuration file wasn't found, irssi (could have?) crashed
	  on startup .. Could this really happen?!? Why did nobody tell me??
	- irssi-text finally handles screen resizing right
	- Gnome panel applet works with "old" (like non-cvs now :) panels
	  too.
	- If you left from channel before syncing was done, syncing stopped
	  working after it..
	- Removing ban exceptions didn't update irssi's internal list
	- Rejecting dcc chat didn't work properly, when receiving reject
	  get/send irssi didn't remove it from dcc lists
	- Save/find dialogs weren't working after being closed.
	- irssi-text complained about "Not enough parameters given" when
	  pressing entry in empty line
	- Mirc colors weren't removed properly for logs and could have
	  crashed irssi
	- Using /ban with mask (x!x@x) instead of nick crashed
	- gui_widget_depends() wasn't working properly - didn't harm much :)

v0.7.13-2 1999-07-22  Timo Sirainen <a@sicom.fi> [unstable]

	* Again, a small bugfix release

	+ You can specify what string to send to IRC proxy after connected,
	  this lets at least some proxies work with irssi.
	+ Notifylist now displays which irc network nick joined/left (or if
	  unknown, just IRC)
	- After closing some window, the numbers in window tabs didn't get
	  updated
	- /window next and prev didn't work properly
	- status/msgs windows got destroyed a while after joining to channel..
	  or simply by doing "/mode (status)" command ..
	- We don't try to DCC SEND file via dcc chat if the other side is
	  using mirc ctcps.
	- Default setting or autodetection of mirc ctcps weren't working.
	- Actions from mirc users in dcc chat was displayed in double.

v0.7.13 1999-07-21  Timo Sirainen <a@sicom.fi> [unstable]

	* %p in text formats is changed to $, looks much cleaner :) Old
          formats in configuration files are automatically converted.

	* I got some documentation done! :) I wrote a list of all commands
	  irssi knows with (very) short descriptions, see COMMANDS file

	+ Hebrew support by Ronen Tzur <rtzur@shani.net> - see README-HEBREW
        + Users with gone-flag are displayed with different color in nicklist
          List is updated with USERHOST commands in small pieces every now and
          then..
        + Statusbar with some information in it ..
        + Away message is displayed differently in /whois and /msged people
          who's gone
        + /window goto <n>, /window prev, /window next
        + /window level [+/-]pub/msgs/...
            /window level msgs      - creates messages window
            /window level all -msgs - creates status window
	+ /bantype <normal/host/domain/custom>
	    - Normal - *!user@*.domain.net
	    - Host   - *!*@host.domain.net
	    - Domain - *!*@*.domain.net
	    - Custom [nick] [user] [host] [domain]
		eg. /bantype custom nick domain - nick!*@*.domain.net
		eg. /bantype custom user host - *!user@host.domain.net
	+ /version - just displays version number..
        + You can use different font in each channel
	+ Alt-q..o changes channels to 11..19
        + Color configuration changes..
        + irssi-text : Reading manuals help ;) Text's backgound color isn't
	  changed to black anymore so pixmaps etc. should show up nicely :)
        + /notify nick!mask@* [ircnets], /unnotify
        + When trying to connect to server, you can abort it with the
	  cancel button in statusbar
	+ First parameter of /disconnect is now * (current server) or
          server tag
	+ You can now use !channels with their short names (not always)
        + Right clicking nick in channel pops up nicklist menu
        + You can select multiple nicks from nicklist and execute the command
          for all of them.
        + Panel applet supports panel size changes
	+ Window tabs have numbers now
	+ Ctrl-N changes to next window, Ctrl-P changes to previous window
	- Max. autoget size didn't work right, it got the file if the file was
	  bigger than the max. size.. and it was compared as bytes, not kB's.
	- Panel applet should now work right
        - Hilight words feature was completely broken
        - DCC Chats were displayed twice in status dialog
        - Closing DCC chat still had a few problems
        - After trying to join to channel where you could get in (invite only,
          banned, etc.) the created channel window wasn't destroyed.
        - configure didn't check -lnsl right..
	- Channel settings weren't read in the correct order -> autojoining
          to channels created the windows in reverse order every time.
        - ZVT in GNOME CVS broke irssi.. Fixed.
        - Quit message wasn't displayed if there was some commands waiting
          for transmit - quit was added to transmit queue and connection
          closed..
	- Matching irc masks (nick!host@address) was case-sensitive..

v0.7.12 1999-07-06  Timo Sirainen <a@sicom.fi> [unstable]

        * #irssi is now started in IRCnet

	* Release #2 :) The next day..
           + configure checks for -lnsl too
           + changed default font to fixed size so I wouldn't have to hear all
             the time how screen is messed up with zvt :)
           - background color couldn't be changed with zvt
           - irssi-text sometimes crashed at startup because of uninitialized
             variable..
           - you had to use --without-gnome-panel even if you didn't build
	     fwith gnome

        + Colorless theme, should be easy to start a new theme with using
          this. You need to copy the [theme:colorless] section to
          ~/.irssi.conf (or ~/.gnome/irssi whatever you happen to use..) from
          included irssi.conf to use this..
        + You can DCC send and get files via DCC chat (don't need to be
          connected to server), don't know if this works with any other client
          or if any other client has this ability.. BitchX didn't seem to
          have.
        + /WALL [#channel] message - Send notice to all ops in channel
	+ /last [-pub -msgs etc..] <text> for text mode version
        + Text mode version statusbar: -- more --, away (zZzZ)
        + The "-!-" and "-!- Irssi:" texts and timestamp is now configurable
        + Channel windows aren't destroyed anymore after getting disconnected
        + /window close
        + Outgoing flood protection: all commands you send to server are are
          queued and sent every 2 seconds. (if queue is empty, the command is
          sent immediately)
        + Notify list popup dialogs are now optional
        + /unalias (you could already do this with /alias)
        + You can send Mirc style CTCPs now in DCC chat (preferences/dcc),
          also if mirc user first sends ctcp, it's automatically set to
          default for that dcc chat session.. You can also set it with
          /mircdcc [y|n] or select from menu.
        + Default color number in setup, this color is used if nothing else
          is specified.
        + Server reconnection - you can add several irc servers to setup with
          same ircnet and autoconnect set and irssi goes through that list
          every time server gets disconnected unintentionally.
        + irssi-text word splits the lines. also if it needs to split the line
          it leaves 10 empty spaces at the start of the next line.
        + --without-gnome-panel switch to configure
        - http://blah@a.b opened e-mail client instead of http client
        - I set the socket non-blocking AFTER connect(), argh! This caused
          irssi to hang when trying to dcc get from bogus IPs or something.
        - Background color wasn't read right
        - Log dialog had some bugs
	- Banning ip addresses didn't work right
        - Some DCC problems fixed..
	- Some irssi-text bugs fixed

v0.7.11 1999-06-06  Timo Sirainen <a@sicom.fi> [unstable]

	* Because of the color system changes, remove the [colors]
          section from irssi's configuration file or you will get some weird
          colors..

          The colors are pretty much taken from BitchX, IMO it looks nice :)
          But somehow I think many of you don't like it, so I made theme
          selector. Just need to make a few default themes..

	+ Color system changed, the old one looked pretty ugly especially in
          text mode version.. You can now have more than one color/line by
          adding %fg[,bg] codes to text formats.. fg and bg are the normal
          0-15 colors, in GUI version (without ZVT) you can use up to 99
          user specified colors.
        + Theme selector
        + Text mode version: Entry line editing is working great! Command line
          history works, scrollback buffer works, statusbar is working (again,
          copying bitchx..), reads configuration file .. This is starting to
          become usable :)
        + ZVT working better: font can be changed, transparency and background
          pixmap can be changed on the fly, the ugly block cursor isn't
          displayed anymore and wordclicking (urls, etc.) works.
	+ New GUI dialogs for /list, /who, /gwhois and when receiving invites
          to channels.
        + Channels dialog changed a bit. New "Quick join" dialog where you can
          specify server and channel to join
        + Mirc DCC resumes are working. By Trever Adams
          (trever_adams@bigfoot.com)
        + List of text strings to hilight
        + Notify dialog is created when someone in notify list joins irc.
        + Nick completion improvements, /msg nick<tab> works and in channels
          you can complete nicks anywhere in the entry.
        + Window save size/position dialog
        + DCC send added to popup menus
        + Removing lines from GtkText is really slow, so now they're removed
          with several lines at a time. (default is 20)
        + /window new [hidden] creates new window, /window server <server tag>
          changes server in current channel, useful in text mode version..
        + You can try to find memory leaks with giving --with-memdebug switch
          to configure
        - Still some bugs with DCC SEND fixed..
        - DCC list dialog crashed if there were dcc chats open, it also caused
          some random crashes when running..
        - Maybe window size/position saving finally works right?
        - g_(s)list_remove_link() didn't work as I had always thought .. It
          moves the link into separate list and doesn't free memory used by
          it like I thought.. So, inserted a few g_list_free_1() calls.
	- When not using menubars, popup menu should have displayed all the
          items in it, it got broken in .10.
        - signal_add_after() didn't work right.. actually it had a wrong name
          too, changed to signal_add_first() and made it to run these events
          before the normal events. This makes ignoring work again.
        - /notice was buggy
        - Configuration file handling (GTK version) was still a bit buggy..
        - Lots of small bug fixes here and there..

v0.7.10 1999-05-09  Timo Sirainen <a@sicom.fi> [unstable]

	* ALL KNOWN CRASHES FIXED !! Weird, after changing the code with
          creating channels to empty windows, GtkText widget started working
          again, it used to crash after running the test ircserver for a
          while.. Maybe a few more versions and I'll release a "stable"
          labeled version again (08.0).

	+ GNOME version can use ZVT widget to draw texts. This is a lot faster
          than GtkText and with it you can use nice non-scrolling backgrounds
          and transparency! However, you'll have to use the default colors
          with it for now and Window/Save Buffer or Find doesn't work in it.
          !!NOTE!! ZVT in gnome 1.0.9 is buggy, it sometimes crashes when
          destroying zvt widget (leaving channels). It should be fixed in next
          version (which doesn't currently exist..)
	+ DCC transfer dialog, display list of all going dcc transfers, the
	  old dialogs can also be created.
        + Channel specific background pixmaps, if you don't have Imlib you can
          use only .xpm images.
	+ /ban and /unban changed, they accept multiple arguments and channel
          name may be specified as the first argument
        + dcc actions from mirc should work now
        - Text widget size is now saved instead of the window's size, should
          work better.
        - Right clicking text widget created a popup menu, but select
          selection got broken after it
        - Some potential bugs fixed after got kicked from channel
        - Log dialog was buggy
        - If dcc chat was closed but the query window was still there, trying
          to chat again with the same nick created another query window but
          used the old one..
        - C-C, C-B, etc. add the character at the end of the entry, not at the
          current position
        - Redirecting commands was a bit buggy, it always expected to receive
          the specified events. This worked with ISON command, but I forgot
          that WHOIS could also return "no such nick" events.. So, notifylist
          should now work right instead of sometimes printing whois results.
        - You couldn't use the normal control-? keys (c-left, c-right,
          c-insert, ..)
        - mirc colors were displayed with wrong colors
	- Changed all isspace(), isdigit() and isalnum() calls to cast their
          argument as (gint) to remove warnings when compiling with IRIX.
	- Speech plugin wasn't working again..
        - After changing text format from setup, you couldn't change any
          other lines without closing setup dialog first
        - Font couldn't be changed by editing the entry line
	- /knockout format changed, it's now /knockout [timeout] nick reason
          (so the reason can have number at the start of it..), it also used
          to crash when unbanning
	- DCC send fixed, fast send didn't work and without it it was eating
          all cpu.
        - DCC sending files with spaces in their name didn't work (they're
          changed to _ now.)

v0.7.9 1999-04-22  Timo Sirainen <a@sicom.fi> [unstable]

	+ Server/status dialog, displays list of all connected servers,
          channels, queries and dcc chats.
        + Host resolving is now done in a child processes. Hopefully works
          better than threads which aren't used anywhere anymore..
        + Window/Save window size and Save window position, next time the same
          window (status, msgs, channel, query) is opened the saved size
          and/or position will be used.
        + gui_widget_depends_data(), widget will be automatically destroyed
          if the specified signal is called with the specified argument. Used
          to destroy DCC request dialogs when they're closed manually, timed
          out or rejected at the other end..
        - Fixed lots of memory leaks which some might have caused crashes..
          src/memdebug.c has the debug functions I used ..
        - DCC CLOSE closed always the last dcc connection instead of the one
          that matched the parameters
        - Commented out all GUI_INPUT_EXCEPTIONs .. I don't even know when
          exceptions are sent and why (I thought that only when some error
          occurred..), Linux doesn't seem to send them ever? IRIX however sends
          them all the time which made irssi eating all cpu.
        - Fixed compiling gui-text with systems that had only slang/slang.h
        - gui_widget_depends() had some bugs
        - adding irc networks by typing it's name when adding server didn't
          update the GUI of ircnets list.
	- If some plugins were already loaded, and loading new plugin failed
          and it called plugin_deinit(), the call (might have) called some
          other plugin's plugin_deinit() and crash.. Some updated to change
          all global plugin functions to plugin_name_* calls so they wouldn't
          call other modules functions..
	- If day changed when logging, the log file contained the day change
          lines before each line after that..
	- Channel labels were hilighted even when the channel was selected..

v0.7.8 1999-04-12  Timo Sirainen <a@sicom.fi> [unstable]

	* This version has lots of internal changes, I haven't tried them
          much so hopefully everything works right..

	+ external plugin, reads commands from named pipe and executes them
        + sample plugin updated, creating new plugins should when based on
          this one
        + gui-none is built, it tries to run bot plugin which doesn't exist..
	+ Moved the configuration code to the lowest level, made settings
          to be common with all guis.
        + /set command: /set [category[/key[=value]]] [all]
        + /alias, /ignore and /unignore commands work again
        + Nick completion finally working, and better than ever (unless it
          has bugs of course ;). It tries to be smart when completing, first
          it checks if someone with same letters had recently written message
          to you, then it checks for nicks that recently wrote messages and
          finally for the rest of the nicks in channel. Clicking tab more
          scans the list. Clicking tab in empty line completes to /msg <nick
          who sent you last message>. Before trying to complete nicks, tab
          completion checks if the word is in setup's completion list.
        + Wrote some functions to make possible handling events in different
          places depending where the command which created the event was sent.
          This is useful for example to notify list which needs to send ISON
          requests but user should still be able to use /ison command
          normally (this has always worked btw).
        + Notify list's notify event now displays user's host and real name
          (made with the previous functions which grabbed WHOIS). Notify list
          GUI also updated for this
        + You can use user/host masks with notify lists, wildcards are
          allowed. Nick must always be specified (could be fixed but everyone
          is invisible anyway so it would be useless). Examples:
          friend!*friend*@*, friend_!*friend*@*,
          another!*@*.blah.com, altnick!*@*.blah.com
	+ "your nick is owned by blah (blah@blah.org)" when connected
        + Text formats page uses now GtkText widget, it displays colors too.
          It's not perfect but better than before...
        + There's now three different colors indicating what's happened in
          channel: red = some text was written there, bright red = public
          message, magenta = public message to you
        + Ignore checking is now done by stopping the entire signal so
          plugins etc. don't have to deal with them.
        + You can use user/host masks with ignores
        + Autoraise (in window menu) window when new message comes to channel
        + Channel settings: You can specify list of bots (masks) and command
	  to send the first one found bot (nice for auto-opping ourself)
        - Changing user modes from menus didn't work. Moved the menu under
          server menu.
	- Speech plugin problems fixed.. It didn't compile without gnome
          libraries and with gnome libraries it didn't say anything because
          for some reason one line in sources was commented out..
        - IRC network things and server password didn't work because of stupid
          little bug
        - Configuration file handling was a bit broken in GTK version
	- Rewrote menu handling in GTK version, it was crashing when trying
          to load plugins..

v0.7.7 1999-04-05  Timo Sirainen <a@sicom.fi> [unstable]

	+ speech plugin :) This is currently made to work with festival
          (http://www.cstr.ed.ac.uk/projects/festival/), it's not very usable
          but nice to play with :)
        + C-b (bold), C-c (color), C-g (bell), C-v (reverse), C-- (underline)
          keys work now but they don't display anything in entry line.
        + Beel character beeps are now optional
        + Fixes and new features for plugins. Each plugin has now it's own
          menu under plugin menu and "Unload" menuitem there by default.
        - GTK version didn't build .. again..
        - I broke DCC send in 0.7.5
        - SIGPIPE is ignored, maybe fixes some "crashes" when server
          connection is lost (I never got this btw.)
        - Using irssi with click to focus sent commands to window where mouse
          cursor was..
        - Fixed some bugs when scrollback buffer got full (GTK's text widget
          seems to crash sometimes with small scrollback buffer and _lots_ of
          text!)
        - Plugin dialog didn't show any plugins
	- Plugins are now created with automake things to make them portable
          for compilers/linkers that don't work with -shared switch. The
          disadvantage is that a lot of unnecessary files are created for
          each plugin (.a, .la, .so.0, .so.0.0, .so.0.0.0) while irssi uses
          only libplugin.so, could be fixed somehow but too difficult for me..
	- Joining to +k channel crashed

v0.7.6 1999-03-29  Timo Sirainen <a@sicom.fi> [unstable]

	* New default colors .. I think they're better, not the best possible
          but anyway, I'm not good with these :)
        + Text mode version working again with colors! :)
	+ New settings/servers dialog, changed connect and channels dialogs.
          You can now automatically connect to multiple servers at startup.
          All this made by Kari Lavikka (tuner@bdb.fi)
        + Server password support
        + IRC proxy support
        + Right clicking the channel name in panel pops up channel menu
        + private ctcp and notice messages now show up in query windows if
          it exists for sender
        - Fixed logging a bit, you can now log stuff from nicks without
          having query window for them.
        - If time stamps were enabled, log files had time stamps twice in each
          line
        - Color settings had some bugs
	- GNOME version crashed if ~/.irssi.conf didn't exist .. because I
          read the configuration file before gnome_init() which was necessary
          for "create gnome panel applet" option in setup -> removed it

v0.7.5 1999-03-17  Timo Sirainen <a@sicom.fi> [unstable]

	* Text mode version is broken and isn't built.
        * Configuration file has changed quite a lot, might be better if you
          would just erase the old one.. Server configuration is also going
          to change soon..

        + Plugins are back! But unfortunately I can't get perl plugin to work.
          See TODO for more information.
        + I divided setup dialogs to separate windows and grouped the options
          to different frames so they actually make some sense now :) Also
          some new options:
        	- Create GNOME panel applet
                - Lots of DCC options, the page looked so lonely that I had
                  to put more options there :)
                    - get: autorename file if it exists (currently this is
                      done always..)
                    - autoget: max. file size to get
                    - fast send (don't wait for responses from the other
                      side, just keep sending the data..)
                    - upload path
                    - block size
                    - timeout
	+ Checks for slang/slang.h too ..
        + Text mode version doesn't have my name/nick hardcoded in it
          anymore :) Uses IRCNAME and IRCNICK environment variables.
        + Status window is now optional, when enabled it grabs all
          "status" messages there. This needed quite a lot of inner changes,
          hopefully works :)
        + /nctcp - send ctcp reply
        + Window size is now saved when quitting and it's used when creating
          windows in next session
        - Fixed lots of GLib-CRITICAL messages when disconnected from server
          while it was still trying to find ip address.
        - Window/find should now scroll to right position and it doesn't
          corrupt the text widget with inserting new texts to found texts
          positions.. It's also case-insensitive now.
	- Fixed compile error when building without gnome panel..

v0.7.4 1999-03-13  Timo Sirainen <a@sicom.fi> [unstable]

	+ Applet for GNOME panel working again
	+ You don't have to specify --without-gnome anymore, configure checks
          this for you (finally)
        + Some widget packing changes and tooltips for channel mode buttons
          by Kari Lavikka <tuner@bdb.fi>
        + Window/find moves the scrollbar to position where you can
          actually see the found text (usually, find prev misses it
          sometimes..)
        - Disconnect button in disconnect dialog still wasn't working.
        - Channel mode buttons didn't change if channel wasn't focused
        - I added separators to menus in v0.7.3, but forgot to make GTK
          version work with them
	- Closing DCC chat crashed
	- Destroying window with WM now really destroys the window, no hide
          it like it used to..
        - Several fixes with window handling..

v0.7.3 1999-03-11  Timo Sirainen <a@sicom.fi> [unstable]

	* Text mode version is not called irssi-text so make install can
          install both of them without overwriting the other..
        + Window menu: find text, save window buffer, close window, new,
          new tabbed .. And lots of fixing code to make empty windows
          possible.
        + After kicked from channel, the window isn't destroyed
        - While connecting to server and receiving "nick is temporarily
          unavailable" irssi didn't try different nick but got just stuck
          there.

v0.7.2 1999-03-10  Timo Sirainen <a@sicom.fi> [unstable]

	+ GUI for logging, /log start, /log stop
	+ You can drag file from GMC over to nick in nicklist to send the file
          with DCC
        + Nicklist changed to GtkCList, ops and voices are marked with
          pixmaps (stolen from X-Chat, someone want to do better ones?). Had
          to be done because adding drag'n'drop to GtkList was too slow..
	- Pretty bad bugs with GTK version fixed, using several dialogs'
          buttons crashed..
        - WHOIS's idle line displayed seconds wrong. Maybe I finally got it
          fixed right this time.. :)
	- Unknown commands still didn't work. They were sent to server with
          the / character at start..

v0.7.1 1999-03-08  Timo Sirainen <a@sicom.fi> [unstable]

	* The 0.7.0 was actually quite stable, I thought it would crash all
          the time by itself and do some weird things :)
        * Hopefully now that GTK 1.2 is finished more people start using it
          and don't ask me to continue supporting GTK 1.0. So, this version
          requires GTK 1.1/1.2.

        + Started gui-text.. Should work somehow :) Prefers SLang but should
          work with curses also, except in X terminals I couldn't get colors
          out of it.
        + Logging, still lacks GUI.

          Syntax:
            /log create <filename> [<+/->level ...] [#channel/nick [
                                   [<+/->level ...] ...]
            /log close <filename>
            /log list

          Example: /log create mylog -all +msgs #linux +chan +public +notices
          (or simply #linux +all logs everything that appears in #linux
          window).

          You can use these levels, ALL is set by default:
          ALL, CRAP, PUBLIC, MSGS, NOTICES, WALLOPS, SNOTES, ACTIONS, DCC,
          CTCP, CLIENTNOTICES, CLIENTERRORS
	+ Automatically create query window when received msg (option)
	+ No more "WHO: unknown commmand"s, all unknown commands are sent to
          server just like they were written
	+ Working again: msgs window, aliases, /kickban, /knockout
        + Changed quite a lot of GString's to g_strdup_printf
        + cleaned configure.in
        - Disconnect button in disconnect dialog didn't work.
        - Writing to DCC chat only sent the first word..
        - setting ircnet to server record was done without strdup()ing from
          setup server record, so after disconnecting preferences or
          reconnecting could have crashed.

v0.7.0 1999-02-25  Timo Sirainen <a@sicom.fi> [unstable]

	* Lots and lots and LOTS of rewriting code. Hope you like it :) At
          least I do, mostly. GUI still needs rewriting but.. well, it works
          anyway now.

          The [unstable] tag in this version really means that IT IS UNSTABLE.
          See TODO for what features that 0.6.0 have are still missing.

          Because of the new great signaling system :) lots of things can be
          done easier. Now all the dialogs should be up to date, like channel
          mode dialog. When you receive ops, widgets come sensitive, when you
          lose your ops, the widgets become unsensitive.

          irssi source is now also divided in to separate directories:

          irc-base: this shouldn't change much, it has all basic functionality
                    needed to create a working IRC client.

          irc-extra: all kinds of extra functionality: dcc, flood detection,
                     ignore lists, (logging soon), notify lists and plugins.

          common-ui: here's all the functions that need to print some texts to
                     screen.

          gui-gnome: GTK/GNOME specific code

          These haven't been started yet:
          ui-none: make irssi work as a bot with plugins/scripts
          ui-text: text mode interface
          gui-kde, ...: I'm not going to do these, anyone?

v0.6.0 1999-02-12  Timo Sirainen <a@sicom.fi> [unstable]

	+ Plugins! See plugins/* and src/plugin-commands.h for more
          information
        + Small PERL plugin, anyone want to continue developing this?
        + Show menubar option
	- Some fixes and changes with clicking words.
        - Notify list didn't work if ircnet was specified.
        - socks5 needed -DSOCKS to work (but this is still untested..)

v0.5.1 1999-02-10  Timo Sirainen <a@sicom.fi>

	* A big bugfix release, hopefully no crashes anymore? :)
	* Removed intl directory, we don't have any i18n support yet so it's
          not needed...

	+ Time stamps
        + Use --with-pthreads=no if they don't work right
        + socks4/5 support (untested), use --with-socks=no if you don't want
          them.
	- If you got kicked from channel irssi was in quite unstable state
	- Using channel mode buttons in the upper right corner crashed
	- Whois displayed idle time wrong
	- Adding first item to empty list (notify, completions, aliases,
          ignores) crashed.
	- It didn't actually compile without pthreads lib..
	- If any texts contained %s, %d, etc.. irssi tried to expand them
	- Solaris (and probably some others) need -D_REENTRANT flag to make
	  threads work corretly.
	- gtk_container_add() should be used instead of
          gtk_scrolled_window_add_with_viewport() when handling clists..

v0.5.0 1999-02-08  Timo Sirainen <a@sicom.fi>

	+ DCC CHAT, SEND, GET
	+ pthread support, no more blocking server connections.
	+ Notify list
	+ Getting more paranoid :) Added a lot of g_return_if_fail()s.
          Hopefully not in wrong places :) But these surely save some crashes
          with buggy code..
        + BUILD_DOCK, HAVE_GNOME, etc. defines are now placed in config.h
          instead of being in -D arguments for gcc.
        + Format strings are more flexible now, you can change the order of
          the parameters and you don't need to specify if the argument is
          supposed to be string or integer or .. Should be easy to use, %p1
          matches the first argument, %p2 the seconds, etc.
        + /PING
        - Changing topic from topic entry widget didn't work.
        - If window had only one channel, the channel widgets (topic, modes,
          etc) didn't show up.
	- Using popup menu from status window's channel lists crashed.
        - Channel menu didn't work

v0.4.1 1999-02-04  Timo Sirainen <a@sicom.fi>

	+ Preferences: completion - if you type <tag> in entry field and
          press tab it gets completed, like setting homepage to http://blah
          and typing: home page is homepage<tab> -> home page is http://blah
	+ Tab nick completion.
        + ':' nick completion also changed a bit.. If it fits to more than
          one nick it's completed in bash style. Like if there's mynick1 and
          mynik2, "my:" gets completed to "myni:"
        + glib 1.0.6 didn't have g_get_user_name(), g_get_real_name(),
          g_get_home_dir() and g_strncasecmp(), made them..
        - Using --no-applet crashed..
	- Using items in user modes menu crashed
        - Several small bugs fixed..

v0.4.0 1999-02-01  Timo Sirainen <a@sicom.fi> [unstable]

	+ *Lots* of internal changes with window handling, fixed some memory
          leaks also while doing them. You can now have multiple real windows
          with tabbed subwindows in them. It's also possible to have multiple
          channels in one subwindow. Commands for handling these.. :
           - /join - Works like before, creates real or subwindow depending
             if "use tabbed windows" is set in setup.
           - /wjoin - Joins channel to current window
           - /hjoin - Creates new subwindow and joins there
           - /njoin - Creates new real window and join there
        + Changed URL max length from 20 to 200.. Didn't realize it was that
          low :)
        + Shows the nick who sent wallop, you need to change the second
          line in format texts from "%s" to "%s: %s" to make this it work.
          Need to do some kind of autoupgrading for formats that change..
	+ Found new functions from glib :)
            - g_getenv("HOME") -> g_get_home_dir()
            - getpw() -> g_get_user_name() and g_get_real_name()
            - strcasecmp() -> g_strcasecmp()
            - strncasecmp() -> g_strncasecmp()
        + GNOME version uses ~/.irssi.conf if it exists
        - Opping/deopping anyone made irssi think that you were opped/deopped
        - read_line() had some pretty bad bugs...

v0.3.6 1999-01-29  Timo Sirainen <a@sicom.fi> [unstable]

	+ irssi.spec to easily build .rpm
	+ Preferences:
           - Alternative nick which is used when default nick is in use.
           - Create own window for msgs
           - Tab orientation
           - Flood settings
           - Max lines to keep in command line history
           - Scrollback buffer size
           - Text formats
        + Toolbar .. we need pixmaps .. Needs also window (channel/query)
          specific items.
        + Using horizontal panel works right now.
        + Alt-1..0 changes between windows
        - Private actions didn't show up in query windows where they should
          have.
        - Alias and ignores lists were mixed together and didn't work.
        - Setting max channels to display in panel to -1 (which is default..)
          displayed actually only one channel.. Also setting this to 0 works.
        - Topic didn't change when changing between windows in tabbed windows
          mode.
	- When op received +v, @ was changed to + in nick list
	- Connect/disconnect/channels dialogs fixed so that they won't crash
          when clicking buttons with empty lists.

v0.3.5 1999-01-26  Timo Sirainen <a@sicom.fi>

	+ Finished the channels dialog, you can automatically join to
          channels in specific irc networks.
        + Changed the look of connect and disconnect dialogs
	+ servertest/ directory, just a test program to try if irssi crashes
          with _HEAVY_ network load (ie. if there's buffer overflows or some
          other weird bugs). It doesn't :)
        + Preferences: Maximum number of channels to display in panel
        - When leaving from channels, panel didn't redraw it's list correctly
	- Leaving channels in tabbed window mode crashed
	- Fixed crash if connection got lost

v0.3.4 1999-01-24  Timo Sirainen <a@sicom.fi> [unstable]

	+ Tabbed windows work a lot better
        + User mode menu
        + Preferences: default user mode
        - Connecting to more than one server crashed...
	- Nick list redrawing was broken
	- Dock applet wrote the texts to pixmap but didn't draw the pixmap
          into screen then properly..

v0.3.3 1999-01-23  Timo Sirainen <a@sicom.fi> [unstable]

	+ /ignore never - never autoignore nick
        + You can hide/show channel nick list from Channel menu, default
          state can be set from preferences.
        + Preferences: Strip styles from text, misc options
        + Launching URLs work!
        + More str[nnn] -> GString changes, should be no more potential
          buffer overflows
        + Started the tabbed windows, probably quite buggy and the
          window_create() code is getting REALLY ugly..
        - Servers didn't display QUIT message.. Couldn't think of any better
          way to fix this than not to disconnect the link but let the server
          do it.
        - ANSI colors didn't work right

v0.3.2 1999-01-22  Timo Sirainen <a@sicom.fi> [unstable]

	+ Dock applet, works at least with Enlightenment..
        - GTK version tried to move temp config file to real config file
          with rename() .. didn't work if /tmp and home were in different
          partitions.
	- Some servers sent a mode change before /names list, irssi didn't
          like that and crashed..
        - No more Gtk-Critical messages if irssi is run with --no-applet

v0.3.1 1999-01-22  Timo Sirainen <a@sicom.fi>

	* 4 days since last release. too long :) I'm now starting to create
          "unstable" versions of irssi. They have the latest and greatest
          features while they might not build/work too well. Check
          http://www.sicom.fi/~ikioma/irssi-download.html, new versions will
          probably be released quite often.
	* GNOME version now builds without GNOME panel applet library
        * Works with GTK+ 1.0.6 now, maybe with older too.
        + Connect / disconnect dialogs, channel dialog also started
        + Server setup dialog changed some.
        + Status window has a list of channels, queries and (yet not
          implemented) DCC chats. Also the tiny panel window isn't displayed
          unless you're running irssi in panel..
        + Menu bar in all windows
	+ Cleaned read_line() to use GStrings.
        + $(sysconfdir)/irssi.conf is copied to default user file if it isn't
          found.
        + If you get kicked from channel the channel window won't get
          destroyed.
        - Query was in op submenu in nicklist's popup menu .. whops.
        - 0.3.0 broke server tag generation so using multiple servers didn't
          work.

v0.3.0 1999-01-18  Timo Sirainen <a@sicom.fi>

	* Config changes in GTK version, delete old .irssi.conf file (or
          change all "tag = values" to "tag=values")
        * Default set of servers and aliases can be found from irssi.conf,
          copy that to ~/.gnome/irssi (if build with GNOME) or ~/.irssi.conf
          (if build without GNOME).
        + servers page added to preferences. Without connect dialog this is
          quite useless though :) But if you set "connect to IRC server at
          startup" on, irssi connects you to first local server.
	+ aliases :
	   - /ALIAS <alias> <command to execute>
           - alias page added to preferences
           - these codes are extracted in commands:
               %0            : alias name
               %1, %2, %3 .. : word %
               &1, &2, &3 .. : word & + the rest of the text after it
               %c            : channel name
           - typing extra / before /command (//command) ignores any aliases
        + ignore list :
           - /IGNORE <mask> <ignore level>
           - /UNIGNORE <mask> <ignore level>
           - ignore page added to preferences
           - ignore levels: ALL, CRAP, CHAN, PUBLIC, MSGS, NOTICES, WALLOPS,
             SNOTES, ACTIONS, DCC, CTCP, CLIENTNOTICES, CLIENTERRORS
        + autoignoring msg and ctcp flooders
        + options page added to preferences
        + invite lists (channel mode I)
        + !channels should work now
        + replaced quite a lot of g_new()'s with GStrings. fixed one buffer
          overflow with this also..
        + /AWAYALL - sends /away to all connected servers
        + /KNOCKOUT [secs] <nick> <reason> - kick+ban+delay (5min)+unban
        - nick completion was case-sensitive
        - again some minor bugs fixed and features added

v0.2.1 1999-01-17  Timo Sirainen <a@sicom.fi>

	+ Preferences: color and font selection
        + gnome-stuff.c has some gnome_* compatible functions to get GTK+
          version work. They're pretty slow and dum and maybe even buggy so
          if you want better, just compile the gnome libs :)
        + Doubleclicking in topic sets the entry editable/uneditable
	- nick completion was buggy
        - some minor bugs and features fixed

v0.2.0 1999-01-16  Timo Sirainen <a@sicom.fi>

	+ CTCP VERSION returns system name and revisions
        + msgs window has now autoraise set on as default
        + status window is used only when there's no window active..
        + Done server handing:
           /server = /disconnect + /connect
           /connect = connects to new server without disconnecting from
                      any old ones
           /disconnect = disconnect from current server
        + msgs and status window have a server selector menu
        + clicking a server tag in msgs window changes server
        + channel information box
        + --no-panel command line switch so you can build with GNOME support
          but don't need to be running it in panel.
	- some automake fixes
	- If someone was kicked, the kicker was removed from nick list
          insted of the kicked..
        - Fixed some weird situtation where snapshot window wouldn't
          disappear from screen..

v0.1.0 1999-01-14  Timo Sirainen <a@sicom.fi>

	* First release<|MERGE_RESOLUTION|>--- conflicted
+++ resolved
@@ -1,6 +1,5 @@
-<<<<<<< HEAD
-v1.4-head-an 2022-xx-xx  Ailin Nemui <Nei>
-=======
+v1.5-head-an 2022-xx-xx  Ailin Nemui <Nei>
+
 v1.4.0-an 2022-05-31  Ailin Nemui <Nei>
 	* Format the output of /QUOTE HELP (#1371, an#82). By Val
 	  Lorentz. Add /SHELP as default alias (an#83)
@@ -20,7 +19,6 @@
 	- Fix scroll_page_count setting with `.' (#1365, an#76)
 	- Fix memory leak in /IGNORE (#1373, an#84). Found by Jookia
 	- Misc fixes (an#45, an#67, an#70, #1368, an#77)
->>>>>>> 612fdb9c
 
 v1.3.2-an 2022-01-14  Ailin Nemui <Nei>
 	- CHANTYPES take precedence over (missing) STATUSMSG in /join

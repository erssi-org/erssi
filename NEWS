--- conflicted
+++ resolved
@@ -1,6 +1,5 @@
-<<<<<<< HEAD
 v1.1-head 2017-xx-xx  The Irssi team <staff@irssi.org>
-=======
+
 v1.0.1 2017-02-03  The Irssi team <staff@irssi.org>
 	- Fix Perl compilation in object dir. By Martijn Dekker (#602, #623).
 	- Disable EC cryptography on Solaris to fix build (#604, #598).
@@ -9,7 +8,6 @@
 	- Fix regression that broke second level completion (#613, #609).
 	- Correct missing NULL termination in perl_parse. By Hanno Böck (#619).
 	- Sync broken mail.pl script (#624, #607).
->>>>>>> 99e3d8a3
 
 v1.0.0 2017-01-03  The Irssi team <staff@irssi.org>
 	* Removed --disable-ipv6 (#408).

--- conflicted
+++ resolved
@@ -1,6 +1,5 @@
-<<<<<<< HEAD
 v1.5-head 202x-xx-xx  The Irssi team <staff@irssi.org>
-=======
+
 v1.4.4 2023-03-31  The Irssi team <staff@irssi.org>
 	* Expose location of signals.txt via pkg-config (codeberg!1,
           #1439, #1446, #1447). By Andrej Kacian
@@ -19,7 +18,6 @@
 	- Help and message fixes (#1421, #1429, #1431, #1434, #1438,
           #1452, #1453, #1455). Includes work by Jimmie Tyrrell and
           Sven Grewe
->>>>>>> a09fcb90
 
 v1.4.3 2022-10-31  The Irssi team <staff@irssi.org>
 	- Fix freeze on Alt+arrows (#1416, #1417)

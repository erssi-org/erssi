<<<<<<< HEAD
v1.5-head-an 2022-xx-xx  Ailin Nemui <Nei>

v1.4.0-an 2022-05-31  Ailin Nemui <Nei>
=======
v1.4.1 2022-06-12 The Irssi team <staff@irssi.org>
	! Note: botti no longer compiles; get in touch if you use it
>>>>>>> 0e0bc179
	* Format the output of /QUOTE HELP (#1371, an#82). By Val
	  Lorentz. Add /SHELP as default alias (an#83)
	+ GLib log message filter: /SET glib_log_domains (an#50,
	  an#59). By Andrej Kacian
	+ An option to clear the cutbuffer:
	  /SET empty_kill_clears_cutbuffer (an#58). By Mikael
	  Magnusson
	+ Scriptable pastebin (an#60, an#88)
	+ Configurable actlist separator: /SET actlist_separator
	  (#1364, an#61)
	- Fix window left/right not skipping visible windows
	  (an#57). By Mikael Magnusson
	- Fix wrong printf-format on OpenBSD (an#66, an#68). Reported
	  by Aaron Bieber
	- Fix erroneous output produced by autoload_modules (an#72)
	- Fix scroll_page_count setting with `.' (#1365, an#76)
	- Fix memory leak in /IGNORE (#1373, an#84). Found by Jookia
	- Misc fixes (an#45, an#67, an#70, #1368, an#77)

	- CHANTYPES take precedence over (missing) STATUSMSG in /join
          (#1358, an#54)
	- Fix crash in Perl's $view->set_bookmark (freebsd#254237,
          an#56)

	- Minor help fixes (an#51, an#52)
	- Fix regression where own channel status was forgotten after
          /UPGRADE (#1357, an#53)

	* /SET resolve_reverse_lookup setting was removed (#1034,
          #1135)
	* Irssi will try to connect on IPv4 if IPv6 connection failed
	  (#1146). By Shivaram Lingamneni

	* The display system now renders formats on the fly (#1079,
	  #1188, #1191, #1192, #1204, #1205, #1209, #1349, #1355,
	  an#13, an#14, an#28, an#29, an#36, an#37, an#49)

	  This major change will break scripts that try to modify
	  printed text during "print text" signal (#1189). They need
	  to be ported to modify the text during "print format"
	  instead. It also breaks the usage of using /FORMAT to add
	  different colours to a line. Such usage needs to be ported
	  to using $expando variables instead. Affected scripts
	  include format_identify.pl, friends_peder.pl, nickcolor.pl,
	  nm.pl, people.pl

	  The "gui print text finished" and "gui print text after
	  finished" signals gained a TEXT_DEST_REC *parameter in the
	  process.

	  A new "gui render line text" signal is available to change
	  the rendering of a line

	* made the $Z expando (time) dynamic (#1087, #1207, #1208)

	  This change breaks the usage of /SET timestamp_format to
	  supply a custom displayed time stamp. Affected scripts
	  include binary_time.pl

	* /HILIGHT -priority now affects which hilight rule gets
	  applied (#1228, #1232)
	* The NAMES list is now hidden by default if there are more
	  than 18 users on the channel (an#7)

	  To revert to the previous behaviour

	      /SET show_names_on_join_limit -1

	* -tls_verify is now enabled by default (#1170, an#18, #1309,
           an#23, #1343, #1351)

	  This may cause an ugly display of notls_verify in the output
	  of /SERVER LIST, even on plain-text connection, on old
	  configs. Kindly remove the "tls_verify = "no";" entries from
	  your config file manually.

	* Irssi will now attempt STARTTLS if advertised (#1170, #1312,
	  an#19)

	  Use -disallow_starttls if you absolutely do not want this

	  In order to check for a STARTTLS advertisement, Irssi will
	  now wait for a response (even an error) to CAP LS 302. If
	  your bouncer/server does not want to communicate before
	  receiving USER/PASS at all, use -nocap to disable the CAP
	  check.

	* Channel sync requests (WHO, MODE) are now sent "later" than
          user commands. This should improve responsiveness to user
          commands in the autojoin phase (an#26, an#32, an#33)
	* Irssi is now using full paths in #include directives and
          consequently does not add all directories to the include
          path anymore (#1040)
	* The Build System was ported to Meson (#1064, #1065, #1068,
	  #1071, #1072, #1073, #1074, #1075, #1084, #1085, #1118, #1166,
	  #1223, #1224, #1245, #1313, #1314, an#31)
	* Scriptassist was changed to use a YAML database (#1163)

	  It will tell you when you need to update your setting

	* /BIND shows all partial matches (#1155)
	* Cleanup of unused functions (#1017, #1132, #1145, #1182,
	  #1246, #1264)

	  Functions removed:

	      NET_CALLBACK
	      NET_HOST_CALLBACK
	      RESOLVED_NAME_REC
	      net_gethostbyaddr_nonblock
	      net_connect_nonblock
	      [ SIMPLE_THREAD_REC, simple_init, simple_readpipe ]
	      hash_save_key

	  Functions deprecated:

	      dec2octal
	      g_timeval_cmp
	      get_timeval_diff

	  Function names corrected:

	      g_input -> i_input
	      g_istr -> i_istr
	      g_io_channel -> i_io_channel
	      g_hash_free_value -> i_hash_free_value
	      remove g_free_true
	      gslist -> i_slist
	      glog_func -> i_log_func
	      glist -> i_list

	  If multi-version compatibility is desired, module authors
	  can find an example of backwards compatible code in
	  cdidier/irssi-xmpp#55

	+ Add MSGLEVEL_HIDDEN to Perl (#1044)
	+ Add $view->set_hidden_level and $view->remove_lines_by_level
	  to Perl (#1026)
	+ Add a /SET scrollback_max_age setting (#1022). By Heikki
	  Orsila
	+ Add /SET actlist_prefer_window_name (#1025)
	+ Add -window option to /CAT (#1023, #1159)
	+ Add an option to list specific sections with

	      /SET -section lookandfeel

	  (#1048)

	+ Add support for IRCv3 CAP LS 302 (#1091)
	+ Add a new "print noformat" signal that goes together with
	  "print format" (#1088, #1192)
	+ Add support for IRCv3 extended-join. /SET show_extended_join
	  to enable (#1097, #1107, #1124)

	  There are two new /FORMATs, join_extended and
	  join_extended_account, that theme writers need to take into
	  account if desired.

	+ Add support for IRCv3 setname (#1093, #1104, #1254, GL#33)
	+ Add support for IRCv3 account-notify (#1100, #1098, GL#33,
	  #1105, #1131). Credit to oss-fuzz
	  /SET show_account_notify to enable
	+ Add support for IRCv3 invite-notify (#1094)
	+ Add support for receiving IRCv3 message-tags (#576, #1090)
	+ Add support for sending IRCv3 message-tags (#1092, an#34)
	+ Enable the znc.in/self-message CAP by default (#1123)
	+ Add support for IRCv3 away-notify. /SET away_notify_public
	  to enable (#1099, GL#33, #1105)
	+ Add support for IRCv3 chghost (#1096, GL#33, #1105)

	  For servers with broken chghost implementation that fill the
	  status window with host changed messages, one may add "quote
	  cap req -chghost" to the -autosendcmd or, if the host change
	  messages are entirely undesired, "/format -delete
	  host_changed"

	+ Add support for IRCv3 server-time. /SET show_server_time to
	  enable (#1108)
	+ Add support for logging IRCv3 server-time.
	  /SET log_server_time to disable (#1318, an#16)
	+ Add IRCv3 features to signals.txt (#1111)

	  In particular, "message join" now takes 2 additional
	  arguments, script and module authors must beware of this
	  change.

	+ Show the unignore time in /IGNORE output (#1158, #1161)
	+ Add /SET quit_on_hup to make the behaviour of SIGHUP
	  configurable (#828, #1169). By Pinguin1234
	+ Support numeric 489 as ERR_SECUREONLYCHAN (#1193, #1196). By
	  Michael Hansen
	+ Improve support for building Irssi in Termux-Android with
	  Meson (#1199)
	+ Add usermode key to Irssi::Irc::Chatnet in Perl (#1288). By
	  Jessica Sophie Porter
	+ Add format_string_expand and format_string_unexpand
	  functions to Perl (#1286)
	+ Add ...->format_create_dest(...)->printformat("format",
	  args...) and ...->printformat_module("module", "format",
	  args...) methods to Perl (#1284)

	  You can avoid any CORE::GLOBAL::caller hacks using the
	  printformat_module method, especially sind that hack was not
	  safe during signal emissions

	+ Add tracking of user accounts in the channel nicklist using
	  WHOX on join (#1250)
	+ Add auto-loading of the Perl and otr module from /SET
	  autoload_modules (#1295)
	+ Add /IGNORE ... NOHILIGHT to ignore some hilights (#1260)
	+ Do not beep on hidden lines with /SET beep_msg_level
	  ... -HIDDEN (#1259)
	+ Added /CS, /MS, /NS, and /OS aliases to the default config
	  (#1316). By Mathis Beer
	+ Allow -tls_ca{file,path} '' to unset an argument (#730,
	  #1060, an#30)
	+ Add a "server outgoing modify" signal to intercept outgoing
	  messages (#1148, #1151, an#15, an#43). Original by
	  JustAnotherArchivist
	- remove some hard-coded 510 byte assumptions (#1086)
	- Several fixes for error checks in SSL (#944, #1037, #943,
          #1036). Reported by Chi Li
	- Wrong variable tested in mask_match (#902, #1035)
	- Fix bug where irssi-proxy with `?'-port would not reconnect
          (#1041)
	- Allow shrinking of /SET rawlog_lines (#957, #1020). By
          Marcus "Teschi" Prinz
	- Fix /WINDOW BALANCE warning (#1054)
	- fix overflow when first command history entry expires
          (#1070)
	- begin modularising IRC module (#1067, #1112, #1113)
	- fix some memory leaks in /DCC RESUME and settings_add
          (#1077). By Zero King
	- fix cut-off text with theme_indent module and /SET
          indent_always OFF (#1078)
	- fix the cap_queue order (#1095)
	- add reference counted strings (#1089)
	- Fix irc_op_public messages not triggering hilights (#354,
          #891, #1129). By Dan Collins
	- Fix /IGNORE not setting the right level in irc_op_public
          messages (#1280). Credit to oss-fuzz
	- Fix GTimeVal deprecation (#1141, #1144, #1145, #1350, an#44)

	  If multi-version compatibility is desired, module authors
	  can find an example of backwards compatible code in
	  cdidier/irssi-xmpp#53

	- Fix /IGNORE ... MODES NO_ACT not working (#1164)
	- Deprecated -ssl* options are hidden from tab completion
          (#1171)
	- Make /SET actlist_sort a choice type (#1198)
	- Fix crash from self-unloading script (#1206). By Thomas
          Stagner
	- Fix crash during Perl signal emission (#1233, #1234)
	- Fix a case where empty lines or comments inside channels or
          servers in the config would confuse Irssi (#1062, #1242,
          #1243)
	- Fix reported freezing in DCC GET on slow disks (#159, #1271)
	- Fix message-tags parsing (#1274, #1275). Credit to oss-fuzz
	- Fail redirects when receiving numeric 263 (RPL_TRYAGAIN) in
          response to /WHO (#1283)
	- Some updates to .gitignore (#1302). By Rene Kita
	- Fix build on operating systems with X/Open Curses, version 2
	  (#1305, #1308). By Nia Alarie (Regression introduced with
	  #1290, alternative fix for Irssi 1.2.3 no-term.h.patch)
	- Fix otr module not using g_strndup, e.g. on Solaris 10
          (#1315). By Claes Nästén
	- Fix cursor getting stuck for auto completions that changes
          case (#1176, #1322, an#8). By ffrogman
	- Restore operation of tag/* in /SET activity_hide_targets
	  (#1337, an#11) nb. the ::all syntax was working in Irssi 1.1
	  and 1.2 (and continues to work)
	- Fix /SERVER ADD -matrix -network my_matrix_network
          (an#12). By Andrej Kacian
	- Fix /SERVER ADD creating duplicated entries in the config
          file (#1317, an#22, an#41)
	- Fix critical when SASL user is set and SASL password is
          empty (#1325, an#21)
	- Misc fixes (#1106, #1141, #1272, #1297, an#35)
	- Fuzz fixes (#1116, #1117, #1119, #1125, #1126, an#20)
	- Build system fixes (#1101, #1102, #1069, #1140, #1181, #1253)
	- Sync docs and scripts (an#39)
	- Text and Help updates
	  - add -tls_* options to manual (#1029, #1030). By Jacob
            V. Rasmussen
	  - missing targets in /MSG (#1032)
	  - wrong parameter in /ECHO (#1024)
	  - Spelling in OTR (#1047). By David Gall
	  - Clarify statusbar priority (#1049). By Marius Gedminas
	  - Document get_irssi_dir in Perl (#1051, #1052). By Alex
            Shafer
	  - typo in /HILIGHT help (#1081). By DFrostByte
	  - improved clarity of your_nick_owned (#1138). By Mike Quin
	  - Update some URLs to https (#1163)
	  - Add documentation for escaping some characters (#1329,
            #1330, an#9). By Guntbert Reiter
	  - Fix some typos (#1336, an#10). By Francis Mteo
	  - Document $abiversion and parse_special (an#38). By bw1
	- Infrastructure updates:
	  - Support for Github Actions (#1039, #1103, #1160, #1212,
            #1231, #1252, #1261, an#40)
	  - Run clang-format on pull requests (#1172, #1173, #1184,
            #1230, #1247, #1287)
	  - Run abidiff on pull requests (#1179, #1195)
	  - Test CI-Fuzz (#1279, #1304, an#17)

v1.2.3 2021-04-11 The Irssi team <staff@irssi.org>
	- Fix the compilation of utf8proc (#1021)
	- Fix wrong call to free. By Zero King (#1076)
	- Fix a colour reset in true colour themes when encountering
          mIRC colours (#1059)
	- Fix memory leak on malformed CAP requests (#1120)
	- Fix an erroneous free of SASL data. Credit to Oss-Fuzz (#1128,
	  #1130)
	- Re-set the TLS flag when reconnecting (#1027, #1134)
	- Fix the scrollback getting stuck after /clear (#1115, #1136)
	- Fix the input of Ctrl+C as the first character (#1153,  #1154)
	- Fix crash on quit during unloading of modules on certain
          platforms (#1167)
	- Fix Irssi freezing input after Ctrl+Space on GLib >2.62 (#1180,
	  #1183)
	- Fix layout of IDCHANs. By Lauri Tirkkonen (#1197)
	- Fix crash when server got reconnected before it was properly
          connected (#1210, #1211)
	- Fix multiple identical active caps (#1249)
	- Minor help corrections (#1156, #1213, #1214, #1255)
	- Remove erroneous colour in the colorless theme. Reported and
          fixed by Nutchanon Wetchasit (#1220, #1221)
	- Fix invalid bounds calculation when editing the text
          entry. Found and fixed by Sergey Valentey (#1269)
	- Fix passing of negative size in buffer writes. Found and
          fixed by Sergey Valentey (#1270)
	- Fix Irssi freezing on slow hardware and fast DCC transfers (#159,
	  #1271)
	- Fix compilation on Solaris (#1291)
	- Fix null pointer dereference when receiving broken JOIN
          record. Credit to Oss-Fuzz (#1292)
	- Fix crash on /connect to some sockets (#1239, #1298)
	- Fix Irssi rendering on Apple ARM. By Misty De Méo (#1267,
	  #1268, #1290)
	- Fix crash on /lastlog with broken lines (#1281, #1299)
	- Fix memory leak when receiving bogus SASL authentication
          data. Found and fixed by Sergey Valentey (#1293)

v1.2.2 2019-08-29 The Irssi team <staff@irssi.org>
	- Fix a use after free issue when receiving IRCv3 CAP
          information from the server (GL#34, GL!35)
	- Fix a crash during startup when windows weren't fully
          initialised yet (#1114, bdo#935813)

v1.2.1 2019-06-29 The Irssi team <staff@irssi.org>
	! Contains all changes from 1.1.3
	- Fix a test on big endian machines (#1014)
	- Fix the compile time conditionality of wcwidth
          implementation (#1019, gentoo#677804, #720)
	- Fix /save no longer working on old Solaris (pre
          POSIX.1-2008) (#1042, #1043)
	- Fix regression of #764 where display of 8-bit (legacy
          encoding) in the input prompt was broken (#1018,
          #1057). Initial patch by Артём Курашов

v1.1.3 2019-06-29 The Irssi team <staff@irssi.org>
	! Contains all changes from 1.0.8
	- Fix regression of #779 where autolog_ignore_targets would
          not matching itemless windows anymore (#1012, #1013)

v1.0.8 2019-06-29 The Irssi team <staff@irssi.org>
	- Fix a use after free issue when sending the SASL login on
          (automatic and manual) reconnects (#1055, #1058). Reported
          by ilbelkyr

v1.2.0 2019-02-11 The Irssi team <staff@irssi.org>
	! Contains all changes from 1.1.2
	* Improved the /STATUSBAR commands (#858)
	* /SET no longer shows `=' between setting and value (#886)
	* /CUBES removed from default config (available as script)
          (#956)
	* /1 /2 /3 ... removed from default config (available as new
          setting window_number_commands) (#958)
	* Always redraw the screen on resize. By David Phillips (#896)
	* Private notices intended for channels are now displayed on
	  the channel (new setting notice_channel_context) (#959)
	+ Imported the "Off-the-record" module into Irssi tree (#854,
	  #589, #196, #881)
	+ Initial support for sideways split windows (#697, #431,
	  #224, #807, FS#310, #947, #955, #989)
	+ Change the implementation of `wcwidth'. This is used to
	  calculate the width of emojis on your terminal screen (#917,
	  #720)
	+ Make the wcwidth functions available from Perl (#973):

	      string_width(str)
	      string_chars_for_width(str, width)
	      wcwidth(char)

	+ Added completion_keep_word setting (#979)
	+ Allow activity_hide_targets to hide activity in itemless
	  windows (#967, #997, #1001, #1003)
	+ Added activity_hide_visible setting (#990)
	+ Allow hiding of lines through the /IGNORE system (#901,
	  #900, #892, #890, #884, #937)
	+ Add window_default_hidelevel setting. By Doug Freed (#941)
	+ Add activity_hide_window_hidelevel setting, defaulting to ON
	  (#938)
	+ Add autolog_only_saved_channels setting, to autolog only
	  channels that are in the config (#968)
	+ Add format support for the input line. By Ben Paxton,
	  originally by Jonas Hurrelmann (#764, FS#621, #1004)

	      use Irssi::TextUI;
	      gui_input_set_extent(pos, text)
	      gui_input_set_extents(pos, len, left, right)
	      gui_input_clear_extents(pos, len)
	      gui_input_get_extent(pos)
	      gui_input_get_text_and_extents()
	      gui_input_set_text_and_extents(...)

	+ Parsing of IRCv3 CAP 3.2 (#775, #869)
	+ Show CAP-related events in the user interface (#918, #916,
	  #870, #704)
	+ Continue using separators when addressing multiple nicks
	  with tab completion. By Manish Goregaokar (#822)
	+ Bind Shift-tab by default. By Niklas Luokkala (#830, #829)
	+ Fuzzing more things (#913, #780, #813)
	- Disconnect SASL properly in case the SASL module got
          unloaded from server (#931, #629, #618, #616)
	- Fix backward completion jumping to the first instead of last
          word (#979)
	- Improve empty topic handling (#961, #905, #911, #897, #888)
	- Prevent config truncation when no space left. By dequis and
          Lukas Waymann (#922, #925, #910, #909, #906, #871, #817)
	- Also time-out servers in lookup phase (#866, #130)
	- Fix build with LibreSSL 2.7. By Dorian Harmans (#865)
	- Fix a crash when appending to a textbuffer without
          line. Reported by Jari Matilainen (#862)
	- Fix segfault on sending large messages (#803, #796, #802)
	- Fix segfault on invalid statusbar config (#993, #994)
	- Fix random memory writes on restoring queries of foreign
          protocols (#999, #1000)
	- Make default keybinds deletable (#859, #507)
	- Fix freeze when resizing Irssi very small (#946)
	- Compare channels case-insensitively, avoiding confusions
          with the config file (#857, #856)
	- Fix DCC GET on Android. By Martin Staron (#844)
	- Improve rawlog performance (#957)
	- Fix nick escaping erroneously escaping quotes (#978, #974,
          #709)
	- Protect against theme recursion, improve padding
          performance, limit alignment padding. Credit to Oss-Fuzz
          (#835, #851, #850, #846, #848)
	- Fix recursive loop in replaces (#833, GL#23)
	- Fix headers for compilation of C modules (#939)
	- Documentation. By Zero King (#814). (#852)
	- Sync NEWS, docs, scripts (#849, #855)
	- Build system (#868, #867, #985, #988)
	- Fix build on IBM i and AIX. By Calvin Buckley (#975)
	- Misc fixes (#840, #839, #843, #953, #962). Tests (#806,
          #875, #905, #964, #1011). Fuzzing (#929).

v1.1.2 2019-01-09 The Irssi team <staff@irssi.org>
	- Fix the resetting of window hiddenlevel (#861)
	- Fix clearing of hidelevel in layout (#951)
	- Fix accessing unallocated text when checking entry position
          (#928, #930)
	- Fix uninitialised memory on empty lines (#873, GL#31, #878,
          #877, #907, #914)
	- Fix use-after-free on expiration of hidden lines (#948)
	- Fix use-after-frees. By Maya Rashish (#919)
	- Fix out of bounds access in help display when window width
          is small (#949)
	- Fix paste_join_multiline (#970, #971)
	- Correctly check for errno when displaying SSL errors. By
          Janik Rabe (#895)
	- Fix wrong signal emission argument count (#965)
	- Documentation (#920). Sync NEWS, scripts (#849)
	- Fix Perl detection on MacOS. By Dominyk Tiller (#927)
	- Misc fixes. By Jaroslav Škarvada (#981, #982)

v1.1.1 2018-02-15 The Irssi team <staff@irssi.org>
	! Contains all changes from 1.0.7
	- Restore compatibility with OpenSSL < 1.0.2 (#820, #831)
	- Fix test compilation on some platforms (#815, #816)
	- Fix portability and backwards compatibility of test runner
          (#818, #845)

v1.0.7 2018-02-15 The Irssi team <staff@irssi.org>
	- Prevent use after free error during the execution of some
	  commands. Found by Joseph Bisch (GL#17, GL!24).
	- Revert netsplit print optimisation due to crashes (#465, #809,
          #812, #819, #824, #832).
	- Fix use after free when SASL messages are received in
          unexpected order (GL#26, GL!33).
	- Fix null pointer dereference in the tab completion when an
          empty nick is joined (GL#24, GL!31).
	- Fix use after free when entering oper password (GL#22,
          GL!32).
	- Fix null pointer dereference when too many windows are
          opened (GL#27, #837).
	- Fix out of bounds access in theme strings when the last
          escape is incomplete. Credit to Oss-Fuzz (#842).
	- Fix out of bounds write when using negative counts on window
          resize (GL#25, GL#29, #836).
	- Minor help correction. By William Jackson (#834).

v1.1.0 2018-01-15 The Irssi team <staff@irssi.org>
	! Warning. Irssi is broken and will crash with OpenSSL < 1.0.2
          due to openssl/openssl commit
          5b4b9ce976fce09a7a92e2f25b91a1635cb840fe
	* Colour is now re-set when reaching a comma, matching mIRC
	  behaviour (#742, #740, #790)
	* Irssi now shows the initial nick and name on first start
	  (#785, #786)
	* lynx is no longer required to run autogen.sh (#81, #781)
	* The command history no longer permits wrapping around (#686)
	* /foreach now correctly sends arguments as commands, stopping
	  you from embarassing AMSGs (#659)
	* /server does not connect to servers anymore, use /server
	  connect to change servers (#559, #649).
	* The net_ip_compare API function is now deprecated, and the
          previously deprecated net_connect has been removed. By Will
          Storey (#770).
	+ Add an option to ignore all channels or ignore all queries
	  using /set activity_hide_targets. By Jari Matilainen (#612,
	  #779)
	+ Add a startup warning if the TERM var is wrong inside
	  tmux/screen (#726)
	+ Add option to hide certain levels from the textbuffer using
	  /window hidelevel (#746, #808)
	+ Irssi now has its first unit test (for mode parsing). By
	  Will Storey (#793)
	+ Added access to global command history when using window
	  history, and a binding to erase entries from the command
	  history (erase_history_entry) (#762)
	+ -alternate_nick is now available as a network specific
	  property. By Paul Townsend (#120, #771)
	+ On FreeBSD, Irssi now supports Capsicum sandbox (/capsicum
	  enter). By Edward Tomasz Napierala (#735, #755, #772)
	+ Filenames (directories) ending with a / now tab-complete
	  (#741)
	+ UTF-8 should now work in regular expressions when using
	  GRegex (the default) (#636, #653)
	+ Nicks are now properly escaped on completion. By Oscar
	  Linderholm (#693, #709)
	+ /server add -port <num> now works. By Jari Matilainen (#703)
	+ Add a setting key_timeout to make key sequences
	  automatically re-set when not finished (#644, #645)
	+ Warn users about expired client certificates, as servers may
	  refuse them (#211, #627)
	+ Add a new net_start_ssl function for StartTLS. This is
	  available from ABI 8 and can be used by protocol modules
	  (#615, #622).
	+ The %# code is now stored in the textbuffer, so for example
	  web scripts can make use of it (#626)
	+ Add new setting break_wide which can be used to enable
	  breaking of wide characters (for east-asian
	  users). Originally from FreeBSD ports. (#625)
	+ Add fuzzing code (#610, #620, #701, #713)
	- Netsplits show properly again (#812)
	- Do not error on blank lines when using /exec -o. By Fabian
	  Kurz (FS#902, #805)
	- Detect used nickname as reported by server. By Alexandre
	  Morignot (#219, #804)
	- Prevent use after free error during the execution of some
	  commands. Found by Joseph Bisch. (GL#17, GL!24)
	- Fix MODE parameter parsing when colon was used at a place
	  Irssi didn't expect (#601, #766)
	- Fixed code to compile with
	  -Werror=declaration-after-statement (#795)
	- Clang-format is now supported for git-clang-format (#784)
	- Fix use after free when changing the network of
	  hilights. Reported by Rui Mathias. (#787, #788)
	- Fix positioning error when tab-completing non-ascii
	  strings. (#752, #754)
	- In-development issues (#750, #751)
	- Clarify Alis in /help list (#699, #712)
	- Improve /lastlog performance from O(N^2) to O(N) (#715)
	- Fix a segfault on "script destroyed" signal. By Stephen
	  Oberholtzer (#660, #661).
	- Fix early ISON error (#596, #647)
	- Documentation improvements. By Paolo Martini (#639).
	  By Tristan Pepin (#731).  By Paul Townsend (#684, #736).
	  By Will Storey (#777)
	- Minor cleanups (#590). By Edward Tomasz Napierala (#734,
	  #738)
	- Fix space issue in glib-2.0.m4 (#621)

v1.0.6 2018-01-07 The Irssi team <staff@irssi.org>
	! Note: Code and aliases using `$($'-like constructs are no
          longer supported due to issue GL#18. Sorry about the
          inconvenience.
	- Fix invalid memory access when reading hilight configuration
          (#787, #788).
	- Fix null pointer dereference when the channel topic is set
          without specifying a sender (GL#20, GL!25).
	- Fix return of random memory when using incomplete escape
          codes (GL#21, GL!26).
	- Fix heap buffer overflow when completing certain strings
          (GL#19, GL!27).
	- Fix return of random memory when using an incomplete
          variable argument (GL#18, GL!28).

v1.0.5 2017-10-23  The Irssi team <staff@irssi.org>
	- Fix missing -sasl_method '' in /NETWORK (#718, #719).
	- Fix incorrect restoration of term state when hitting SUSP
          inside screen (#737, #733).
	- Fix out of bounds read when compressing colour
          sequences. Found by Hanno Böck (GL#12, GL!18).
	- Fix use after free condition during a race condition when
          waiting on channel sync during a rejoin (GL#13, GL!19).
	- Fix null pointer dereference when parsing certain malformed
          CTCP DCC messages (GL#14, GL!20).
	- Fix crash due to null pointer dereference when failing to
          split messages due to overlong nick or target (GL#15, GL!21).
	- Fix out of bounds read when trying to skip a safe channel ID
          without verifying that the ID is long enough (GL#16, GL!22).
	- Fix return of random memory when inet_ntop failed (#769).
	- Minor statusbar help update. By Robert Bisewski (#758,
          #763).

v1.0.4 2017-07-07  The Irssi team <staff@irssi.org>
	- Fix null pointer dereference when parsing invalid timestamp (GL#10,
	  GL!15). Reported by Brian 'geeknik' Carpenter.
	- Fix use-after-free condition when removing nicks from the internal
	  nicklist (GL#11, GL!16). Reported by Brian 'geeknik' Carpenter.
	- Fix incorrect string comparison in DCC file names (#714).
	- Fix regression in Irssi 1.0.3 where it would claim "Invalid time '-1'"
	  (#716, #722).
	- Fix a bug when using \n to separate lines with expand_escapes (#723).
	- Retain screen output on improper exit, to better see any error
	  messages (#287, #721).
	- Minor help update (#729).

v1.0.3 2017-06-06  The Irssi team <staff@irssi.org>
	! Regression info in 1.0.3: #716 Warnings on start up: invalid time '-1'
	- Fix out of bounds read when scanning expandos (GL!11).
	- Fix invalid memory access with quoted filenames in DCC
	  (GL#8, GL!12).
	- Fix null-pointer dereference on DCC without address (GL#9, GL!13).
	- Improve integer overflow handling. Originally reported by
          oss-fuzz#525 (#706).
	- Improve nicklist performance from O(N^2) to O(N) (#705).
	- Fix initial screen redraw delay. By Stephen Oberholtzer
	  (#680, bdo#856201).
	- Fix incorrect reset of true colours when resetting background. (#711).
	- Fix missing -notls option in /SERVER. By Jari Matilainen (#117, #702).
	- Fix minor history glitch on overcounter (#462, #685).
	- Improved OpenSSL detection at compile time. By Rodrigo Rebello (#677).
	- Improved NetBSD Terminfo detection. By Maya Rashish (#694, #698).
	- Add missing syntax info for COMPLETION (#687, #688).
	- Minor typo correction in help. By Michael Hansen (#707).

v1.0.2 2017-03-10  The Irssi team <staff@irssi.org>
	! Warning. Irssi is broken on GLib 2.46 (bgo#755496)
	- Prevent some null-pointer crashes (GL!9).
	- Fix compilation with OpenSSL 1.1.0 (#628, #597).
	- Correct dereferencing of already freed server objects during
	  output of netjoins. Found by APic (GL!10, GL#7).
	- Fix in command arg parser to detect missing arguments in tail place
	  (#652, #651).
	- Fix regression that broke incoming DCC file transfers (#667, #656).
	- Fix issue with escaping \ in evaluated strings (#669, #520).

v1.0.1 2017-02-03  The Irssi team <staff@irssi.org>
	- Fix Perl compilation in object dir. By Martijn Dekker (#602, #623).
	- Disable EC cryptography on Solaris to fix build (#604, #598).
	- Fix incorrect HELP SERVER example (#606, #519).
	- Correct memory leak in /OP and /VOICE. By Tim Konick (#608).
	- Fix regression that broke second level completion (#613, #609).
	- Correct missing NULL termination in perl_parse. By Hanno Böck (#619).
	- Sync broken mail.pl script (#624, #607).
	- Prevent a memory leak during the processing of the SASL
	  response (GL!8, GL#5)

v1.0.0 2017-01-03  The Irssi team <staff@irssi.org>
	* Removed --disable-ipv6 (#408).
	* /connect Network now aborts with an error if no servers have been
	  added to that network (#443).
	* /dcc commands now use quotes around spaces consistently.
	* bell_beeps was removed (#524, #565).
	* Switch to GRegex instead of regex.h (#412).
	+ irssiproxy can now forward all tags through a single
	  port. By Lukas Mai (mauke, #425).
	+ irssiproxy can also listen on unix sockets. By Lukas Mai (#427).
	+ send channel -botcmds immediately when no mask is specified (#175, #399).
	+ the kill buffer now remembers consecutive kills.
	  New bindings were added: yank_next_cutbuffer and append_next_kill
	  By Todd A. Pratt (#353, #414, #455)
	+ connections will avoid looking up IPv6 addresses if the machine does
	  not have an IPv6 address assigned (exact behaviour is implementation
	  defined, #410).
	+ Fix potential crash if scripts insert undef values into the completion
	  list (#413).
	+ Paste warning is now also shown on pasting overlong
	  lines. By Manish Goregaokar (#426).
	+ autolog_ignore_targets and activity_hide_targets learn a new syntax
	      tag/* and * to ignore whole networks or everything.
	  By Jari Matilainen (vague666, #437)
	+ /hilight got a -matchcase flag to hilight case
	  sensitively. By Thibault B (isundil, #421, #476).
	+ Always build irssi with TLS support.
	+ Rename SSL to TLS in the code and add -tls_* versions of the -ssl_*
	  options to /CONNECT and /SERVER, but make sure the -ssl_* options continue
	  to work.
	+ Use TLS for Freenode, EFnet, EsperNet, OFTC, Rizon, and IRC6 in the default
	  configuration.
	+ Display TLS connection information upon connect. You can disable this by
	  setting tls_verbose_connect to FALSE.
	+ Add -tls_pinned_cert and -tls_pinned_pubkey for x509 and public key pinning.

	  The values needed for -tls_pinned_cert and -tls_pinned_pubkey is shown
	  when connecting to a TLS enabled IRC server, but you can also find the
	  values like this: Start by downloading the certificate from a given IRC
	  server:

	      $ openssl s_client -connect irc.example.net:6697 < /dev/null 2>/dev/null | \
	        openssl x509 > example.cert

	  Find the value for -tls_pinned_cert:

	      $ openssl x509 -in example.cert -fingerprint -sha256 -noout

	  Find the value for -tls_pinned_pubkey:

	      $ openssl x509 -in example.cert -pubkey -noout | \
	        openssl pkey -pubin -outform der | \
	        openssl dgst -sha256 -c | \
	        tr a-z A-Z

	+ Remove support for DANE validation of TLS certificates.

	  There wasn't enough support in the IRC community to push for this on the
	  majority of bigger IRC networks. If you believe this should be
	  reintroduced into irssi, then please come up with an implementation that
	  does not rely on the libval library. It is causing a lot of troubles for
	  our downstream maintainers.

	+ /names and $[...] now uses utf8 string operations. By Xavier
          G. (#40, #411, #471, #480).
	+ New setting completion_nicks_match_case (#488).
	+ /channel /server /network now support modify subcommand. By
	  Jari Matilainen (#338, #498).
	+ Irssi::signal_remove now works with coderefs. By Tom Feist (shabble, #512).
	+ /script reset got an -autorun switch (#540, #538).
	+ cap_toggle can now be called from Perl, and fields
	  cap_active and cap_supported can be inspected (#542).
	+ Make it possible to disable empty line completion. By Lauri
	  Tirkkonen (lotheac, #574).
	+ New option sasl_disconnect_on_failure to disconnect when
	  SASL log-in failed (#514).
	- IP addresses are no longer stored when resolve_reverse_lookup is
	  used.
	- Removed broken support for curses (#521).
	- Removed broken dummy mode (#526).
	- Fix terminal state after suspend (#450, #452).
	- Improve Perl library path detection (#479, #132).
	- Reconnect now works on unix connections (#493).
	- Fix completion warnings (#125, #496, FS#124).
	- Fix a crash in the --more-- item (#501).
	- Fix a display issue in /unignore (#517, bdo#577202).
	- Fix a crash in some netsplits (#529, #500).
	- Fix crashes with some invalid config (#550, #551, #563, #564, #587, #581, #570).
	- Add support for SASL Fragmentation. By Kenny Root (kruton, #506).
	- Improve netsplit dumping (#420, #465).
	- Improve responsibility under DCC I/O strain (#578, #159).
	- Fix query nick change on open (#580, #586).
	- Correct a few help texts.

v0.8.21 2017-01-03  The Irssi team <staff@irssi.org>
	- Correct a NULL pointer dereference in the nickcmp function found by
	  Joseph Bisch (GL#1)
	- Correct an out of bounds read in certain incomplete control codes
	  found by Joseph Bisch (GL#2)
	- Correct an out of bounds read in certain incomplete character
	  sequences found by Hanno Böck and independently by J. Bisch (GL#3)
	- Correct an error when receiving invalid nick message (GL#4, #466)

v0.8.20 2016-09-16  The Irssi team <staff@irssi.org>
	- Correct the name of an emitted sasl signal (#484)
	- Correct the prototype for the 'message private' signal (#515)
	- Corrections in away and hilight help text (#477, #518)
	- /squery and /servlist commands have been restored (#461).
	- Where Irssi would previously only report "System error" on connect,
	  it will now try harder to retrieve the system error message (#467).
	- Fixed issue with +channels not working properly (#533)
	- Fixed crash in optchan when item has no server (#485, bdo#826525)
	- Fixed random remote crash in the nicklist handling (#529)
	- Fixed remote crash due to incorrect bounds checking on
	  formats, reported by Gabriel Campana and Adrien Guinet from
	  Quarkslab.

v0.8.19 2016-03-23  The Irssi team <staff@irssi.org>
	! If your cursor keys stopped working, try this first: `/bind
          meta-O key meta2'
	- Fixed regression when joining and parting channels on IRCnet (#435)
	- Fixed SASL EXTERNAL. By Mantas Mikulėnas (grawity, #432)
	- Fixed regression when not using SASL (#438)
	- Fixed incorrect SSL disconnects when using SSL from modules/scripts.
	  By Will Storey (horgh, #439)
	- Fixed regression where proxy_string could not be configured or
	  certain file transfers could not be accepted (#445, #446)
	- Fixed storing layout of !channels (#183, #405)
	- Fixed restoration of bracketed paste mode on quit (#449, #457)
	- Make the usage of meta-O for cursor keys configurable with
	      /set term_appkey_mode off
	  (#430, #459)

v0.8.18 2016-02-13  The Irssi team <staff@irssi.org>
	* Modules will now require to define a

	      void MODULENAME ## _abicheck(int *version)

	  method to ensure that they are compiled against the correct Irssi
	  version.
	* The signature of "message private" has been changed to

	      5: server, message, nick, address, target

	  in order to support "self messages". Module authors should
	  implement this change if they are using this signal.
	* Removing networks will now remove all attached servers and channels
          (#45).
	* The proxy module now has an /irssiproxy command.
	* sb_search has been moved to scripts.irssi.org
	* WIN32 has been completely removed (it had not been working and is
          lacking a maintainer.)
	* Garbage Collection support has been removed. This will hardly have any
	  effect for anyone given that it has been unsupported for several years.
	+ CAP SASL PLAIN login is now supported natively.
	+ Paste bracket markers can be requested from terminal with

	      /set paste_use_bracketed_mode on

	+ "Self messages" generated by some bouncers can now be received in the
	  proper window.
	+ Try to split long lines on spaces to avoid words being splitted. Adds
	  a new option: `split_line_on_space' which defaults to on.
	+ Add setting `hilight_nick_matches_everywhere' (#56).
	+ The config parser is more robust and prints out better diagnostics on
	  incorrect config files.
	+ Ctrl+^ (FS#721) and Ctrl+J can now be bound.
	+ Command history can be cleared with /window history -clear
	+ /hilight -mask -line is now supported (FS#275).
	+ CHANTYPES are now supported.
	+ Improved reload speed of ignores.
	+ Add -date feature to /lastlog
	+ irssiproxy can be more easily enabled and disabled.
	+ Expando for hostname (FS#829).
	+ UNIX sockets can now also be specified in the config file.
	+ Disable SSLv3 due to the POODLE vulnerability.
	+ SSL ciphers can now be specified per server.
	+ Added SNI support for SSL.
	- /ignore now respects -pattern on merge (#78).
	- irssiproxy (BNC) module now uses correct line endings.
	- Fix missing lines on large pastes (FS#905).
	- Correctly preserve STATUSMSG prefixes (#291).
	- Fix infinite recursion in key bindings (FS#817).
	- Fix incomplete awaylog caused by buffering.
	- Fix calculation of UTF-8 string length display in some cases.
	- Fix some Perl warnings related to @ISA.
	- EXEC windowitems now get proper references on the Perl side.
	- Incremental help file improvements.
	- ANSI attributes are now properly reset.
	- Fixed regression where text would blink when terminal lacks color
          support.
	- Permit the usage of Freenode extban syntax in /ban (#150)
	- Fixed regression in scriptassist on unload of scripts.
	- Fixed regression in -actcolor %n

v0.8.17 2014-10-11  The Irssi team <staff@irssi.org>
	+ Document that SSL connections aren't properly handled during /UPGRADE. See Github PR #39.
	+ Synchronize scripts with scripts.irssi.org.
	+ Performance enhancement of the nicklist as well as the window_item_find function. See Github PR #24.
	+ Disallow unloading of static modules.
	+ Allow UTF-8 characters in /bind. See Github PR #18.
	+ Split overlong outgoing messages instead of silently truncating them.
	  Adds two new options: 'split_line_end' and 'split_line_start'.
	  'split_line_end' contains a string added to the end of line fragments.
	  'split_line_start' contains a string added to the beginning of line
	  fragments. See Github PR #29.
	+ Added special /ignore NO_ACT level to ignore only activity (see /help ignore).
	+ Support for 256 and true color terminals (see Github PR #48).
	+ Support for italics (see Github PR #58).
	+ Rewrote many help files.
	- Fixed various compiler warnings and use of deprecated functions.
	- Fixed Perl API usage and added PERL_NO_GET_CONTEXT to reduce code size.
	- Fixed format_get_text Perl API. See Github PR #23.
	- Fixed gui_printtext_after and term_refresh_*() visibility. See Github PR #22.
	- Fixed issue where UTF-8 characters was corrupted once for every 32k text. See Github PR #12.
	- Fixed redrawing issue with right-aligned statusbar.
	- Fixed use-after-free bug with cached settings values. See Github PR #147.

v0.8.16 2014-05-28  The Irssi team <staff@irssi.org>
	+ Add -noautosendcmd to /SERVER and /CONNECT. Passing this option will
	  force Irssi to not execute the content of the autosendcmd chatnet-setting
	  upon connect.
	+ Accept names replies with nick!user@host instead of just nick, if they
	  are enabled (see bug #805).
	+ Set window binds for channel items as sticky when re-creating window
	  binds as part of /layout save. This fixes the bug where previously saved
	  channel windows forgets their window number upon reconnect.
	+ Add experimental support for DNSSEC DANE validation of certificates.
	+ Strip the argument for boolean options (see bug #769).
	+ Freenode have been readded to the list of networks in the default
	  configuration file.
	+ Disabled support for the insecure SSLv2 protocol.
	+ Various documentation enhancements.
	+ Add -ssl_pass to /connect and /server (see bug #305).
	- Fix crashing bug that can happen if the terminal height decreases before
	  the first window is created.
	- Fixed minor compiler warnings.
	- Fixed possible crashing bug when processing an octal escape sequence.
	- Fixed the /ignore -network option (see bug #748).
	- Fixed signal handling for /exec'd commands. Irssi now sends the signal to
	  the process group id instead of the process id.
	- Fixed segfault generated by SSL disconnections (see bug #752).
	- Fix compilation when build with -Werror=format-security. Patch by
	  Jaroslav Skarvada.

v0.8.15 2010-04-03  The Irssi team <staff@irssi.org>
	+ Add active_window_ignore_refnum option
	  With active_window_ignore_refnum ON, the current behavior for the
	  active_window key (meta-a by default) is preserved: it switches to the
	  window with the highest activity level that was last activated.
	  With active_window_ignore_refnum OFF, the old behavior is used:
	  it switches to the window with the highest activity level with the
	  lowest refnum. (by Matt Sparks, bug #667)
	+ Show new Charybdis +q list in channel windows (numerics 728 and 729).
	+ Allow servers to belong to multiple networks.
	+ Improve paste detection. Irssi now detects a paste if it reads at
	  least three bytes in a single read; subsequent reads are associated to
	  the same paste if they happen before 'paste_detect_time' time since
	  the last read. If no read occurs after 'paste_detect_time' time the
	  paste buffer is flushed; if there is at least one complete line its
	  content is sent as a paste, otherwise it is processed normally.
	+ Show "target changing too fast" messages in the channel/query window.
	+ Use default trusted CAs if nothing is specified. This allows useful
	  use of -ssl_verify without -ssl_cafile/-ssl_capath, using OpenSSL's
	  default trusted CAs.
	+ Show why an SSL certificate failed validation.
	+ Make own nick and actions use default colour instead of white
	  (by Tim Retout).
	- Change some characters illegal in Windows filenames to underscores in
	  logs
	- Fix disconnects when sending large amounts of data over SSL
	- Show all nicks instead of just the first in an /accept * listing
	  (Bug #704)
	- Make several signals without parameters available to perl again.
	  In particular, this includes the "beep" signal
	  (by Matt Sparks, bug #674)
	- Close the config file fd after saving (by Sven Wegener)
	- Check if an SSL certificate matches the hostname of the server we are
	  connecting to.
	- Fix bash'isms, use command -v instead of which and use bc -l in /CALC.
	- Fix a crash with handling the DCC queue.
	- Fix crash when checking for fuzzy nick match when not on the channel.
	  Reported by Aurelien Delaitre (SATE 2009).

v0.8.14 2009-07-28  The Irssi team <staff@irssi.org>
	+ Make /reset an alias for /set -default.
	+ Make /unset an alias for /set -clear.
	+ Allow ctrl+home / ctrl+end to go to the beginning / end of scrollback.
	+ Accept WHOX reply (354 numeric) as a /who reply.
	+ Show numerics directed at channels in the channel window.
	+ The time duration parser is more strict now.
	- Fix out of bounds access in event_wallops().
	- Build fix for OS X.
	- Fix the autolog_ignore_targets logic to work correctly with manually
	  opened log files (see bug #673).

v0.8.13 2009-04-01  The Irssi team <staff@irssi.org>
	+ Reject some obviously invalid values in /set.
	+ Add perl bindings for Window::get_history_lines
	+ Use an io channel to write the config file.
	+ Use memory slices instead of memory chunks for text buffer.
	+ Remove methods to create/destroy TextBuffer and TextBufferView and low level
	  api to add/remove lines, scripts should be fine using Window::print_after and
	  TextBufferView::remove_line.
	+ Add print_after method to Window perl object analogous to
	  gui_printtext_after but which also expands formats and forces a full line.
	+ Better mapping of signal parameters to Perl. All signals used in scripts
	  now need to be registered with Irssi::signal_register.
	+ Add public header with interfaces to manage statusbar items (bug #535)
	+ Recode: assume utf-8 encoding for an ascii string in which no escape
	  character occurs (bug #392).
	+ Allow /BAN, /UNBAN, /KICKBAN, /KNOCKOUT if channel is not synced.
	  Requesting ban lists from an unsynced channel will ask
	  them from the server, banning a user whose u@h irssi
	  does not know will ban nick!*@* and only bans irssi
	  knows about can be removed.
	+ Allow storing multiple "other" prefixes such as +q and +a (original patch
	  by JasonX)
	+ Add /set autolog_ignore_targets for cherry-picking targets that shouldn't
	  get logged.
	+ Add support for 16 colors. Formats KBGCRMYW and mirc colors are now
	  mapped to colors 8-15. fe-text translates colors 8-15 to bold/blink+0-7
	  if the terminal supports only 8 colors. If your theme uses one of
	  the high color formats and you really want bold you can change
	  %FMT<string> to %fmt%_<string>%_, it will work fine in all irssi versions.
	+ Better 005 PREFIX support (bug #580).
	+ Display 407 numerics other than "duplicate channel".
	+ Fix display of ratbox-style operspy whois.
	+ Recode outgoing irc away messages (bug #412).
	+ Recode outgoing irc quit messages.
	+ Remove scrollback_levelclear_levels setting and add a 'level' option
	  to 'sb levelclear' to specify a comma separated list of levels.
	+ Add perl __WARN__ handler for scripts (bug #427).
	+ Add Irssi::command_parse_options function to parse options for a command.
	+ Revert recode changes introduced in 0.8.12.
	+ Add completion for /WINDOW SERVER.
	+ Support for reading kicks/msgs from TARGMAX/MAXTARGETS 005 tokens.
	+ Enhancements to the redirections code.
	+ Support for RPL_WHOISACTUALLY (338 numeric) for both ratbox and ircu
	  (bug #428).
	+ -idle option of /notify is gone.
	+ /layout save now makes window-channel bindings instantly effective
	  (bug #35).
	+ /ping without arguments does not send anymore a ctcp ping to a channel
	  (bug #542).
	+ Track IRC operator status of nicks a bit better.
	+ new 'actlist_names' option to add active items names in 'act'
	  statusbar item.
	+ new 'word_completion_backward' command to scroll backwards in the
	  completion list.
	+ add 'list' option to /bind to print all the available commands.
	+ show setter/time in +I lists
	+ apply -usermode before -autosendcmd (bug #548).
	+ reduce memory usage of the scrollback buffer and make the display
	  in /sb status more accurate (higher).
	+ fix data getting dropped when a lot is sent at a time (e.g. when
	  attaching to irssi-proxy, bug #528).
	+ introduce the type Irssi::Irc::Client and signals to communicate with
	  proxy clients to allow for scripting parts of the irssi-proxy.
	+ Add sb_search.pl, a script for /SCROLLBACK SEARCH
	- Fix /NOTIFY list when nick is seen joining (bug #642).
	- Include hostmask in 001 event sent by proxy (bug #650).
	- Be more power-friendly: don't run any always-on <1s timers (bug #641).
	- Don't get confused by a failed /JOIN -window (bug #644).
	- Properly initialize embedded Perl (PERL_SYS_INIT3).
	- Replace invalid utf-8 bytes with U+FFFD when drawing a line.
	- Properly unload the original script when using /script load to reload it.
	  (bug #525, patch by Lukas Mai)
	- Clean up script loading in general:
	   * Don't leak local variables to eval'd code.
	   * Set filename/line number to get better error messages from perl.
	   * Use three-arg open and lexical filehandles to avoid surprises.
	   * Include error reason in message for unopenable scripts.
	   * Don't wrap script code in sub handler { } - this avoids spurious warnings and
	     should at least allow __END__ to work properly.
	  (Patch by Lukas Mai)
	- Fix NETSPLIT_SERVER_REC in signals for Perl.
	- Remove buggy /SCROLLBACK redraw and /SET scrollback_save_formats.
	- Always preserve the active mainwindow when resizing.
	- Ignore DNS not found errors when considering reconnect.
	- Do not strip the comma in a mirc color if it is not followed by a digit (bug #250).
	- Fix building perl module with perl-5.10 (bug #630).
	- fix leak with $L expando.
	- fix possible crash with /script reset.
	- ignore exceptions take precedence over ignores in all cases.
	- honour -channels preference for ignore -replies (bug #227).
	- Fix mode display in whois with unreal (379 numeric) (bug #479).
	- Fix regressions that prevented external modules from building/working
	  (bugs #537 #539).
	- Fix /set hilight_level not taking effect immediately (bug #598).
	- Fix bold, blinking and indentation in /LASTLOG and buf.pl.

v0.8.12 2007-10-06  The Irssi team <staff@irssi.org>
	+ Some changes to character set recoding.
	+ Rewrite SSL connection/handshake code.
	+ Remove support for glib 1.x.
	+ Do not send our hostname to the server (bug #488).
	+ Add $tag to 'window' item in default configuration.
	+ Pick up host changes on charybdis and ircu servers (396 numeric).
	+ Show various errors such as "cannot send to channel" and "cannot
	  /msg, user is +g" in the channel or query window, if possible,
	  and always include the user or channel name.
	+ Channel forwarding in hyperion and charybdis is now recognized
	  (470 numeric) and the target channel is joined in the window where
	  the original channel would have been joined.
	+ Add support for the ACCEPT command, which is part of the CALLERID
	  server side ignore system in hybrid7 and derived ircds.
	+ Make /WINDOW GOTO start searching at the window after the active
	  one and stop at the one before (bug #332).
	+ Improve completion for /SET.
	+ Use CASEMAPPING dependent comparison to match channel names.
	  Patch by Jon Mayo (bug #436).
	+ Various improvements to the help files.
	+ Add Perl bindings for some gui_entry methods
	+ Make alt/meta+arrow keys work in recent versions of xterm (bug #496)
	- Fix DCC get when file size is 0 (bug #494).
	- Ignore empty lines when pasting.
	- Fix large file support on AIX (bug #404).
	- Remove broken code that prevents unloading of a script in some cases.
	- Fix logging lines with no target to all logs, broken in 0.8.11.
	- Fix casemapping dependent nick and channel matching (bug #436).
	- Update chanop flag before emitting nick mode changed signal (patch
	  by Johan Kiviniemi)
	- Fix recognition of realnames starting with spaces in /WHO.
	- Show "Target left IRC" error messages fully (instead of reporting
	  no such nick "*")
	- Repair channels_rejoin_unavailable. Enabled by default, this retries
	  joins that failed because of netsplits (channel temporarily
	  unavailable (437), duplicate channel). A few servers abuse 437 for
	  juped channels which should not be retried, you should disable
	  channels_rejoin_unavailable if this is a problem.
	- Display 437 and 407 numerics if channels_rejoin_unavailable
	  is not enabled (bug #495).
	- Don't add the same mask to the /KNOCKOUT list multiple times
	  (bug #510).
	- Use MSGLEVEL_NICKS again for printing a nick change in queries,
	  broken in r2389.
	- Fix some /LASTLOG -before/-after issues.
	- Some fixes to the build system.
	- Fix paste sending the first line twice (bug #405)
	- When parsing a numeric option verify that the whole argument, rather
	  than only the first character, is numeric.
	- Some fixes for notices, actions and ctcps to @#channel and +#channel
	  (bug #46)

v0.8.11 2007-04-25  The Irssi team <staff@irssi.org>
	+ Add completion for /WINDOW GOTO
	+ New crapbuster-like "scrollback levelclear" command
	+ irssi now aborts a connection when, on an attempt to connect, the server
	  returns code 432 (Erroneous Nickname), bug #425
	+ Allow identifiers in config file to start with a digit, bug #177.
	+ Modify Irssi::UI::Window::command to restore the original active window
	  only if the command executed has not made another one active, bug #403.
	+ Make awaylog_file respect --home, bug #304
	+ Send /QUOTE immediately if server didn't send the 001 event yet
	+ If dcc_own_ip contains IPv4 address, listen only in IPv4
	+ Negative scroll_page_count scrolls screensize-n lines
	  (Patch by Chris Moore)
	+ Sort nicks with custom prefix by the order defined in isupport in /NAMES
	+ New perl command send_raw_first, patch by ComradeP (Bug 413)
	+ Let the module loader also check for fe_common_$protocol files
	+ Don't wait for all /NAMES replies before syncing if we can't combine
	  queries anyways (Patch by jilles)
	+ Renamed irc.efnet.net to irc.efnet.org
	+ /SCROLLBACK CLEAR accepts the same arguments as /CLEAR
	+ Check if binary exists and can be executed before /UPGRADE
	+ Change default value of override_coredump_limit to OFF
	+ UPTIME command by Lauri Nurmi with some modifications (Bug 458)
	+ Remove CR and LF from Perl commands, to make it harder to introduce a
	  security bug
	+ Remove bookmark on a line when line is removed (instead of moving it)
	+ Don't fallback to generic word completer if the command specific
	  completion list is not empty.
	+ Recognize cursor left and cursor right sequences sent by recent xterm
	- Fix some UTF-8 issues, bugs #452 (Patch by Yi-Hsuan Hsin), #459, #460
	- Fixed segfault on quit introduced in 0.8.10
	- Fixed a bug where tab-completion didn't work with utf8/big5 properly
	- Ignore joins without a nick from broken servers
	- Fix whois_hide_safe_channel_id: only look at the beginning of a channel
	  name, not in the middle
	- Don't assume that 7bit ascii strings are encoded in UTF-8, only
	  validate the strings when they contain octest with highest bit set
	  (patch by Mikko Rauhala)
	- Make random really random when resolving
	- Don't get confused by a join command with too many arguments, keys
	  can't have spaces in them (Bug 437)
	- Don't crash on /QUIT with scripts causing and catching signals on UNLOAD
	- Fix %k and %K mappings in curses frontend
	- Fix bold on monochrome terminals in terminfo frontend
	- Fixed colors with TERM=xterm-{88,256}color in terminfo frontend
	- Fix crash with one line high terminal in terminfo frontend
	- Fix building with srcdir != builddir
	- Don't get confused and keep saying "Netsplit over" on every join for
	  user that only rejoined some channels
	- Fix crash in /EXEC (Bug 439)
	- Fix format string in printtext_dest call from Perl, patch by loafier
	- Fix memory leaks in expandos_deinit by Nicolas Collignon (Bug 419)
	- Detect off_t size using AC_CHECK_SIZEOF because it works also when
	  cross-compiling in autoconf-2.50 and higher
	- Fix failed assertion when the config file is unreadable, patch by
	  Daniel Koning (Bug 164)
	- Removed automatic glib downloading and compiling.
	- Fix /FORMAT -delete daychange so it doesn't print an empty line
	- Forbid /WINDOW SHOW when the target window is sticky rather than when
	  there is a window bound to the container of the target window.
	- Improve interaction between autolog and non autolog logs
	- Recognize local oper mode on ircnet (mode +O)
	- Properly initialize reference count for a new setting (Bug #235)

v0.8.10 2005-12-11  The Irssi team <staff@irssi.org>

	* Long delayed release, with lots of changes. Most important ones:
	    + Recode support, by decadix and senneth
	    + isupport (005 numeric), by David Leadbeater
	    + Passive DCC support, by Francesco Fracassi
	    - Many memleak fixes, by Toby Peterson

	+ Moved to subversion
	+ /SET paste_join_multiline ON - When paste detection is enabled and
	  you paste lines which look like they're being copy&pasted from irssi
	  itself, it attempts to merge lines said originally in a single line.

	  How this really works is that all indented lines must have the same
	  amount of indentation. Indented lines are merged to last
	  unindented line. If line gets longer than 400 characters, it's split.
	+ /SET whois_hide_safe_channel_id ON - Hides the channel ID prefix
	  of !channels in WHOIS replies
	+ When reconnecting to server, say that it can be aborted with
	  /RMRECONNS
	+ /WHOIS -<server tag> is supported now
	+ /SET whois_hide_safe_channel_id - removes the ugly IDs for !channels
	  in /WHOIS (default)
	+ If we can't connect to server using given own IP, show the IP to
	  user in the error message. Should help figuring out wrong
	  /SET hostname or /SERVER -host settings.
	+ If channel has more nicks than /SET channel_max_who_sync, don't ask
	  /WHO list to avoid getting kicked out of server (Max SendQ exceeded).
	+ /LOAD script.pl loads the perl script
	+ /IGNORE -network ignores only on specified network
	+ /SET use_status_window and /SET use_msgs_window make the effects
	  immediately
	+ Changed the confusing "ircnet" to "network" everywhere
	+ Don't autoget files sent to channels, unless dcc_autoget_masks is set
	+ Added a default "*" target which matches everything on the server,
	  including NULL items associated with it, by jimmy
	+ /UPGRADE now saves server->version
	+ If available, send who set topic and when to irssi-proxy clients
	+ Cleaned up network list: removed smaller networks, added QuakeNet
	+ New default aliases: MANUAL-WINDOWS, EXEMPTLIST and ATAG
	+ Recode support: /RECODE for manipulation of the conversion database.
	  Setting "term_type" has been renamed to "term_charset".
	  /SET recode OFF to disable recode completely.
	  /SET recode_out_default_charset <charset> to specify the default
	  outgoing charset.
	  /SET recode_fallback <charset> to specify a charset that will be
	  used when the normal conversion is failing.
	  /SET recode_transliterate ON to enable character transliteration,
	  so unavailable characters will be transliterated into something
	  readable
	  <charset> can be almost everything listed by 'iconv -l'
	+ Added transpose_words, capitalize_word, downcase_word, upcase_word
	  key bindings
	+ Avoid accidentally /VER in a channel, by requiring parameter
	- Pasted lines weren't added to command history. Some other paste
	  detection fixes
	- Fixed /BIND escape_char
	- Fixes for Chinese multibyte characters handling and cursor movement
	  by Wang WenRui
	- Pasting multibyte chars was buggy, patch by Kuang-che Wu
	- Fixed handling WHOIS printing once and for all. Everything unknown
	  between "beginning of whois" and "end of whois" events is now printed
	  as whois_special. Removed whois_registered and whois_help, they're
	  printed with whois_special as well.
	- Don't replace channel key when receiving channel mode numeric. It
	  could be a fake key there.
	- Don't crash if dcc chated user changes nick
	- Help files are always lowercased. Make sure /HELP COMMAND works too.
	- /EXEC crashed with 64bit systems. Patch by Soren Jacobsen
	- Handle 432 numeric (errorneus nickname) as "nick in use". Fixes
	  problems with ircnet 2.11 ircd when irssi tries to reconnect using
	  UID as nick. Patch by Petr Baudis
	- /SET -default fixes
	- /DCC SEND didn't actually use /SET dcc_upload_path
	- Fixed /WHOIS -yes (Bug 67)
	- Make /JOIN -tag #channel and /JOIN #channel<space> switch to that
	  channel (Bugs 13 and 93)
	- Fixed readded (changed) hilights being in config twice, resulted in
	  duplicate hilights or removed hilights coming back (Bug 39)
	- Fixed messages to @#channel showed *your* nickmode, not the one of
	  the sender (part of Bug 80)
	- Fixed /KNOCK support
	- Fixed own nick changes in irssi-proxy
	- Fixed /HILIGHT -actcolor -mask (Bug 131)
	- Recognise a param of signal_emit/continue in perl script if it's int
	- Fixed bug 120 where proxy doesn't set the server_rec->away_reason
	- Fixed /join -invite -window bug if there is no invite
	- Fixed bug with time settings where hours actually returned 60*hours
	- Fix multiple entries for local IP in /etc/hosts prevents connecting,
	  patch by eridius (Bug 167)
	- Fixed a bug with /me, use the right arguments for
	  "message irc own_action"
	- Update our own nickrec->gone flag on /away <reason> or on /away
	- Fixed output of /hilight (add a space after -levels if any)
	- Add libtool's -module flag to get built properly on all platforms,
	  by Toby Peterson (Bug 212)
	- Don't apply emphasis on _foo_^ if it's a nick (Bug 52)
	- Fix displaying of ctcp userinfo and clientinfo (Bug 222)
	- Remember alternate_nick and max_whois on reconnect (Bug 181)
	- Fix tr_TR locale problem for glib2 (still a bug with glib1.2)
	  by David Pashley
	- Fixed pasting not using the character translation (Bug 151)
	- Fixed a bug where the channel list to join/rejoin on reconnect
	  gets too long, not all channels will be joined. (Bug 108)
	- Print glib errors nicely, by David Pashley
	- Handle ^Z better, by David Pashley
	- Fixed /eval recursion crashing, by David Pashley
	- Fix notify with more nicks than max_whois_in_cmd (Bug 257),
	  based on patch by Krzysztof Kowalik (Borys)
	- Fixed irssiproxy sometimes missing (parts of) lines
	- Fixed remote /WHOWAS
	- Parse negative time setting values, makes it possible again to do
	  /SET server_reconnect_time -1 to disable reconnecting
	- Compile with gcc4
	- Compile with readonly srcdir
	- Fixed crash if receiving broken privmsg without source
	  (which bitlbee can send if you msg yourself)
	- Fixed crash with invalid TERM and termcap
	- When looking up IP addresses, return random IP instead of the first one

v0.8.9 2003-12-11  Timo Sirainen <tss@iki.fi>

	* Fixes a remote crash with:
	    a) non-x86 hardware (one requiring memory alignmentation)
	    b) script using "gui print text" signal (with x86 hardware too)

	+ /SET auto_whowas OFF allows now disabling automatic /whowas when
	  /whois doesn't find a nick (by Borys)
	- If pasted line starts with command char, treat it as command always.
	  Paste detection can go on too easily with lagged connections.

v0.8.8 2003-11-23  Timo Sirainen <tss@iki.fi>

	- Just a few fixes to converting old settings automatically

v0.8.7 2003-11-23  Timo Sirainen <tss@iki.fi>

	* Settings changes - we have now "time", "size" and "level" setting
	  types.
	    - Level settings should work the same as before.
	    - Time settings can have units: days, hours, mins, secs,
	      milliseconds (or msecs). The units can be combined and written
	      in shorter form as well, for example "5d 30m 10ms"
	    - Size settings can have units: gbytes, mbytes, kbytes, bytes.
	      They can be written in shorter form as well, eg. "gb" or "g".

	  Your existing settings should be converted automatically.

	+ Pasting detection. All keys except CR and LF are pasted as-is into
	  prompt in pasting mode.

	  /SET paste_detect_time controls how closely each others characters
	  must occur for it to be considered pasting. Paste mode goes on when
	  first pasted CR/LF is found.

	  The first line may also contain some command characters. They are
	  executed, but their action in entry line is reverted once pasting
	  is detected.

	  What this means in practise is that even if you have TABs (assuming
	  TAB is completion key) in the first pasted line, they get pasted as
	  TABs.

	  This detection isn't perfect, so if it annoys you it can be disabled
	  with /SET paste_detect_time 0
	+ If pasting more lines than /SET paste_verify_line_count, irssi asks
	  if you actually want to do that. This should be useful to prevent
	  accidental copy&paste mistakes. Setting it to 0 disables this
	  entirely.
	+ Support for sending SSL certificate to server and optionally verify
	  server's certificate. See the -ssl_* options for /SERVER and
	  /SERVER ADD. Patch by Joel Eriksson.
	+ DCC SERVER support by Mark Trumbull
	+ Support for DCC sending larger files than 2GB if supported by
	  operating system (ie. 64bit file support). Receiving has always
	  been possible, but the statistics were wrong with >4GB files
	  if 64bit support isn't enabled.
	+ Better displaying of DCC file transfer statistics.
	- Several other minor fixes and enhancements, see ChangeLog

v0.8.6 2002-11-17  Timo Sirainen <tss@iki.fi>

	* Tons of changes, here's only the largest that come to my mind now:

	+ SSL support by vjt@users.sf.net
	+ DCC send queues by Heikki Orsila
	+ Better support for !channels

v0.8.4 2002-03-13  Timo Sirainen <tss@iki.fi>

	* Continuing to fix my stupid mistakes...

	- When a queried nick did a nick change, it might have crashed irssi
	- read ChangeLog for some other minor changes

v0.8.3 2002-03-13  Timo Sirainen <tss@iki.fi>

	- Perl scripts handling channel parts/kicks/quits printed some
	  errors.
	- Connecting to IPv6 servers without IPv4 record didn't work
	- When queries were auto-created by you using /MSG and you had
	  /SET autoclose_query non-zero, the query was always destroyed
	  almost immediately.
	- Fix to some stupid ircds not sending us 001 numeric, but
	  beginning from MOTD

v0.8.2 2002-03-11  Timo Sirainen <tss@iki.fi>

	* Changed the list of scripts distributed with irssi. Separated
	  example scripts to scripts/examples/ directory.

	* Hated infobar was removed, the same info is now in topicbar in
	  empty windows. I don't think it would disturb anyone in there.
	  If you still preferred always-empty topicbars, use
	  /SBAR topic REMOVE topic_empty

	+ Added info_eol field to theme. If true, timestamp and server tag
	  are added to end of line, not at beginning.
	+ If -4 or -6 option is used with /SERVER, irssi now forces the
	  connection using the given protocol or fails.
	+ /SET max_wildcard_modes (default 6) - if a wildcard to /OP, /DEOP,
	  /VOICE or /DEVOICE matches more nicks than this, -yes option is
	  required. This is trying to prevent accidental massops. Setting
	  it to 0 disables this check.
	+ Supports now correctly servers which use '.' char as channel owner
	  character in /NAMES list. Also supports multiple mode chars, eg.
	  @+nick (if some server actually used it).
	+ Never ignore kick message if you get kicked from channel.
	+ Sending irssi SIGHUP now does a /RELOAD - useful if you
	  accidentally messed up something which doesn't let you do the
	  /RELOAD inside irssi (eg. /SBAR prompt DISABLE).
	+ irssi-proxy: PROXY CTCP ON|OFF - proxy clients can send this
	  command to specify that they want to handle the received CTCP
	  requests. Useful for specifying who gets to handle DCCs.
	+ Added escape_char /BIND command. The next char after that would be
	  added as-is to input line.
	- Writing lines longers than 1024 chars to input buffer crashed
	  irssi (stupid missing sizeof() bug :)
	- Some UTF-8 fixes
	- Better flood protection for lines with >100 chars
	- Control characters aren't printed as-is in topicbar (or statusbars
	  in general) anymore
	- /OPER can be now aborted by giving empty password
	- Netjoin messages were buggy in +channels
	- Part message parameter for /CYCLE was never used.
	- Don't send -autosendcmd after /UPGRADE.
	- /SET autoclose_query - now only last received private message
	  affects when the query is closed, ie. /WHOIS requests or nick
	  changes don't reset the counter.
	- Foreground ANSI colors weren't working
	- Deleting one character replaced cutbuffer with that character.
	  Also ^Y leaked memory.
	- /SCRIPT LOAD looked scripts from prefix/lib dir, not prefix/share
	  where they were actually installed.
	- Highascii chars in replaces block in theme files could have
	  crashed irssi.

v0.8.1 2002-02-17  Timo Sirainen <tss@iki.fi>

	* Expected bugfix release :) Worst thing was that I forgot always to
	  debug why /cat /dev/urandom crashed irssi. Well, found two ways
	  that could make it happen.

	- Irssi was linked with -lcurses AND -lncurses
	- Logging could have produced GLib errors with certain conditions
	- A few compiler warnings fixes

v0.8.0 2002-02-17  Timo Sirainen <tss@iki.fi>

	* I really should make releases more often. Once in every two weeks
	  used to be nice. Maybe once in a month would be good now. There
	  was many reasons why this release took this long .. first being
	  addicted to books, then life stuff, then it took forever to figure
	  out that irssi was crashing under solaris (and not because of one
	  of the big changes I made while moving to IRC from solaris box).

	  And now.. well, after this release I'll start working more with
	  the yet another irssi rewrite :) The code is getting too ugly
	  again, and some things need rewriting to support some new features
	  more easily. It will take a while to get it all done, so I'll try
	  to keep updating this "stable" irssi as well.

	  There's too many changes since 0.7.98.3 (and .4 which was just
	  minor bugfix), about 6600 lines in ChangeLog. I'm not going to
	  read all that, so I'll just list the biggest changes that I can
	  remember now.

	  This version was supposed to be called 0.7.99, but since there
	  were so many changes, and I originally though of putting 0.8.0
	  out long time ago, and 0.7.100 would look stupid, I guess it's
	  time for 0.8.0 :)

	+ /UPGRADE - upgrade irssi to new version on-the-fly without
	  disconnecting from server, so other people won't even notice you
	  quit from IRC. This ONLY executes the new binary, it does NOT
	  download/compile/whatever irssi.
	+ UTF-8 support with /SET term_type UTF-8, default is "8bit".
	  It's also automatically detected from system locale (if supported).
	+ Fully configurable statusbar. Yes. FULLY. Don't bother asking if
	  something could be done with it, it can, just ask how. Well,
	  there's a few things I didn't have time/energy to finish:
	  window-specific statusbar groups and support for multiple input
	  lines in screen.
	+ Rewritten keyboard handling. No more the CTRL-X and ALT-x handling,
	  now you can create whatever keyboard combinations your terminal
	  can send to irssi.
	+ Rewritten text buffer (scrollback) handling.
	+ Irssi doesn't depend on curses anymore, so it can be installed
	  anywhere a working terminfo/termcap exists. This also allows us to
	  use all the possible colors terminal has (curses limits to 64), so
	  eg. %0 is now always black background, not the default terminal
	  background (%n).

	  Several systems have also terminfo/termcap database that doesn't
	  support colors, so I've added /SET term_force_colors option to
	  force ANSI-style colors. Note that eg. BitchX does this by default.

	  Getting rid of curses allows also one great thing for you people
	  copy&pasting long urls :) If a long word gets split to two lines,
	  doubleclicking the word selects it from both lines.
	+ Rewritten server event redirections. Before it was pretty easy to
	  mess up irssi's expectations of what server sends, and some things
	  might have stayd in the buffer forever. Especially notify lists
	  messed up /WHOIS requests for the notified people. Now all this
	  should be history and it's a lot easier for scripts to use the
	  redirections as well.
	+ New ICB chat protocol plugin - very basic and doesn't support
	  nicklist, but works. :)
	+ --home and --config parameters to specify alternate ~/.irssi
	  directory or config file.
	+ Scripts can be unloaded separately with /SCRIPT UNLOAD. You can get
	  a list of runnning scripts with /SCRIPT.
	+ /SERVER PURGE [<target>] - purge the output buffer (for given
	  target). Useful for example if you accidentally paste 100 lines :)
	  The buffer is automatically purged if you get kicked from channel,
	  or if you /PART the channel and there's more than 10 lines in
	  output buffer.

v0.7.98.3 2001-03-17  Timo Sirainen <tss@iki.fi>

	* Highlighting changes: /HILIGHT -color, /SET hilight_color and
	  /SET hilight_act_color don't accept the numeric color value
	  anymore, the colors must be the %code format (see the beginning
	  of docs/formats.txt). The color can also have background and
	  underline/blinking set (%F%Y = blinking yellow)

	* Statusbar rewrite: Statusbar should finally work well when
	  there's not enough space for it in screen. Least important items
	  start shrinking/disappearing before more important ones, activity
	  list should be always fully visible now.

	  /SET statusbar_xxx settings have been removed, everything is
	  configurable from theme now. Even the texts in the statusbar
	  items. See end of default.theme.

	  FULLY configurable statusbar with possibility to create your own
	  items and support for multiple lines will hopefully come soon.

	+ /WINDOW CLOSE [<first> [<last>] - you can close multiple
	  windows at once now.
	+ Emphasis work with actions now
	+ If there's any unknown settings in your configuration file, irssi
	  asks at startup if they should be removed.
	+ All abstracts in theme files now default to same as in
	  default.theme, so you may override only those you want to change
	  leaving the rest commented out.
	- Irssi crashed when specifying vhost to use (not always?)
	- Fixed one nasty usage of already free'd memory. Hopefully solves
	  some weird crashes?
	- Some perl fixes, Irssi::Nick and "massjoin" signal didn't work
	  properly which broke all auto-op scripts.
	- If one server fails because of DNS error, don't stop reconnecting
	  to entire chatnet.
	- Updated default config to have max_query_chans=1 in undernet to
	  avoid those channel syncing problems.
	- /SERVER didn't autojoin channels if it was used when you weren't
	  connected to any other servers
	- /CONNECT -ircnet didn't load ircnet specific settings correctly
	- /SET scroll_page_count - don't crash if /0 is given. Works now
	  properly if /0.xx is given.
	- ^O did reset only colors, not underlines etc.
	- Several fixes with handling blinking text
	- Irssi crashed almost immediately with NetBSD/Alpha, fixed. Still
	  not sure if it was compiler bug or is my code just non-standard C.
	- Reconnecting in IPv6 server shouldn't change to IPv4
	- Irssi proxy didn't work properly with systems where irssi was
	  compiled with --enable-ipv6 but OS didn't support IPv6

v0.7.98.2 2001-03-04  Timo Sirainen <tss@iki.fi>

	+ /LASTLOG: added -case option for case-sensitive matching.
	  -force option is now required to print lastlogs longer than
	  1000 lines.
	+ /BANTYPE -> /SET ban_type. /BAN: -type option added to override
	  default ban type.
	+ /NAMES: -ops -halfops -voices -normal options added.
	  /NAMES without parameters now prints nicklist in active channel,
	  /NAMES ** shows all nicks in all channels.
	+ delete_next_word key implemented, patch by Tinuk
	+ /SET beep_when_window_active - works with /SET beep_msg_level,
	  should we beep when the msg is printed to active window. If msg
	  is printed to some other window it always beeps.
	+ /JOIN #channel and /QUERY nick won't anymore automatically move
	  channel/query to active window but send a notice to user how to
	  move it. This was confusing people who did it accidentally.
	+ /SET autostick_split_windows (default ON) - should we do
	  /WINDOW STICK ON to all new split windows and hidden windows that
	  are created inside it. This hopefully makes it easier to use split
	  windows.
	- All IPv6 problems are hopefully fixed. Everything now keeps both
	  v4 and v6 addresses in memory and at connect() time it's decided
	  which one should be used.
	- /IGNORE * level printed GLib error. /RELOADing printed some
	  unignore texts. Autoignores had some problems.
	- Using /LAYOUT SAVE with split windows crashed irssi at startup
	  when it tried to restore them..
	- /WINDOW SHOW command didn't work properly
	- /LAST -clear crashed if window contained only lastlog lines.
	  Beeping after /LAST -clear also could have crashed.
	- HILIGHT level didn't work with logs.
	- /SET prompt - if $T (target) had %c or something in it, it
	  shouldn't be treated as color code. So color codes can now be
	  used in /SET prompt string itself, but in none of the $variables
	  it uses.
	- Generated help files had joined lines in chapter together but
	  didn't add spaces between lines.
	- Statusbar could have gotten to endless loop when trying to give
	  more space to some item when there was no more available space.
	- When /SET autoclose_windows is ON, don't destroy windows if they
	  have some level set (like /join -w + /part in status window)
	- If GLIB was unpacked to irssi directory, make install tried to
	  install it also.
	- Always save theme to ~/.irssi/ no matter where it was read from.
	- If /SET names_max_width was too low, irssi crashed
	- /CONNECT -ircnet "" - even if someone does this don't make the
	  server tag empty :)
	- /QUERYing #channel that was already /JOINed crashed irssi after
	  a while
	- /SET -clear printed GLib error when done to boolean settings

v0.7.98.1 2001-02-22  Timo Sirainen <tss@iki.fi>

	- fixed stupid remote crash with nick_match_msg()

v0.7.98 2001-02-22  Timo Sirainen <tss@iki.fi>

	* Theme files aren't fully compatible with old ones, there's a few
	  naming changes and some new items. Added lots of comments and help
	  to default.theme, so creating themes should be a bit easier now :)

	* Perl scripts aren't compatible with old ones anymore. Biggest
	  change is that $object->values()->{xxx} calls are now just
	  $object->{xxx}, but there's a lot of other changes as well.
	  docs/perl.txt is now up to date so you may want to read it.

	* Several settings have changed their names:
	    /SET beep_on_msg -> beep_msg_level
	    /SET activity_levels -> activity_msg_level
	    /SET hilight_levels -> activity_hilight_level
	    /SET noact_channels -> activity_hide_targets

	+ /SET prompt, /SET prompt_window - Specifies the text in prompt.
	  'prompt' is used when channel or query is active in window and
	  'prompt_window' is used with empty windows. You can also use
	  % color codes in prompt.
	+ /EXEC - rewrote it, has now all the same features as EPIC and a
	  few more, like "interactive shell in window" support. See
	  /HELP exec for information.
	+ /SAVEWINDOWS renamed to /LAYOUT SAVE. Added /LAYOUT RESET.
	  /LAYOUT SAVE now saves split windows and queries properly.
	  Windows that contain saved channels are never used for anything
	  else (ie. if the saved channel isn't joined, no other channels
	  can be joined to the window)
	+ /WINDOW SERVER: added -sticky and -unsticky options. If window
	  server is sticky, it will never be automatically changed, and it
	  cannot be changed to anything else without -unsticky option.
	  Should be useful for people who want status or msgs windows for
	  each server.
	+ /WINDOW STICK [ON|OFF|<ref#>] - stick window to specified split
	  window. After setting window to sticky non-sticky windows can't
	  replace the active sticky one. Each split window can have it's own
	  sticky window group.
	+ /WINDOW LEFT, /WINDOW RIGHT - Go to previous/next window in the
	  current sticky window group, or if there's no sticky windows go to
	  previous/next non-sticky window. Alt-Left/Right keys default to
	  these commands now.
	+ /WINDOW NUMBER: -sticky option added. Closing windows before a
	  sticky window won't change refnum of the sticky window and windows
	  after it.
	+ /SET windows_auto_renumber - should window refnums be packed when
	  some window is destroyed in the middle
	+ /SET scroll_page_count - how many lines to scroll with pgup/pgdn.
	  either an absolute value, or if the count starts with '/', it's
	  calculated as lines_in_screen/count. The default is /2.
	+ /SET timestamp_format specifies the format to use with timestamps
	  in "man strftime" format.
	+ Emphasis (*word*, _word_) replacing works better now. It doesn't
	  try to change nicks or any non-words. This time people might want
	  to actually use it :)
	+ Nick completion logic changes, should work better now. Changed
	  meaning of /SET completion_keep_publics to be number of publics
	  to keep instead of time to keep them.
	+ /HILIGHT: Added -priority option (deciding which color should stay
	  in activity list), /SET hilight_level to specify the default level
	  for /HILIGHTs. -word option renamed to -full. Added new -word
	  option meaning to highlight only the found word in line. Removed
	  -nonick option but added -line which means pretty much the same.
	  -actcolor specifies what color to show in activity list, default
	  is the same as -color or if there's no -color it defaults to
	  /SET hilight_act_color. Colors can have background color set with
	  fg,bg. Works with activity list too, useful for example blinking.
	+ DCC rewrite. File names with spaces work properly, you can have
	  multiple dcc chats with same people (or more useful, same nick in
	  different ircnets), /DCC CHAT|GET|RESUME with no arguments accepts
	  the last request, notifies if dcc request was sent to channel,
	  warns about connecting to lowports, /SET dcc_autoget_lowports
	  specifies if autogetting should work with lowports, complains of
	  invalid DCC CTCPs instead of ignoring, /SET dcc_autoresume is like
	  dcc_autoget except resumes the files if possible.
	+ /NAMES can print columns with different widths now. You can change
	  the max. width with /SET names_max_width and /SET names_max_columns
	  settings. Default is max. 6 columns.
	+ /LASTLOG: Added options -file <filename> for writing lastlog to
	  file, -window <ref#|name> for specifying which window's lastlog to
	  print (output is always to active window) and -clear option to
	  remove all lastlog lines from window.
	+ /OPER [<nick> [<password>]] - syntax changed. If password isn't
	  given, it's asked.
	+ /FOREACH server|channel|query|window <command>
	+ /UNBAN <ref#> works. /BAN list shows reference numbers.
	+ /PERL <code> - runs perl code (like /PERL Irssi::print "hello")
	+ /CLEAR -all - clear all windows
	+ /KICKBAN and /KNOCKOUT accepts multiple nicks separated with commas
	+ /SET theme - says what theme was changed to, and complains if
	  theme wasn't found. Setting theme's name to "xxx.theme" now works,
	  too many people tried it with the .theme suffix :)
	+ /WHOIS without parameters in query does now same as
	  /WII <queried nick>
	+ IPv6 updates: /CONNECT, /SERVER, /SERVER ADD: added -4 and -6
	  options for specifying if we should connect to IPv4 or IPv6 address
	  of the server. If -host or /SET hostname is set, irssi determines
	  from it if it should use IPv4 or v6. If irssi still isn't sure of
	  it, it fallbacks to /SET resolve_prefer_ipv6
	+ Logs and rawlogs write to files through special "write buffer". By
	  default everything gets written immediately, but you can make it
	  wait until there's specified amount of data in buffer or write once
	  in a hour or so. Useful for people who want to keep hard disk at
	  sleep at nights but still want to log. /SET write_buffer_mins and
	  /SET write_buffer_kb specifies when to flush the buffer.
	  /FLUSHBUFFER flushes it immediately.
	+ LOTS of other smaller things that should make your life easier :)
	- /SET dcc_autorename OFF didn't work before.
	- Irssi compiled with IPv6 support didn't work properly with some
	  operating systems.
	- Theme saving to home dir didn't work correctly if globaldir
	  already had the same theme.
	- If log file locking failed, irssi always assumed it was locked
	  while it could have been because filesystem didn't support locking
	  or some other problem..

v0.7.97 2000-12-03  Timo Sirainen <tss@iki.fi>

	* Added templates for themes - this allowed separation of the
	  actual texts and styling/coloring. See default.theme file for
	  more information. You should remove your old ~/.irssi/default.theme
	  or at least merge it with the defaul.theme.

	* If GLIB sources are found unpacked from some subdirectory, always
	  compile it and use it even if GLIB is already installed somewhere
	  else.

	+ /SCROLLBACK REDRAW - redraw contents of current window according
	  to active formats, ie. changing theme updates the scrollback.
	  This requires /SET scrollback_save_formats ON.
	+ /SET log_theme <theme> - you can specify what theme to use for
	  writing texts to log file.
	+ /WAIT [-<server tag>] <milliseconds> - wait for <milliseconds>
	  before sending anything else to server
	+ /EXEC <command> - execute command and print it's output (stdout
	  only) to screen. (by Tinuk)
	+ Don't indent the next line when long word is split, this should
	  help a bit when copying long URLs.
	+ Remember who set the topic and when, display the info when using
	  /TOPIC.
	+ /SET emphasis - convert _underlined_ and *bold* words (and phrases)
	  to use real underlines/bolds. (by tommik)
	+ While waiting for more netsplits/netjoins, if anything else is
	  printed to screen, print the current netsplit/netjoin messages
	  before that text.
	+ Print multiple identical mode changes in one line
	  (mode +o nick by nick1, nick2, nick3)
	+ /WINDOW ITEM GOTO <name> - sets <name> active in current window
	+ /WINDOW ITEM MOVE <window#>|<name> - moves window item to another
	  window.
	+ /SET autocreate_windows - should we create new windows for new
	  window items or just place everything to one window
	+ /JOIN #already_joined_channel, /QUERY already_queried_nick - same
	  as /WINDOW ITEM MOVE <name>
	+ /SET activity_level, /SET hilight_level - specifies which message
	  levels should be treated as msg/hilight activity. (by tommik)
	+ DCC queries are now created automatically only if /SET
	  autocreate_query_level has DCCMSGS level
	+ If other side replies to our DCC CHAT request with DCC CHAT
	  request of their own (maybe we were inside firewall and other
	  side noticed it), connect to it immediately.
	+ Don't allow more than one identical DCC request, if more is
	  received just update the port of the previous request.
	+ Added KILL handling - user/server kills are now printed formatted.
	+ If server KILLs you, connect back (almost) immediately (don't wait
	  for the default 5 minutes)
	+ Nick completion now completes nicks from all channels in active
	  window, except when completing the first word in line only nicks
	  in active channel are completed.
	+ /SET show_nickmode_empty - when nick has no mode, should we
	  display " " or ""
	+ /SET part_message - default message with /PART
	+ Added -current, -window and -level options to /ECHO
	+ Ctrl-T = transpose_characters
	+ Perl scripting supports now printformat(), ie. user can change
	  the text format with /FORMAT just like any other formats.
	+ Proxy plugin now supports multiple servers, blocks CTCPs from
	  clients behind it and if one client sends message to channel,
	  other clients + proxy itself also receives the message.
	- Netsplit/netjoin printing fixes. Sometimes netsplits were hidden
	  completely and some netjoins were forgotten and printed as normal
	  joins instead.
	- Lag checking broke sometimes when nick was changed
	- Don't close non-autolog logs when leaving channel / closing query.
	- Time formats didn't work in directory name of autologs.
	- Sometimes join to channel didn't ever get synced.
	- IPv6 support didn't work correctly with all non-Linux OSes.
	- Lots of minor fixes and changes to make your life easier.

v0.7.96 2000-10-19  Timo Sirainen <tss@iki.fi>

	* new configure option: --disable-curses-windows. Use this if curses
	  always redraws the window when scrolling. This is a weird problem,
	  I'd like to know why it happens. :)
	* Log settings are incompatible with previous versions. You'll need
	  to setup them again. Or the targets are actually the only ones
	  that irssi won't read correctly.
	* Lots of moving and cleaning and rewriting stuff from irc to core
	  so adding other IRC-like protocols (but not IRC) would be easier.
	  This was mostly done to make SILC plugin work.
	* Perl was split to Irssi and Irssi::Irc packages. You'll currently
	  need to use both of them with perl scripts ("use Irssi;
	  use Irssi::Irc;). This might not be needed in future :)
	* Changes:
	   - /SET default_nick -> /SET nick
	   - /FORMAT own_me -> /FORMAT own_action
	   - /FORMAT own_dcc_me -> /FORMAT own_dcc_action

	+ Small tutorial to new irssi users - docs/startup-HOWTO.txt
	+ Proxy plugin works again, thanks to fuchs for fixing it :)
	+ You can now connect multiple times to same server and
	  reconnections will work correctly with them.
	+ Support for half-ops (+h)
	+ Actions will now show up in window activity with hilight or
	  message-color, not the text-color as before.
	+ Added tab-completion for /BIND's commands.
	+ Perl support is now built as runtime loadable module by default.
	  You can still build it statically with --enable-perl=static
	  configure option.
	+ /SET completion_nicks_lowercase - when completing nicks always
	  write the nick with lowercase (uppercase letters are ugly ;)
	+ /BIND <key> /command works now directly instead of needing the
	  "command" id in the middle
	+ /connect + /server server/chatnet completion by tommik.
	+ Keyboard should never get stuck again when receiving huge amounts
	  of text from server that irssi doesn't handle fast enough.
	- Hopefully fixed the problem when Irssi starts eating 100% CPU
	- Fixes to make irssi work with other (older and newer) perl
	  versions than 5.005
	- /MSG -servertag crashed irssi.
	- /BAN could crash when showing bans
	- log_day_change was never printed in logs
	- /mode #channel -oooo... would deop the first 3, and then op the
	  rest.
	- When pressing down key, the command line wasn't saved to history.
	- Closing or moving window didn't update the window activity list.
	- Autologging with same named channels in different networks works
	  now correctly.

v0.7.95 2000-08-13  Timo Sirainen <tss@iki.fi>

	* Changes:
	    - /LOG: Removed the -rotate option, it was pretty useless since
	      adding the % formats to file name already tells that the log
	      should be rotated.
	    - WJOIN -> /JOIN -window and WQUERY -> /QUERY -window. Added
	      WJOIN and WQUERY aliases for them in default config..
	+ /SAVEWINDOWS saves the current layout of windows. It's
	  automatically reloaded at startup.
	+ Theme fixes: /RELOAD reloads them, /SET theme changes the default
	  theme, you can have window specific themes with /WINDOW THEME.
	+ Irssi uses now real curses windows, irssi should work now better
	  with non-ncurseses.
	+ Autologging supports log rotating now too, just add the wanted %
	  formats to /SET autolog_path
	+ /MSG nick completion now gives the nicks in right time order when
	  using multiple irc networks.
	+ /SET beep_on_msg now works with all message levels, including
	  HILIGHT.
	+ You can change the default line indentation with /SET indent
	+ /channel add -bots: You can now use @ or + before the nick mask to
	  indicate that bot should have either ops or voices/ops.
	+ Perl scripting:
	    - Added namespaces, you don't have to worry about if someone
	      else also happens to be using event_privmsg function..
	    - You can unload scripts with /UNLOAD <name>.
	    - Running scripts that are already loaded, destroys the old
	      script from memory.
	    - Added Irssi::print_window() function to print text to current
	      window.
	- Don't autoclose window after part/unquery if there was still some
	  channels/queries left in window.
	- Autologging fixes: Don't log WHOIS replies by default
	  (autolog_level = all -crap). And with /msg nick1,nick2 don't log
	  to file nick1,nick2.log but nick1.log and nick2.log separately.
	  It also failed if you hadn't created the base path for the logs,
	  now irssi creates the whole directory path.

v0.7.94 2000-07-24  Timo Sirainen <tss@iki.fi>

	* Help files! Use /HELP <command> to see them.
	  They're just very first beta versions so don't expect too much.
	  They were written by Markus Vuori <mm@vuori.net> with some help
	  from EPIC's help files :)

	* Changes:
	   - /SET completion_disable_auto -> completion_auto
	   - Changed the names of /BIND commands to be epic-compatible.
	     Also added several new commands.
	   - If --prefix is used, add the default perl library directory to
	     same prefix.
	+ Implemented /WINDOW LAST for changing to last current window.
	+ Added DCCMSGS message level. Actions match now either MSGS or
	  PUBLIC level as well as the ACTIONS level always.
	+ SET print_active_channel - if you have multiple channels in same
	  window, should we always print the channel for each message
	  (<nick:#channel>) or only when the channel isn't active.
	+ Don't print nick changes and quit messages from same nick more
	  than once in the same window (if you had joined multiple channels
	  in same window).
	+ /SET settings_autosave - If set ON, settings are automatically
	  saved when quitting and once per hour.
	+ Don't allow recursive aliases, ie. /alias echo echo hello does
	  print hello instead of going to infinite loop.
	+ Implemented /IGNORE -time <seconds>, patch by fuchs.
	+ /PERLFLUSH now cleans up the Perl interpreter properly (closes
	  all the files opened in perl scripts, etc)
	- Awaylog didn't work right if you did /AWAY multiple times.
	- /NOTIFY -idle sometimes printed the unidle-message even if the
	  nick really didn't stop idling. Fixed several other notify list
	  bugs.
	- Tab-msgcompletion didn't work right after you had used
	  /msg -ircnet nick
	- Fixed the long standing text buffer bug which could sometimes
	  crash irssi if you were unlucky.
	- The channel key given in /JOIN should override the one given
	  in setup.
	- /RELOAD caused several bugs

v0.7.93 2000-07-09  Timo Sirainen <tss@iki.fi>

	+ Implemented /BIND [<key> [<action> [<data>]]] command.
	  <key> can be CTRL-x, ALT-X or ALT-SHIFT-X
	  The most useful action is "command", give the command in <data>.
	  You can see the rest of the actions with typing /BIND without
	  any parameters. Some actions might have more than one word,
	  to use them type the action in "quotation marks".
	+ When netsplit is over, irssi prints "Netsplit over, joins: (nicks)"
	  and hides all the real JOIN messages.
	+ /^COMMAND hides the output of the command, it's not written to
	  log either. Good for sending passwords for example.
	+ If you're pasting text to channel and some of it starts with /,
	  Irssi will send the "/command" to channel if it doesn't exist
	  (instead of just printing "unknown command").
	+ --enable-perl[=libdir] to configure - you can specify what
	  directory to install the perl libraries.
	+ Implemented runtime loadable modules. /LOAD loads a module,
	  /UNLOAD unloads it.
	+ You can change statusbar colors with /SET statusbar_xxx.
	+ Added -clear option to /SET.
	+ Tab-completion for /FORMAT.
	+ Ctrl-Y undeletes the last line deleted with Ctrl-U.
	- Reconnecting to server had a few bugs
	- /RELOADing configuration produced a few bugs
	- Highlighting had several bugs
	- Automatic command and option completions had some bugs
	- -option tab-completion didn't work

v0.7.92 2000-06-30  Timo Sirainen <tss@iki.fi>

	* Some changes:
	    /REHASH -> /RELOAD
	    /SERVER -add, -remove, -list -> /SERVER ADD, REMOVE, LIST
	    /SET window_close_on_part -> /SET autoclose_windows
	    /HILIGHT -nick -> /HILIGHT -mask (see below)
	+ Automatic completion of /commands. Automatic completion of
	  command -options. Complains about unknown -options.
	+ /MSG [-<server tag>] <nick> <msg> - you can specify what server
	  to send the message to.
	+ Rewrote tab-completion to be modular, it's REALLY easy to add
	  completion to whatever you want. It now handles:
	    - Command completion works better, subcommand completion works
	    - Command -option completion
	    - /MSG completion completes from all IRC servers, so if you had
	      message from ircnet and efnet, irssi will complete with
	      /MSG -ircnet nick1 -> /MSG -efnet nick2
	    - #channel completion works - it completes only channels you
	      have joined or have in setup
	    - File name completion with /DCC SEND (and other commands)
	    - /TOGGLE settings completion
	    - Completion for command parameters or subcommands work right
	      even if the command was typed as alias.
	+ /HILIGHT updates:
	     - -nick highlights only the nick, not the whole line. Works
	       only with public messages.
	     - -mask option matches the text for nick mask (it didn't even
	       work before).
	     - Window numbers in activity list are colored with hilight
	       color.
	     - You can give real color names with -color option. All the
	       "normal" colors can be given, if you want bold colors, use
	       b+color name, like bgreen.
	     - /SET hilight_color specifies the default highlight color
	     - /SET hilight_only_nick specifies if we should highlight the
	       nick or the whole line if -nick or -nonick wasn't specified
	       with /HILIGHT.
	+ /LAST -away checks only lines that came after last time you
	  went away.
	+ You can specify command(s) to be sent automatically to server
	  after connected with /IRCNET -autosendcmd. Useful for sending
	  your password to NickServ.
	+ Added /SET reuse_unused_windows setting, default is OFF. Works
	  only when /SET autoclose_windows is ON. This specifies if new
	  windows should be joined to new window, or if existing empty
	  windows should be used.
	+ /SET lag_min_show -1 disables displaying lag entirely.
	- /SCROLLBACK HOME, END and GOTO commands weren't working right.
	- Closing active window that had channels/queries could crash
	- Using \n with /SET expand_escapes ON didn't work right.
	- Logging HILIGHT messages didn't work
	- The "max. count" parameter in /LAST didn't work right.

v0.7.91 2000-06-14  Timo Sirainen <tss@iki.fi>

	+ Ctrl-X changes IRC server in stats/msgs/empty windows.
	+ /JOIN -<server tag> #channel joins to channel in specified server.
	+ /WHOIS automatically sends a /WHOWAS query if nick wasn't in IRC.
	+ if some unknown /command had another / in it, like /usr/bin,
	  send it as normal message. good for copypasting paths :)
	+ If you're not allowed to connect to server (K-lined, no I-line),
	  Irssi won't try to reconnect back to the server.
	+ You can disable window activity notifies in specified channels
	  with /SET noact_channels #chan1 #chan2 .. The activity is
	  displayed if window had a message to you.
	+ Tab-completion works now with /commands and /set variables
	+ /SET close_window_on_part - should we close the window too when
	  /PARTing channel
	+ /SET autocreate_own_query ON - creates query window when you
	  send message with /MSG nick.
	+ /SET mail_counter specifies if we should show mail counter in
	  statusbar.
	+ /SET wall_format specifies the text that's sent with /WALL
	+ If you /SET expand_escapes ON and type \n or \t to text line, they
	  will be expanded to newline and tab.
	+ Ctrl-W deletes word in left
	- Flood was detected wrong - /SET flood_timecheck's argument was
	  supposed to be seconds, not milliseconds.
	- Unignoring autoignored nicks didn't work
	- Logging wrote messages to log file twice
	- /WINDOW MOVE <number> could put irssi to infinite loop
	- ANSI blink code crashed irssi.
	- Replying to DCC GET and CHAT requests didn't work
	- /HILIGHT displayed levels twice, /HILIGHT -channels didn't work
	- /SET ignore_signals wasn't read at startup..

v0.7.90 2000-06-04  Timo Sirainen <tss@iki.fi>

	* On the way to 0.8.0 .. Major rewriting/rearranging code. There's
	  some changes in behaviour because I'm trying to make Irssi
	  compatible with EPIC as much as possible (except the scripting,
	  perl should be enough?)

	* DOCUMENTATION! See docs/manual.txt

	  This NEWS file contains only the biggest new features, you should
	  browse through the documentation to find the rest. Some of the
	  parameters of commands listed in this file aren't really up to
	  date since I got a bit bored writing them here too.. They are
	  correct in the manual.

	* Irssi isn't anymore IRC specific client, you could easily take the
	  whole IRC part away and use some other chat protocol instead, or
	  use both at the same time. Currently however, only IRC protocol
	  is supported. See docs/design.txt for more information.

	* libPropList isn't needed anymore - I'm using my own configuration
	  library. This is mostly because different proplists worked a bit
	  differently everywhere and several people had problems with it.
	  It's also yet another extra library that you needed to compile
	  Irssi. New configuration library has several advantages:

	  You can add comments to configuration file and they also stay
	  there when it's saved.

	  It's not nearly as vulnerable as proplist. If some error occurs,
	  instead of just not reading anything it will try to continue if
	  possible. Also the error messages are written to irssi's text
	  window instead of stdout.

	  It can be managed more easily than proplist - setting/getting the
	  configuration is a lot more easier.

	* Coding style changes - I'm not using gint, gchar etc. anymore,
	  they're just extra pain when moving code to non-glib projects and
	  syntax hilighting doesn't work by default with most editors ;)

	  Indentation style was also changed to K&R because of some political
	  reasons ;) And I'm already starting to like it.. :) It forces me
	  to split code to different functions more often and the result is
	  that the code gets more readable.

	  And finally I'm also using `const' all over the place.

	* Signal handlers changed - you don't anymore return value 0 if you
	  wish to stop signal. Instead use signal_stop() or
	  signal_stop_by_name().

	+ Flood protection when sending commands to server works now better.
	  It allows sending first 5 messages immediately, but after that
	  only one message is sent every 2.2 seconds.

	  This is the same flood protection that most IRC servers use, so
	  the only affect this protection has is that when sending a lot of
	  commands to server you won't get kicked out from server because of
	  "excessive flood".

	  This can be changed from settings `cmd_max_at_once' and
	  `cmd_queue_speed'. If you want to disable this for some reason, use
	  /SET cmd_queue_speed 0
	+ Split windows in text version, all the normal ircII /WINDOW
	  commands should work: new, kill, grow, shrink, balance, show, hide
	+ /EVAL <commands> - Expand all the special variables from string and
	  run it. Commands can be split with ; character. See
	  docs/special_vars.txt for more info.
	+ Aliases are parsed just like /EVAL - arguments are in $0..$9.
	+ Text formats are also parsed like /EVAL, arguments used to be in
	  $1..$9, now they're in $0..$8 so it messes up existing themes..
	+ /SET [key [value]] - no more the '=' character. Boolean values
	  also need to be changed with ON/OFF/TOGGLE values (not yes/no).
	+ /SAVE [<filename>] - saves the settings to file.
	  /REHASH [<filename>] - re-read the configuration file on the fly
	+ /TOGGLE <key> [ON/OFF] - same as /SET <key> TOGGLE
	+ /ALIAS [-]<alias> [<command>], /UNALIAS <alias>
	  Show, add or remove aliases. /ALIAS -alias = /UNALIAS alias
	+ /NOTIFY [-list] [-away] [-idle [minutes]] <mask> [ircnet [ircnet...]]
	    -away notifies about away-status changes
	    -idle notifies if idle time is first larger than `minutes'
	     (default is hour) and then it drops down.
            -list lists the notify list entries with all their settings
	  /UNNOTIFY <mask>

	  /NOTIFY without any arguments displays if the people in notify
	  list are online or offline.
	+ /HILIGHT [-nick | -regexp | -word] [-color <color>]
	           [-level <level>] [-channels <channels>] <text>
	    -nick: match only for nick
	    -regexp: `text' is a regular expression
	    -word: `text' must match to full words
	    -color: print the reply with `color' - color can be a bold (^B),
	            underline (^_) etc. too
	    -level: match only for `level' messages, default is
	            publics,msgs,notices,actions
	    -channels: match only in `channels'
	  /DEHILIGHT <ref#> | <text>
	+ /LASTLOG [-] [-new] [-regexp | -word] [-<level> [...]]
	           [<pattern>] [<count> [<start>]]
	    -: don't print the "Lastlog:" and "End of Lastlog" messages.
	    -new: show only lines since last /LASTLOG
	    -regexp: `text' is a regular expression
	    -word: `text' must match to full words
	    -level: what levels to check, like -public -msgs (default is all)
	    <pattern>: text to search for, or all if empty
	    <count>: maximum number of lines to show
	    <start>: skip the last `start' lines
	+ /IGNORE [-regexp | -word] [-pattern <pattern>] [-except]
	          [-channels <channel>] <mask> <levels> <^levels>
	    -regexp: `pattern' is a regular expression
	    -word: `pattern' must match to full words
	    -pattern: <pattern> must match to the message's text
	    -except: *DON'T* ignore
	    -channels: ignore only in channels
	    <mask>: either a nick mask or list of channels
	    <levels>: list of levels to ignore
	    <^levels>: list of levels to NOT ignore
	               (/ignore -except nick notices = /ignore nick ^notices)
	  /UNIGNORE <ref#> | <mask>

	  The best match always wins, so you can have:
	    /IGNORE * CTCPS
	    /IGNORE -except *!*@host.org CTCPS
	+ /LOG OPEN [-noopen] [-autoopen] [-targets <targets>] [-window]
	            [-rotate hour|day|month] <filename> [<levels>]
	    -noopen: create the entry to log list, but don't start logging
	    -autoopen: automatically open this log file at startup
	    -targets: log only in specified channels/nicks
	    -window: Log this window
	    -rotate: Reopen the log file every hour, day or month. This
	             makes only sense if you specify date/time formats
		     to file name.
	    <filename>: File name where to log, it is parsed with strftime(),
	                so %d=day, etc. see "man strftime" for more info.
	    <levels>: Defaults to ALL
          /LOG CLOSE <ref#> | <fname> - close log and remove from log list
	  /LOG START <ref#> | <fname> - start logging to file
	  /LOG STOP <ref#> | <fname> - stop logging to file
	  /LOG - display the log list
	  NOTE: Log files are locked after opened, so two irssi's can't
	  accidentally try to write to same log file.
	+ /WINDOW LOG ON|OFF|TOGGLE [<filename>]
	  Start/stop logging window, same as /LOG OPEN -window. If file name
	  isn't given, it defaults to ~/irc.log.<windowname> or
	  ~/irc.log.Window<ref#> if window doesn't have name.
	  /WINDOW LOGFILE <filename>
	  Creates the entry to log list, same as /LOG OPEN -window -noopen.
	  Also, if /WINDOW LOG ON is used it starts logging to this file.
	+ /SET AUTOLOG ON|OFF|TOGGLE
	  /SET AUTOLOG_LEVEL <level>
	  /SET AUTOLOG_PATH <path> - expandos can be used, $0 is the target.
	  Enables automatic logging, files are automatically created as
	  needed and after some time of inactivity, they are closed. If you
	  are using multiple servers, it makes sense to use the server tag
	  as part of the file name, for example ~/irclogs/$tag/$0.log (this
	  is the default).
	+ /SET window_auto_change - if enabled, irssi will automatically
	  change to automatically created windows (like queries). It will
	  also clear your command line and put it to command history so that
	  you don't accidentally write anything to wrong window. You'll get
	  the command back by pressing up arrow.
	+ /SET show_quit_once - show quit message only once instead of in
	  all channel windows the nick was joined.
	+ Server reconnections work better. It will now automatically set
	  your previous user mode and away message (and rejoin the channels,
	  which it already did before) after reconnected. If you use /SERVER
	  to connect to different IRC network, none of this will be done.
	+ /CAT <filename> - prints the file to screen
	+ /SET query_auto_close <secs> - automatically close queries after
	  <secs> seconds. It won't close queries that have unread messages,
	  and it won't close queries in the active window.

v0.7.28 2000-03-11  Timo Sirainen <tss@iki.fi>

	+ irssi-text: New improved "text widget". It takes less memory and
	  if you resize the terminal horizonally, the text automatically
	  changes to right size. Several other changes too:

	  /CLEAR only clears the screen, you can still scroll the window up.
	  /SCROLLBACK, or the default alias /SB:
            /SB CLEAR - Clear screen, free all memory used by texts in window.
            /SB HOME - Jump to start of the buffer
            /SB END - Jump to end of the buffer
            /SB GOTO [[-|+]line#|time] - Jump to specified line or timestamp.

	    -100 jumps back 100 lines, +100 jumps forward 100 lines, or
	    100 simply jumps to 100. line in scrollback.

	    Time is the format [dd.mm | -<days ago>] hh:mi[:ss]

	    Examples:
	      /SB GOTO 15:00 - Jump to first text that came after 15:00 today
	      /SB GOTO -1 15:00 - First text after 15:00 yesterday
	      /SB GOTO 1.2 - First text in 1. February
	      /SB GOTO -100 - Jump back 100 lines
	      /SB GOTO +100 - Jump for

	+ After lost connection to server and reconnected or changed the
	  server manually with /SERVER, Irssi will rejoin back to the same
	  channels that you were in before disconnection. They will also be
	  placed to same windows they were, even if you were in same channel
	  in multiple servers.
	+ /SERVERS and disconnect dialog displays also servers that are
	  being currently connected and waiting reconnections. You can remove
	  them with /DISCONNECT <tag>.
	+ If you are in multiple irc servers and the active server of the
	  window isn't the same as where the message came from, the message
	  is prefixed with a [server tag].
	+ If you don't specify the path for Perl scripts, Irssi tries to
	  find them from ~/.irssi/scripts/ or /usr/lib/irssi/scripts/
	  directories. Irssi will also run automatically scripts in
	  ~/.irssi/scripts/autorun/ at startup. Several other updates to
	  Perl support too.
	+ Support for ircII translation tables, /set translation <file>
	  See /usr/share/ircII/translation/* (at least in Debian)
	+ /ACTION <target> <text> - Send action to target (like /ME), target
	  is either #channel, nick or =dcc_char_nick
	+ 5 CTRL-C's in a row quits irssi-text.
	+ %| in themes marks the line indentation position - works only in
	  irssi-text for now..
	+ You can have several msgs/status windows, one for each server.
	+ Option: start GNOME panel applet at startup
	+ --without-gtk option for configure disables building GTK frontend
	+ /LAST -new shows only the texts that came after latest /LAST.
	- Autojoining doesn't switch automatically to the joined channel's
	  window (try #2 :)
	- Several (Perl) compilation problems fixed.
	- Text hilight color was dark grey, changed to white..
	- /LAST doesn't display the texts found from previous /LAST blocks
	- Fixed a few memory leaks

v0.7.27 2000-02-25  Timo Sirainen <tss@iki.fi>

	* Perl support - finally! Took only a year or so to imlement it ;)
	  Well, I could have done it ages ago but it wouldn't have had
	  all the flexibility it now has - you should be able to do almost
	  anything with perl scripts. See DOCS/PERL for some documentation
	  and examples/ directory for a couple of example scripts.

	  This is the very first version and I haven't even tested that all
	  functions work correctly! Any suggestions are welcome. I don't
	  really like the values() functions so if someone knows better ways
	  to do them I'd really like to hear.

	  BTW. I haven't had time to learn Perl well yet, so my scripts are
	  probably not the best examples.. :)

	  If for some reason you don't wish to use Perl, you can disble it
	  with giving --disable-perl to configure.

	+ /CYCLE [#channel] - parts/rejoins the channel
	+ Autojoining doesn't switch automatically to the joined channel's
	  window.
	+ Server tag generation is a bit smarter now.
	+ irssi-text: Resizing terminal works now right even if your curses
	  don't have resizeterm() function.
	- /NAMES crashed when done in a non-channel window
	- irssi-text: Resizing terminal when irssi had some empty windows
	  messed them up..
	- toggle_show_nickmode didn't actually do anything :) It was
	  always on..

v0.7.26 2000-02-19  Timo Sirainen <tss@iki.fi>

	- Space (and maybe other keys) didn't work when caps/numlock was on.

v0.7.25 2000-02-19  Timo Sirainen <tss@iki.fi>

	+ /WQUERY - create query to current window
	+ Irssi doesn't close the window anymore when using /PART
	+ irssi-text also displays user's address in topic bar in queries.
	+ /NAMES list is now displayed sorted
	+ irssi-text: /WINDOW MOVE PREV|NEXT
	- Topic bar sometimes displayed some other channel's topic if the
	  channel didn't have a topic.
	- Irssi automatically changed to auto-created query windows..
	- When using /WINDOW CLOSE it didn't change to different window
	- Made fontset_load() optional - it broke some fonts..
	- Using Ctrl-B (bold) didn't move the cursor

v0.7.24 2000-02-19  Timo Sirainen <tss@iki.fi> [stable]

	+ French translation
	+ Updated Brazilian Portuguese translation translation, now with
	  the right pot file name :)
	+ Using fontset_load() instead of font_load(), helps with using
	  some fonts (by hashao@telebot.com)
	+ /TS - display topics of all channels you're joined
	+ Automatically change to the created window
	+ Option: Show op/voice status in channel messages before nick.
	+ irssi-text: Displays topic bar op the top of the screen -
	  /set toggle_show_topicbar = yes|no
	+ Recognize +a (anonymous) and +r (reop when opless) modes
	+ Don't allow any setup file changes or log writing if another irssi
	  session is running.
	+ /whois without any arguments gives a whois of yourself
	- Irc network list was still corrupted in channel dialog.
	- /LIST dialog - users column is now sorted numerically
	  (10 shows after 9, not after 1)..
	- Log setup dialog: Clear all button was over Client errors
	  toggle button.
	- /LAST's output displayed some crap in log file.
	- irssi-text should work better with other curses libraries than
	  ncurses
	- irssi-text should work better with non-black backgounds
	- Fixed tab completion when completion char was comma
	- Couple of configure bugs fixed
	- Specifying source host (vhosts) didn't work.
	- DCC resume had been broken quite a while

v0.7.23 2000-01-23  Timo Sirainen <cras@irccrew.org> [stable]

	+ channel's key (+k key) is displayed in irssi-text's statusbar if it
	  has one.
	+ Nick hilight detector is a bit smarter now, for example if your
	  nick happens to be "its", "it's blahblah" doesn't trigger it..
	+ colorless irssi-text (/set colors = no): activity list is split in
	  two, Act and Det lists. Det displays list of windows where there's
	  new messages for you.
	- /LAST without any parameters crashed
	- if queried nick was changed, GUI didn't notice it.
	- config file was invalid in .22
	- irssi text widget didn't work in .22
	- dcc transfers always displayed 0.00kB/s in .22

v0.7.22 2000-01-16  Timo Sirainen <cras@irccrew.org> [stable]

	+ configure displays a summary of things to compile
	+ /set colors = yes|no, sets colors on/off in irssi-text
	+ /window goto active now finds first the window with the higest
	  activity (msgs to you -> msgs -> rest). Alt-A is also default key
	  shortcut for this
	+ When connection is lost to server, irssi will remember the channels
	  in windows. After reconnected, (auto)joining to same channels will
	  join the channels to the old windows.
	+ Improved hilighting: You can specify what color to hilight the text
	  with, to channel field type the (mirc) color number, like
	  "4 #blah" hilights the text with red in channel #blah, both color
	  and channel(s) are optional. You can also hilight nicks' colors, to
	  text field type "NICK:nick!mask", like NICK:nick, or
	  NICK:*!*@*.blah.fi hilights people from blah.fi domain
	- Modeless channels (+channel) didn't get synced ever..
	- Some kB/s messages displayed wrong values when resuming DCC
	  transfers. Also, kB/s is now displayed with two decimals
	- "Day changed to 00-10-2000" .. month was wrong. No Y2K bugs
	  however ;)
	- List of ircnets was displyed wrong in server dialog.
	- Userhost replies didn't handle ircops right..
	- Doesn't quit when receives SIGHUP - some window managers send it
	  when restarting itself (Afterstep)
	- Specifying "source host IP" didn't work (vhosts).
	- Using ctrl-b etc. didn't move the cursor forward..
	- Don't try to compile GTK parts of plugins if we don't even want
	  build GTK irssi
	- Doesn't crash when trying to create DCC dialog after being
	  disconnected from IRC server
	- Modeless channels (+channel) didn't get synced ever..
	- Some transparency fixes, it's a lot faster now when moving the
	  window, but it's still too slow when creating it, not sure why..

v0.7.21 1999-12-20  Timo Sirainen <cras@irccrew.org> [unstable]

	+ Irssi-text: Channel activities are displayed with different colors
	  in statusbar
	+ Keeps track of "wanted nick", ie. the nick you specified in the
	  setup or to /server or /nick. When reconnecting to server it always
	  tries the wanted nick before falling back to alternate nicks.
	+ IRC Network specific settings: nick, username, realname,
	  max. kicks/modes/msgs per command.
	+ Transparency works
	+ Automatic logging when you're away. Set it on/off from settings/misc
	+ /connect and /server changes the server in the current window if
	  the window isn't channel or query.
	+ Wallop actions are displayed right
	+ Ctrl-N/P keys change to previous/next window
	+ Polish translation updated
	+ /channel next, /channel prev - changes to next/previous channel in
	  the current window. Ctrl-X is by default bound to /channel next.
	- /WHO could crash irssi
	- /join !!channel crashed

v0.7.20.1 1999-11-28  Timo Sirainen <cras@irccrew.org> [unstable]

	* I just started #irssi in irc.openprojects.net too.. It's still in
	  IRCNet too, don't know yet if I'll keep both or drop the other one..

	+ You can use %n as current nick with aliases
	- Closing a window with split windows open crashed
	- Channel widgets weren't being updated when joined to channel in
	  empty window
	- configure didn't check if we wanted to build MySQL plugin or not,
	  now it's built only if you give --with-mysql to configure
	- Using the whois, ping, etc. buttons in queries crashed

v0.7.20 1999-11-27  Timo Sirainen <cras@irccrew.org> [unstable]

	+ Polish and finnish translations started

	+ SQL plugin which doesn't do much, currently supports MySQL only.
	  Meant to be used by other plugins.

	+ Botnet to bot plugin - it should already be possible to create a
	  big bot network with this (each bot having multiple clients +
	  uplink). The functionality is limited only to BCAST message for
	  now which sends a message to all bots. Read docs/botnet.txt for my
	  plans for it :)

	- If plugins failed in initialization (plugin_init()), irssi could
	  crash.
	- Server settings (nick, realname, etc.) were saved to different
	  place in configuration file than where they were read from..
	  So, saving them didn't really work.
	- Plugin autoloading didn't work
	- When trying to show channel's window from panel and you weren't
	  using helvetica font (itext's internal default), irssi crashed..
	- Irssi crashed if you didn't have menubar enabled and didn't
	  compile with gnome.
	- When invalid theme was found from global directory, irssi
	  complained about it every time. Now the fixed theme is saved to
	  ~/.irssi/ directory and used thereafter.
	- Deleting ircnets didn't work right

v0.7.19 1999-11-20  Timo Sirainen <cras@irccrew.org> [unstable]

	* Text formats changed - they should be compatible with epic/bx now.
          See docs/FORMATS for more information

	+ Internationalization support - finally. No languages yet though..

	+ /window new split creates a new splitted window
	+ Automatic text replaces, useful for things like :9 -> :) .. This
	  is actually almost same as completions, except they are activated
	  with different keys..
	+ Nicklist popup menu is configurable
	+ ~/.irssi/startup - add all commands here you want to run at startup
	+ Much more levels for ignoring/logging/etc. See docs/COMMANDS for a
	  list
	+ Ignoring joins, parts, etc. work, ignoring channels work
	+ Automatically loading plugins at startup works in irssi-text and
	  irssibot too
	+ Autoaccept dcc get/chat from given nick/address
	+ /help
	+ Server/Links dialog, displays list of servers in tree view.
	  Doubleclicking a hub asks the servers behind the hub (doesn't seem
	  to work in efnet)
	+ /server +irc.server.net does the same as /connect irc.server.net
	+ Nicklist is resizeable
	+ Buttons for closing and moving window left/right
	+ Query windows display nick's address in topic widget and the
	  address isn't displayed in every msg in query windows.
	+ It's possible to add bold/colors/etc to default quit message
	+ MIRC colors are finally displayed with right colors
	+ You can run multiple command in alias, separate them with &&.
	  You can create a & character with \&
	+ Hilighting changes: Your own /msgs won't trigger channel activity,
	  received private messages get the "new text" color
	+ /MODE accepts multiple modes at once and they're split automatically
	  to 3 modes/command, like /MODE #chan +oooooo nick1,nick2,.. is
	  split to two commands which are sent to server.
	+ /KICK, /MSG, /NOTICE, /CTCP and /NCTCP are also automatically split
	  into multiple real commands. /KICK can kick max. 4 nicks per
	  command, privmsg/notice can send max. 3 nicks per command.
	+ Option: Show timestamps in msgs.
	- Joining to channel from channels dialog that had password set
	  didn't work.
	- When scrolling, Irssi text widget sometimes left black spots in
	  text area if some other window was overlaping it.
	- DCC resumes still didn't work
	- Fixed some memory leaks

v0.7.18.1 1999-11-04  Timo Sirainen <cras@irccrew.org> [stable]

	- Window didn't scroll if you were using GtkText
	- Resuming DCC transfers could mess up the existing transfers with
	  the same nick..
	- Some PONGs were displayed on screen if you were enough lagged..
	- --help works now without gnome (gtk/text versions)
	- Sending data to irc server/dcc chats/proxy's clients/etc. won't
	  block forever anymore - I once got it to happen with proxy..
	- Some fixes for channel limit/key widgets above nicklist
	- Speech plugin works now right with timestamps enabled
	- irssibot (gui-none) doesn't crash at startup anymore and it doesn't
	  link with ui-common anymore. Also added a --load / -l command line
	  option to specify what plugin to load at startup. Default = bot

v0.7.18 1999-10-18  Timo Sirainen <cras@irccrew.org> [stable]

	* Finally a version I dare to call stable :) Just a bugfix release
	  for 0.7.17 but it had only a few problems..

	* Status window is now off by default

	- Sound and speech plugins weren't working.
	- Proxy plugin shouldn't crash now while not connected to server
	- Using some menuitems crashed when using the popup menus instead of
	  menubar.
	- Removed a Gdk-Critical warning when opening themes dialog without
	  GNOME
	- When resuming DCC transfers the average transfer rate was incorrect
	- If you tried to connect to server while themes dialog was open,
	  it crashed.
	- Several problems fixed with changing background pixmaps
	- Fixes for building from different directory
	- Trying to save theme crashed..

v0.7.17 1999-10-16  Timo Sirainen <cras@irccrew.org> [unstable]

	+ Irssi text widget! (replaces zvt)
	   - supports proportional fonts
           - FAST
           - background pixmaps (scaled, tiled, scrollable, shaded)

	+ Proxy plugin - Unlike other irc proxies, this is more than just a
	  simple proxy. You can connect to it from multiple clients at the
	  same time, but each client will use the _same_ irc session, so you
	  can keep one irc client open all the time in your home, one at
	  work, one at wc, etc. All the clients get the same "normal"
	  messages from server, but if you request a /whois or /who or some
	  other commands, the reply will be sent to only the client that
	  requested it. Check README how to use it.

	+ Irssi is now much faster catching up things after joined to
	  channel, it asks channels' MODE and WHO first, all with the same
	  command (WHO #a,#b,#c), after them it asks the ban lists etc. less
	  important things.
	+ Workaround for GTK themes eating X server's memory
	+ Command line arguments:
		-c server [-p port] : connects to server at startup
		-! : don't autoconnect to any servers
		-n : specify nick to use (override setup)
	+ Server lag displayed in statusbar, you can also set irssi to
	  automatically disconnect from server if it is too lagged
	+ Channel limit and key is displayed above nicklist
	+ Number of ops and total number of nicks in channel is displayed
	+ Nicklist background color can be changed
	+ Each window can have it's own command history buffer
	+ Try to let the server disconnect the socket (5 sec timeout) to make
	  sure that quit message gets through.
	+ Improved /gwhois dialog
	+ Setup dialogs are resizeable
	+ You can specify what port to use with DCC.
	- Channel dialog fixes: after editing channel, it was moved to the
	  end of the list, opening multiple channels edit dialogs didn't
	  work right
        - Reconnecting to server didn't work (always)
	- Giving multiple nicks for /gwhois messed up irssi

v0.7.16 1999-09-13  Timo Sirainen <cras@irccrew.org> [unstable]

	+ Started bot plugin, it has simple user management functions and
	  auto-opping/voicing done (but it does it well :)
	+ "channel synced" text doesn't trigger channel activity anymore
	+ Rawlog displays where event was redirected
	+ /wjoin - you can join multiple channels in same window
	+ /window goto #channel - moves you to window with the
	  channel, query or dcc chat
	+ /window goto active - moves you to first window with activity
	+ /list and /names complains if they're run without any arguments,
	  -YES overrides this
	+ Giving -nogui parameter to /list and /who commands doesn't use the
	  GUI dialog
	+ All the dialogs that have clist widget: you can resize columns and
	  sort the list by clicking the headers
	+ /list and /who dialogs displays total number of items and the list
	  is searchable
	+ Autojoining to channels work with irssi-text too
	+ /gwhois dialog has now refresh button, /gwhois is used when clicking
          whois from nicklist popup menu
	- Restoring saved window size didn't work very accurately, restoring
	  position also had some problems..
	- Rawlog doesn't crash anymore if not connected to server
	- Notifylist and checking of who uses your nick uses WHOIS again,
	  WHO didn't display user info unless s/he was -i or in same
	  channels..
	- You had to run /list a couple of times until it worked..
	- WHO was sent to people who joined channel to find out who they
	  were, unfortunately it had a small bug and didn't work..
	- DCC didn't work with IPv6

v0.7.15-3 1999-08-31  Timo Sirainen <cras@irccrew.org> [unstable]

	* _TOO_ many bugs in .15, mostly compilation problems, I really
	  should test things better when I release them. This will be the
	  last time, I swear :)

	+ Rawlog window, /rawlog <file name> also saves it.
	+ --without-imlib configure switch
	- After opened themes dialog, "(none)" window appeared, after opening
	  it, irssi crashed.
	- "day changed" message was displayed at startup
	- Addresses in DCC connections were displayed wrong
	- Didn't compile without gnome
	- The first .15 didn't compile without IPv6 support, -2 fixed it

v0.7.15 1999-08-29  Timo Sirainen <cras@irccrew.org> [unstable]

	* Only week since last version, much better :) Lots of internal
	  changes, hope they work right. No "weird crashes" found since last
	  version, 0.8.0 can't be too far away :)

	  CVS is also working again, no anonymous but I can give access if
	  someone wants.

	+ IPv6 support - yet another thing irssi is one of the first to
	  support ;) Give --enable-ipv6 switch to configure to compile it.
	  Because of IPv6 addresses naming style (xxx:xxx:xxx..), /server
	  server:port doesn't work anymore, you have to use /server
	  server port instead.

	+ Sound plugin updates, should work much better
	+ Default config file is build into irssi, it's used if no other
	  configuration file is found
	+ Implemented "idle queue", list of commands which should be sent to
	  server when there's nothing else to send.. Changed CTCPs to use
	  this.
	+ "massjoin" signal is sent when people join to channel, if many
	  people join to channel quickly (netjoins), it waits for a while
	  before everyone are joined and then sends the signal. This is used
	  to update nicklist more quickly and some other internal stuff.
	+ /msg <tab> completion: after you send msg to someone, the nick will
	  go first in completion list.
	+ Giving --with-servertest to configure now builds test irc server
	  which you can use to try crash irc clients :)
	+ /sv displays system name and revision and irssi's website url
	+ You can give server password to /server as /server server port pass
	+ /unban completion, eg. /unban *!*@*.de unbans *!*@hu232hu2.blah.de
	+ /rmreconns removes all servers from reconnect list. I hate it when
	  some server is down and irssi tries to reconnect it every 5 minutes
	  and there was no way to cancel it..
	+ Displays day change message in all windows if you're using
	  timestamps
	+ Realname is displayed in statusbar when mouse is moved over nick
	  in nicklist
	+ /last displays the last buffer only from the current window
	+ option: beep when you receive private message
	+ Typing /dcc without any arguments is same as /dcc list
	+ Some code rearranging, moved more code to ui-common from gui-xxx
	+ IPv6 for /ban, it bans all the last 64k addresses .. not sure if
	  it's THAT good idea but did it anyway.
	- DCC resume was broken.
	- If someone quit from one ircnet but stayed on another, the nick was
	  removed from both ircnets' channels.
	- Irssi tried to find it's default config from
	  $prefix/etc/irssi/irssi/config (one irssi too much :)
	- You couldn't use ~/ when saving window buffer
	- Trying to save window buffer twice crashed irssi
	- ZVT transparency couldn't be removed on the fly
	- Using find/new/close buttons in toolbar crashed
	- Doesn't complain anymore about "You're not channel operator" with
	  some irc networks that don't understand e or I modes
	- /ban removed ident-character from username (~blah@ -> blah@) so bans
	  didn't work..
	- /knockout calculated the time left wrongly.
	- irssi added -I/usr/include to compile parameters which broke
	  compiling with several platforms..
	- Irssibot notified about new development version when there was none
	- Some problems/crashes fixed with plugin support
	- --without-socks didn't do anything..
	- Password should first be sent to server first, not after nick/user.
	  At least MUH (irc proxy) didn't like it.

v0.7.14 1999-08-22  Timo Sirainen <cras@irccrew.org> [unstable]

      !!! My E-mail changed to cras@irccrew.org, don't use the old one
      !!! anymore!

	* Hm.. Again a month since last version, 3 weeks should be max :)
          Hopefully this one will be bugfree, so I could finally release a
	  "stable" version.. (somehow I think I'll end up with 0.7.14-2
	  anyway.. ;)

	* Irssi uses now libPropList to read and save configuration file, so
	  you need to have libPropList installed, it's also in different
	  format so your old config file doesn't work anymore.

	  Configuration file is located now in ~/.irssi/config file.
	  Themes are also now stored in separate files in ~/.irssi/*.theme

	+ Irssi can now notify you about new versions, you can also directly
	  download them with DCC. (This will probably be changed to HTTP
	  instead of using irssibot in IRC..)

	+ User interface changes (settings, menus) as suggested by
	  James M. Cape <jcape@jcinteractive.com>
	+ You can use ctrl-b,c,g,v,- when setting realname
	+ /version [server] - prints irssi version and irc server's version
	+ /ver [nick/channel] - sends ctcp version to nick/channel
	+ /sv [nick/channel] - sends irssi version text to nick/channel
	+ Added widget depends to several places, changed several modal
	  dialogs to use gui_widget_depends() instead
	+ Added Socks5 initialization, maybe it works now?
	+ You can specify what host address you want to use if you have many..
	+ Away and kick reason dialog have history
	+ irssi-text option: activity list can be sorted by window number
	  You can change this with /set toggle_actlist_moves=yes/no
	+ /msg <text><tab> completes now people in current channel too
	+ You can set channel password in channel dialog
	+ /SET [key [=value / [key [key..]] - /SET displays all settings,
	  /set key key2 displays values of key and key2, /set key=value sets
	  key to value.
	+ DCC GET now gets all the files coming from user if file name isn't
	  specified. DCC CLOSE also can close all dcc connections from user.
	+ The whole usermode is now displayed in statusbar, it used to display
	  only the modes it knew (+iwsr)
	+ Ctrl-N and Ctrl-P go to next/previous window
	- When using zvt and joining to new channels, window size grew bigger
	- /msg <tab> completion was a bit buggy, if someone sent you multiple
	  messages, you had to press tab multiple times until the nick changed
	  to someone else..
	- Default format for signon time in whois displayed nick instead of
	  the signon time..
	- Disconnecting server while it was still trying to connect hung irssi
	- If old configuration file wasn't found, irssi (could have?) crashed
	  on startup .. Could this really happen?!? Why did nobody tell me??
	- irssi-text finally handles screen resizing right
	- Gnome panel applet works with "old" (like non-cvs now :) panels
	  too.
	- If you left from channel before syncing was done, syncing stopped
	  working after it..
	- Removing ban exceptions didn't update irssi's internal list
	- Rejecting dcc chat didn't work properly, when receiving reject
	  get/send irssi didn't remove it from dcc lists
	- Save/find dialogs weren't working after being closed.
	- irssi-text complained about "Not enough parameters given" when
	  pressing entry in empty line
	- Mirc colors weren't removed properly for logs and could have
	  crashed irssi
	- Using /ban with mask (x!x@x) instead of nick crashed
	- gui_widget_depends() wasn't working properly - didn't harm much :)

v0.7.13-2 1999-07-22  Timo Sirainen <a@sicom.fi> [unstable]

	* Again, a small bugfix release

	+ You can specify what string to send to IRC proxy after connected,
	  this lets at least some proxies work with irssi.
	+ Notifylist now displays which irc network nick joined/left (or if
	  unknown, just IRC)
	- After closing some window, the numbers in window tabs didn't get
	  updated
	- /window next and prev didn't work properly
	- status/msgs windows got destroyed a while after joining to channel..
	  or simply by doing "/mode (status)" command ..
	- We don't try to DCC SEND file via dcc chat if the other side is
	  using mirc ctcps.
	- Default setting or autodetection of mirc ctcps weren't working.
	- Actions from mirc users in dcc chat was displayed in double.

v0.7.13 1999-07-21  Timo Sirainen <a@sicom.fi> [unstable]

	* %p in text formats is changed to $, looks much cleaner :) Old
          formats in configuration files are automatically converted.

	* I got some documentation done! :) I wrote a list of all commands
	  irssi knows with (very) short descriptions, see COMMANDS file

	+ Hebrew support by Ronen Tzur <rtzur@shani.net> - see README-HEBREW
        + Users with gone-flag are displayed with different color in nicklist
          List is updated with USERHOST commands in small pieces every now and
          then..
        + Statusbar with some information in it ..
        + Away message is displayed differently in /whois and /msged people
          who's gone
        + /window goto <n>, /window prev, /window next
        + /window level [+/-]pub/msgs/...
            /window level msgs      - creates messages window
            /window level all -msgs - creates status window
	+ /bantype <normal/host/domain/custom>
	    - Normal - *!user@*.domain.net
	    - Host   - *!*@host.domain.net
	    - Domain - *!*@*.domain.net
	    - Custom [nick] [user] [host] [domain]
		eg. /bantype custom nick domain - nick!*@*.domain.net
		eg. /bantype custom user host - *!user@host.domain.net
	+ /version - just displays version number..
        + You can use different font in each channel
	+ Alt-q..o changes channels to 11..19
        + Color configuration changes..
        + irssi-text : Reading manuals help ;) Text's backgound color isn't
	  changed to black anymore so pixmaps etc. should show up nicely :)
        + /notify nick!mask@* [ircnets], /unnotify
        + When trying to connect to server, you can abort it with the
	  cancel button in statusbar
	+ First parameter of /disconnect is now * (current server) or
          server tag
	+ You can now use !channels with their short names (not always)
        + Right clicking nick in channel pops up nicklist menu
        + You can select multiple nicks from nicklist and execute the command
          for all of them.
        + Panel applet supports panel size changes
	+ Window tabs have numbers now
	+ Ctrl-N changes to next window, Ctrl-P changes to previous window
	- Max. autoget size didn't work right, it got the file if the file was
	  bigger than the max. size.. and it was compared as bytes, not kB's.
	- Panel applet should now work right
        - Hilight words feature was completely broken
        - DCC Chats were displayed twice in status dialog
        - Closing DCC chat still had a few problems
        - After trying to join to channel where you could get in (invite only,
          banned, etc.) the created channel window wasn't destroyed.
        - configure didn't check -lnsl right..
	- Channel settings weren't read in the correct order -> autojoining
          to channels created the windows in reverse order every time.
        - ZVT in GNOME CVS broke irssi.. Fixed.
        - Quit message wasn't displayed if there was some commands waiting
          for transmit - quit was added to transmit queue and connection
          closed..
	- Matching irc masks (nick!host@address) was case-sensitive..

v0.7.12 1999-07-06  Timo Sirainen <a@sicom.fi> [unstable]

        * #irssi is now started in IRCnet

	* Release #2 :) The next day..
           + configure checks for -lnsl too
           + changed default font to fixed size so I wouldn't have to hear all
             the time how screen is messed up with zvt :)
           - background color couldn't be changed with zvt
           - irssi-text sometimes crashed at startup because of uninitialized
             variable..
           - you had to use --without-gnome-panel even if you didn't build
	     fwith gnome

        + Colorless theme, should be easy to start a new theme with using
          this. You need to copy the [theme:colorless] section to
          ~/.irssi.conf (or ~/.gnome/irssi whatever you happen to use..) from
          included irssi.conf to use this..
        + You can DCC send and get files via DCC chat (don't need to be
          connected to server), don't know if this works with any other client
          or if any other client has this ability.. BitchX didn't seem to
          have.
        + /WALL [#channel] message - Send notice to all ops in channel
	+ /last [-pub -msgs etc..] <text> for text mode version
        + Text mode version statusbar: -- more --, away (zZzZ)
        + The "-!-" and "-!- Irssi:" texts and timestamp is now configurable
        + Channel windows aren't destroyed anymore after getting disconnected
        + /window close
        + Outgoing flood protection: all commands you send to server are are
          queued and sent every 2 seconds. (if queue is empty, the command is
          sent immediately)
        + Notify list popup dialogs are now optional
        + /unalias (you could already do this with /alias)
        + You can send Mirc style CTCPs now in DCC chat (preferences/dcc),
          also if mirc user first sends ctcp, it's automatically set to
          default for that dcc chat session.. You can also set it with
          /mircdcc [y|n] or select from menu.
        + Default color number in setup, this color is used if nothing else
          is specified.
        + Server reconnection - you can add several irc servers to setup with
          same ircnet and autoconnect set and irssi goes through that list
          every time server gets disconnected unintentionally.
        + irssi-text word splits the lines. also if it needs to split the line
          it leaves 10 empty spaces at the start of the next line.
        + --without-gnome-panel switch to configure
        - http://blah@a.b opened e-mail client instead of http client
        - I set the socket non-blocking AFTER connect(), argh! This caused
          irssi to hang when trying to dcc get from bogus IPs or something.
        - Background color wasn't read right
        - Log dialog had some bugs
	- Banning ip addresses didn't work right
        - Some DCC problems fixed..
	- Some irssi-text bugs fixed

v0.7.11 1999-06-06  Timo Sirainen <a@sicom.fi> [unstable]

	* Because of the color system changes, remove the [colors]
          section from irssi's configuration file or you will get some weird
          colors..

          The colors are pretty much taken from BitchX, IMO it looks nice :)
          But somehow I think many of you don't like it, so I made theme
          selector. Just need to make a few default themes..

	+ Color system changed, the old one looked pretty ugly especially in
          text mode version.. You can now have more than one color/line by
          adding %fg[,bg] codes to text formats.. fg and bg are the normal
          0-15 colors, in GUI version (without ZVT) you can use up to 99
          user specified colors.
        + Theme selector
        + Text mode version: Entry line editing is working great! Command line
          history works, scrollback buffer works, statusbar is working (again,
          copying bitchx..), reads configuration file .. This is starting to
          become usable :)
        + ZVT working better: font can be changed, transparency and background
          pixmap can be changed on the fly, the ugly block cursor isn't
          displayed anymore and wordclicking (urls, etc.) works.
	+ New GUI dialogs for /list, /who, /gwhois and when receiving invites
          to channels.
        + Channels dialog changed a bit. New "Quick join" dialog where you can
          specify server and channel to join
        + Mirc DCC resumes are working. By Trever Adams
          (trever_adams@bigfoot.com)
        + List of text strings to hilight
        + Notify dialog is created when someone in notify list joins irc.
        + Nick completion improvements, /msg nick<tab> works and in channels
          you can complete nicks anywhere in the entry.
        + Window save size/position dialog
        + DCC send added to popup menus
        + Removing lines from GtkText is really slow, so now they're removed
          with several lines at a time. (default is 20)
        + /window new [hidden] creates new window, /window server <server tag>
          changes server in current channel, useful in text mode version..
        + You can try to find memory leaks with giving --with-memdebug switch
          to configure
        - Still some bugs with DCC SEND fixed..
        - DCC list dialog crashed if there were dcc chats open, it also caused
          some random crashes when running..
        - Maybe window size/position saving finally works right?
        - g_(s)list_remove_link() didn't work as I had always thought .. It
          moves the link into separate list and doesn't free memory used by
          it like I thought.. So, inserted a few g_list_free_1() calls.
	- When not using menubars, popup menu should have displayed all the
          items in it, it got broken in .10.
        - signal_add_after() didn't work right.. actually it had a wrong name
          too, changed to signal_add_first() and made it to run these events
          before the normal events. This makes ignoring work again.
        - /notice was buggy
        - Configuration file handling (GTK version) was still a bit buggy..
        - Lots of small bug fixes here and there..

v0.7.10 1999-05-09  Timo Sirainen <a@sicom.fi> [unstable]

	* ALL KNOWN CRASHES FIXED !! Weird, after changing the code with
          creating channels to empty windows, GtkText widget started working
          again, it used to crash after running the test ircserver for a
          while.. Maybe a few more versions and I'll release a "stable"
          labeled version again (08.0).

	+ GNOME version can use ZVT widget to draw texts. This is a lot faster
          than GtkText and with it you can use nice non-scrolling backgrounds
          and transparency! However, you'll have to use the default colors
          with it for now and Window/Save Buffer or Find doesn't work in it.
          !!NOTE!! ZVT in gnome 1.0.9 is buggy, it sometimes crashes when
          destroying zvt widget (leaving channels). It should be fixed in next
          version (which doesn't currently exist..)
	+ DCC transfer dialog, display list of all going dcc transfers, the
	  old dialogs can also be created.
        + Channel specific background pixmaps, if you don't have Imlib you can
          use only .xpm images.
	+ /ban and /unban changed, they accept multiple arguments and channel
          name may be specified as the first argument
        + dcc actions from mirc should work now
        - Text widget size is now saved instead of the window's size, should
          work better.
        - Right clicking text widget created a popup menu, but select
          selection got broken after it
        - Some potential bugs fixed after got kicked from channel
        - Log dialog was buggy
        - If dcc chat was closed but the query window was still there, trying
          to chat again with the same nick created another query window but
          used the old one..
        - C-C, C-B, etc. add the character at the end of the entry, not at the
          current position
        - Redirecting commands was a bit buggy, it always expected to receive
          the specified events. This worked with ISON command, but I forgot
          that WHOIS could also return "no such nick" events.. So, notifylist
          should now work right instead of sometimes printing whois results.
        - You couldn't use the normal control-? keys (c-left, c-right,
          c-insert, ..)
        - mirc colors were displayed with wrong colors
	- Changed all isspace(), isdigit() and isalnum() calls to cast their
          argument as (gint) to remove warnings when compiling with IRIX.
	- Speech plugin wasn't working again..
        - After changing text format from setup, you couldn't change any
          other lines without closing setup dialog first
        - Font couldn't be changed by editing the entry line
	- /knockout format changed, it's now /knockout [timeout] nick reason
          (so the reason can have number at the start of it..), it also used
          to crash when unbanning
	- DCC send fixed, fast send didn't work and without it it was eating
          all cpu.
        - DCC sending files with spaces in their name didn't work (they're
          changed to _ now.)

v0.7.9 1999-04-22  Timo Sirainen <a@sicom.fi> [unstable]

	+ Server/status dialog, displays list of all connected servers,
          channels, queries and dcc chats.
        + Host resolving is now done in a child processes. Hopefully works
          better than threads which aren't used anywhere anymore..
        + Window/Save window size and Save window position, next time the same
          window (status, msgs, channel, query) is opened the saved size
          and/or position will be used.
        + gui_widget_depends_data(), widget will be automatically destroyed
          if the specified signal is called with the specified argument. Used
          to destroy DCC request dialogs when they're closed manually, timed
          out or rejected at the other end..
        - Fixed lots of memory leaks which some might have caused crashes..
          src/memdebug.c has the debug functions I used ..
        - DCC CLOSE closed always the last dcc connection instead of the one
          that matched the parameters
        - Commented out all GUI_INPUT_EXCEPTIONs .. I don't even know when
          exceptions are sent and why (I thought that only when some error
          occurred..), Linux doesn't seem to send them ever? IRIX however sends
          them all the time which made irssi eating all cpu.
        - Fixed compiling gui-text with systems that had only slang/slang.h
        - gui_widget_depends() had some bugs
        - adding irc networks by typing it's name when adding server didn't
          update the GUI of ircnets list.
	- If some plugins were already loaded, and loading new plugin failed
          and it called plugin_deinit(), the call (might have) called some
          other plugin's plugin_deinit() and crash.. Some updated to change
          all global plugin functions to plugin_name_* calls so they wouldn't
          call other modules functions..
	- If day changed when logging, the log file contained the day change
          lines before each line after that..
	- Channel labels were hilighted even when the channel was selected..

v0.7.8 1999-04-12  Timo Sirainen <a@sicom.fi> [unstable]

	* This version has lots of internal changes, I haven't tried them
          much so hopefully everything works right..

	+ external plugin, reads commands from named pipe and executes them
        + sample plugin updated, creating new plugins should when based on
          this one
        + gui-none is built, it tries to run bot plugin which doesn't exist..
	+ Moved the configuration code to the lowest level, made settings
          to be common with all guis.
        + /set command: /set [category[/key[=value]]] [all]
        + /alias, /ignore and /unignore commands work again
        + Nick completion finally working, and better than ever (unless it
          has bugs of course ;). It tries to be smart when completing, first
          it checks if someone with same letters had recently written message
          to you, then it checks for nicks that recently wrote messages and
          finally for the rest of the nicks in channel. Clicking tab more
          scans the list. Clicking tab in empty line completes to /msg <nick
          who sent you last message>. Before trying to complete nicks, tab
          completion checks if the word is in setup's completion list.
        + Wrote some functions to make possible handling events in different
          places depending where the command which created the event was sent.
          This is useful for example to notify list which needs to send ISON
          requests but user should still be able to use /ison command
          normally (this has always worked btw).
        + Notify list's notify event now displays user's host and real name
          (made with the previous functions which grabbed WHOIS). Notify list
          GUI also updated for this
        + You can use user/host masks with notify lists, wildcards are
          allowed. Nick must always be specified (could be fixed but everyone
          is invisible anyway so it would be useless). Examples:
          friend!*friend*@*, friend_!*friend*@*,
          another!*@*.blah.com, altnick!*@*.blah.com
	+ "your nick is owned by blah (blah@blah.org)" when connected
        + Text formats page uses now GtkText widget, it displays colors too.
          It's not perfect but better than before...
        + There's now three different colors indicating what's happened in
          channel: red = some text was written there, bright red = public
          message, magenta = public message to you
        + Ignore checking is now done by stopping the entire signal so
          plugins etc. don't have to deal with them.
        + You can use user/host masks with ignores
        + Autoraise (in window menu) window when new message comes to channel
        + Channel settings: You can specify list of bots (masks) and command
	  to send the first one found bot (nice for auto-opping ourself)
        - Changing user modes from menus didn't work. Moved the menu under
          server menu.
	- Speech plugin problems fixed.. It didn't compile without gnome
          libraries and with gnome libraries it didn't say anything because
          for some reason one line in sources was commented out..
        - IRC network things and server password didn't work because of stupid
          little bug
        - Configuration file handling was a bit broken in GTK version
	- Rewrote menu handling in GTK version, it was crashing when trying
          to load plugins..

v0.7.7 1999-04-05  Timo Sirainen <a@sicom.fi> [unstable]

	+ speech plugin :) This is currently made to work with festival
          (http://www.cstr.ed.ac.uk/projects/festival/), it's not very usable
          but nice to play with :)
        + C-b (bold), C-c (color), C-g (bell), C-v (reverse), C-- (underline)
          keys work now but they don't display anything in entry line.
        + Beel character beeps are now optional
        + Fixes and new features for plugins. Each plugin has now it's own
          menu under plugin menu and "Unload" menuitem there by default.
        - GTK version didn't build .. again..
        - I broke DCC send in 0.7.5
        - SIGPIPE is ignored, maybe fixes some "crashes" when server
          connection is lost (I never got this btw.)
        - Using irssi with click to focus sent commands to window where mouse
          cursor was..
        - Fixed some bugs when scrollback buffer got full (GTK's text widget
          seems to crash sometimes with small scrollback buffer and _lots_ of
          text!)
        - Plugin dialog didn't show any plugins
	- Plugins are now created with automake things to make them portable
          for compilers/linkers that don't work with -shared switch. The
          disadvantage is that a lot of unnecessary files are created for
          each plugin (.a, .la, .so.0, .so.0.0, .so.0.0.0) while irssi uses
          only libplugin.so, could be fixed somehow but too difficult for me..
	- Joining to +k channel crashed

v0.7.6 1999-03-29  Timo Sirainen <a@sicom.fi> [unstable]

	* New default colors .. I think they're better, not the best possible
          but anyway, I'm not good with these :)
        + Text mode version working again with colors! :)
	+ New settings/servers dialog, changed connect and channels dialogs.
          You can now automatically connect to multiple servers at startup.
          All this made by Kari Lavikka (tuner@bdb.fi)
        + Server password support
        + IRC proxy support
        + Right clicking the channel name in panel pops up channel menu
        + private ctcp and notice messages now show up in query windows if
          it exists for sender
        - Fixed logging a bit, you can now log stuff from nicks without
          having query window for them.
        - If time stamps were enabled, log files had time stamps twice in each
          line
        - Color settings had some bugs
	- GNOME version crashed if ~/.irssi.conf didn't exist .. because I
          read the configuration file before gnome_init() which was necessary
          for "create gnome panel applet" option in setup -> removed it

v0.7.5 1999-03-17  Timo Sirainen <a@sicom.fi> [unstable]

	* Text mode version is broken and isn't built.
        * Configuration file has changed quite a lot, might be better if you
          would just erase the old one.. Server configuration is also going
          to change soon..

        + Plugins are back! But unfortunately I can't get perl plugin to work.
          See TODO for more information.
        + I divided setup dialogs to separate windows and grouped the options
          to different frames so they actually make some sense now :) Also
          some new options:
        	- Create GNOME panel applet
                - Lots of DCC options, the page looked so lonely that I had
                  to put more options there :)
                    - get: autorename file if it exists (currently this is
                      done always..)
                    - autoget: max. file size to get
                    - fast send (don't wait for responses from the other
                      side, just keep sending the data..)
                    - upload path
                    - block size
                    - timeout
	+ Checks for slang/slang.h too ..
        + Text mode version doesn't have my name/nick hardcoded in it
          anymore :) Uses IRCNAME and IRCNICK environment variables.
        + Status window is now optional, when enabled it grabs all
          "status" messages there. This needed quite a lot of inner changes,
          hopefully works :)
        + /nctcp - send ctcp reply
        + Window size is now saved when quitting and it's used when creating
          windows in next session
        - Fixed lots of GLib-CRITICAL messages when disconnected from server
          while it was still trying to find ip address.
        - Window/find should now scroll to right position and it doesn't
          corrupt the text widget with inserting new texts to found texts
          positions.. It's also case-insensitive now.
	- Fixed compile error when building without gnome panel..

v0.7.4 1999-03-13  Timo Sirainen <a@sicom.fi> [unstable]

	+ Applet for GNOME panel working again
	+ You don't have to specify --without-gnome anymore, configure checks
          this for you (finally)
        + Some widget packing changes and tooltips for channel mode buttons
          by Kari Lavikka <tuner@bdb.fi>
        + Window/find moves the scrollbar to position where you can
          actually see the found text (usually, find prev misses it
          sometimes..)
        - Disconnect button in disconnect dialog still wasn't working.
        - Channel mode buttons didn't change if channel wasn't focused
        - I added separators to menus in v0.7.3, but forgot to make GTK
          version work with them
	- Closing DCC chat crashed
	- Destroying window with WM now really destroys the window, no hide
          it like it used to..
        - Several fixes with window handling..

v0.7.3 1999-03-11  Timo Sirainen <a@sicom.fi> [unstable]

	* Text mode version is not called irssi-text so make install can
          install both of them without overwriting the other..
        + Window menu: find text, save window buffer, close window, new,
          new tabbed .. And lots of fixing code to make empty windows
          possible.
        + After kicked from channel, the window isn't destroyed
        - While connecting to server and receiving "nick is temporarily
          unavailable" irssi didn't try different nick but got just stuck
          there.

v0.7.2 1999-03-10  Timo Sirainen <a@sicom.fi> [unstable]

	+ GUI for logging, /log start, /log stop
	+ You can drag file from GMC over to nick in nicklist to send the file
          with DCC
        + Nicklist changed to GtkCList, ops and voices are marked with
          pixmaps (stolen from X-Chat, someone want to do better ones?). Had
          to be done because adding drag'n'drop to GtkList was too slow..
	- Pretty bad bugs with GTK version fixed, using several dialogs'
          buttons crashed..
        - WHOIS's idle line displayed seconds wrong. Maybe I finally got it
          fixed right this time.. :)
	- Unknown commands still didn't work. They were sent to server with
          the / character at start..

v0.7.1 1999-03-08  Timo Sirainen <a@sicom.fi> [unstable]

	* The 0.7.0 was actually quite stable, I thought it would crash all
          the time by itself and do some weird things :)
        * Hopefully now that GTK 1.2 is finished more people start using it
          and don't ask me to continue supporting GTK 1.0. So, this version
          requires GTK 1.1/1.2.

        + Started gui-text.. Should work somehow :) Prefers SLang but should
          work with curses also, except in X terminals I couldn't get colors
          out of it.
        + Logging, still lacks GUI.

          Syntax:
            /log create <filename> [<+/->level ...] [#channel/nick [
                                   [<+/->level ...] ...]
            /log close <filename>
            /log list

          Example: /log create mylog -all +msgs #linux +chan +public +notices
          (or simply #linux +all logs everything that appears in #linux
          window).

          You can use these levels, ALL is set by default:
          ALL, CRAP, PUBLIC, MSGS, NOTICES, WALLOPS, SNOTES, ACTIONS, DCC,
          CTCP, CLIENTNOTICES, CLIENTERRORS
	+ Automatically create query window when received msg (option)
	+ No more "WHO: unknown commmand"s, all unknown commands are sent to
          server just like they were written
	+ Working again: msgs window, aliases, /kickban, /knockout
        + Changed quite a lot of GString's to g_strdup_printf
        + cleaned configure.in
        - Disconnect button in disconnect dialog didn't work.
        - Writing to DCC chat only sent the first word..
        - setting ircnet to server record was done without strdup()ing from
          setup server record, so after disconnecting preferences or
          reconnecting could have crashed.

v0.7.0 1999-02-25  Timo Sirainen <a@sicom.fi> [unstable]

	* Lots and lots and LOTS of rewriting code. Hope you like it :) At
          least I do, mostly. GUI still needs rewriting but.. well, it works
          anyway now.

          The [unstable] tag in this version really means that IT IS UNSTABLE.
          See TODO for what features that 0.6.0 have are still missing.

          Because of the new great signaling system :) lots of things can be
          done easier. Now all the dialogs should be up to date, like channel
          mode dialog. When you receive ops, widgets come sensitive, when you
          lose your ops, the widgets become unsensitive.

          irssi source is now also divided in to separate directories:

          irc-base: this shouldn't change much, it has all basic functionality
                    needed to create a working IRC client.

          irc-extra: all kinds of extra functionality: dcc, flood detection,
                     ignore lists, (logging soon), notify lists and plugins.

          common-ui: here's all the functions that need to print some texts to
                     screen.

          gui-gnome: GTK/GNOME specific code

          These haven't been started yet:
          ui-none: make irssi work as a bot with plugins/scripts
          ui-text: text mode interface
          gui-kde, ...: I'm not going to do these, anyone?

v0.6.0 1999-02-12  Timo Sirainen <a@sicom.fi> [unstable]

	+ Plugins! See plugins/* and src/plugin-commands.h for more
          information
        + Small PERL plugin, anyone want to continue developing this?
        + Show menubar option
	- Some fixes and changes with clicking words.
        - Notify list didn't work if ircnet was specified.
        - socks5 needed -DSOCKS to work (but this is still untested..)

v0.5.1 1999-02-10  Timo Sirainen <a@sicom.fi>

	* A big bugfix release, hopefully no crashes anymore? :)
	* Removed intl directory, we don't have any i18n support yet so it's
          not needed...

	+ Time stamps
        + Use --with-pthreads=no if they don't work right
        + socks4/5 support (untested), use --with-socks=no if you don't want
          them.
	- If you got kicked from channel irssi was in quite unstable state
	- Using channel mode buttons in the upper right corner crashed
	- Whois displayed idle time wrong
	- Adding first item to empty list (notify, completions, aliases,
          ignores) crashed.
	- It didn't actually compile without pthreads lib..
	- If any texts contained %s, %d, etc.. irssi tried to expand them
	- Solaris (and probably some others) need -D_REENTRANT flag to make
	  threads work corretly.
	- gtk_container_add() should be used instead of
          gtk_scrolled_window_add_with_viewport() when handling clists..

v0.5.0 1999-02-08  Timo Sirainen <a@sicom.fi>

	+ DCC CHAT, SEND, GET
	+ pthread support, no more blocking server connections.
	+ Notify list
	+ Getting more paranoid :) Added a lot of g_return_if_fail()s.
          Hopefully not in wrong places :) But these surely save some crashes
          with buggy code..
        + BUILD_DOCK, HAVE_GNOME, etc. defines are now placed in config.h
          instead of being in -D arguments for gcc.
        + Format strings are more flexible now, you can change the order of
          the parameters and you don't need to specify if the argument is
          supposed to be string or integer or .. Should be easy to use, %p1
          matches the first argument, %p2 the seconds, etc.
        + /PING
        - Changing topic from topic entry widget didn't work.
        - If window had only one channel, the channel widgets (topic, modes,
          etc) didn't show up.
	- Using popup menu from status window's channel lists crashed.
        - Channel menu didn't work

v0.4.1 1999-02-04  Timo Sirainen <a@sicom.fi>

	+ Preferences: completion - if you type <tag> in entry field and
          press tab it gets completed, like setting homepage to http://blah
          and typing: home page is homepage<tab> -> home page is http://blah
	+ Tab nick completion.
        + ':' nick completion also changed a bit.. If it fits to more than
          one nick it's completed in bash style. Like if there's mynick1 and
          mynik2, "my:" gets completed to "myni:"
        + glib 1.0.6 didn't have g_get_user_name(), g_get_real_name(),
          g_get_home_dir() and g_strncasecmp(), made them..
        - Using --no-applet crashed..
	- Using items in user modes menu crashed
        - Several small bugs fixed..

v0.4.0 1999-02-01  Timo Sirainen <a@sicom.fi> [unstable]

	+ *Lots* of internal changes with window handling, fixed some memory
          leaks also while doing them. You can now have multiple real windows
          with tabbed subwindows in them. It's also possible to have multiple
          channels in one subwindow. Commands for handling these.. :
           - /join - Works like before, creates real or subwindow depending
             if "use tabbed windows" is set in setup.
           - /wjoin - Joins channel to current window
           - /hjoin - Creates new subwindow and joins there
           - /njoin - Creates new real window and join there
        + Changed URL max length from 20 to 200.. Didn't realize it was that
          low :)
        + Shows the nick who sent wallop, you need to change the second
          line in format texts from "%s" to "%s: %s" to make this it work.
          Need to do some kind of autoupgrading for formats that change..
	+ Found new functions from glib :)
            - g_getenv("HOME") -> g_get_home_dir()
            - getpw() -> g_get_user_name() and g_get_real_name()
            - strcasecmp() -> g_strcasecmp()
            - strncasecmp() -> g_strncasecmp()
        + GNOME version uses ~/.irssi.conf if it exists
        - Opping/deopping anyone made irssi think that you were opped/deopped
        - read_line() had some pretty bad bugs...

v0.3.6 1999-01-29  Timo Sirainen <a@sicom.fi> [unstable]

	+ irssi.spec to easily build .rpm
	+ Preferences:
           - Alternative nick which is used when default nick is in use.
           - Create own window for msgs
           - Tab orientation
           - Flood settings
           - Max lines to keep in command line history
           - Scrollback buffer size
           - Text formats
        + Toolbar .. we need pixmaps .. Needs also window (channel/query)
          specific items.
        + Using horizontal panel works right now.
        + Alt-1..0 changes between windows
        - Private actions didn't show up in query windows where they should
          have.
        - Alias and ignores lists were mixed together and didn't work.
        - Setting max channels to display in panel to -1 (which is default..)
          displayed actually only one channel.. Also setting this to 0 works.
        - Topic didn't change when changing between windows in tabbed windows
          mode.
	- When op received +v, @ was changed to + in nick list
	- Connect/disconnect/channels dialogs fixed so that they won't crash
          when clicking buttons with empty lists.

v0.3.5 1999-01-26  Timo Sirainen <a@sicom.fi>

	+ Finished the channels dialog, you can automatically join to
          channels in specific irc networks.
        + Changed the look of connect and disconnect dialogs
	+ servertest/ directory, just a test program to try if irssi crashes
          with _HEAVY_ network load (ie. if there's buffer overflows or some
          other weird bugs). It doesn't :)
        + Preferences: Maximum number of channels to display in panel
        - When leaving from channels, panel didn't redraw it's list correctly
	- Leaving channels in tabbed window mode crashed
	- Fixed crash if connection got lost

v0.3.4 1999-01-24  Timo Sirainen <a@sicom.fi> [unstable]

	+ Tabbed windows work a lot better
        + User mode menu
        + Preferences: default user mode
        - Connecting to more than one server crashed...
	- Nick list redrawing was broken
	- Dock applet wrote the texts to pixmap but didn't draw the pixmap
          into screen then properly..

v0.3.3 1999-01-23  Timo Sirainen <a@sicom.fi> [unstable]

	+ /ignore never - never autoignore nick
        + You can hide/show channel nick list from Channel menu, default
          state can be set from preferences.
        + Preferences: Strip styles from text, misc options
        + Launching URLs work!
        + More str[nnn] -> GString changes, should be no more potential
          buffer overflows
        + Started the tabbed windows, probably quite buggy and the
          window_create() code is getting REALLY ugly..
        - Servers didn't display QUIT message.. Couldn't think of any better
          way to fix this than not to disconnect the link but let the server
          do it.
        - ANSI colors didn't work right

v0.3.2 1999-01-22  Timo Sirainen <a@sicom.fi> [unstable]

	+ Dock applet, works at least with Enlightenment..
        - GTK version tried to move temp config file to real config file
          with rename() .. didn't work if /tmp and home were in different
          partitions.
	- Some servers sent a mode change before /names list, irssi didn't
          like that and crashed..
        - No more Gtk-Critical messages if irssi is run with --no-applet

v0.3.1 1999-01-22  Timo Sirainen <a@sicom.fi>

	* 4 days since last release. too long :) I'm now starting to create
          "unstable" versions of irssi. They have the latest and greatest
          features while they might not build/work too well. Check
          http://www.sicom.fi/~ikioma/irssi-download.html, new versions will
          probably be released quite often.
	* GNOME version now builds without GNOME panel applet library
        * Works with GTK+ 1.0.6 now, maybe with older too.
        + Connect / disconnect dialogs, channel dialog also started
        + Server setup dialog changed some.
        + Status window has a list of channels, queries and (yet not
          implemented) DCC chats. Also the tiny panel window isn't displayed
          unless you're running irssi in panel..
        + Menu bar in all windows
	+ Cleaned read_line() to use GStrings.
        + $(sysconfdir)/irssi.conf is copied to default user file if it isn't
          found.
        + If you get kicked from channel the channel window won't get
          destroyed.
        - Query was in op submenu in nicklist's popup menu .. whops.
        - 0.3.0 broke server tag generation so using multiple servers didn't
          work.

v0.3.0 1999-01-18  Timo Sirainen <a@sicom.fi>

	* Config changes in GTK version, delete old .irssi.conf file (or
          change all "tag = values" to "tag=values")
        * Default set of servers and aliases can be found from irssi.conf,
          copy that to ~/.gnome/irssi (if build with GNOME) or ~/.irssi.conf
          (if build without GNOME).
        + servers page added to preferences. Without connect dialog this is
          quite useless though :) But if you set "connect to IRC server at
          startup" on, irssi connects you to first local server.
	+ aliases :
	   - /ALIAS <alias> <command to execute>
           - alias page added to preferences
           - these codes are extracted in commands:
               %0            : alias name
               %1, %2, %3 .. : word %
               &1, &2, &3 .. : word & + the rest of the text after it
               %c            : channel name
           - typing extra / before /command (//command) ignores any aliases
        + ignore list :
           - /IGNORE <mask> <ignore level>
           - /UNIGNORE <mask> <ignore level>
           - ignore page added to preferences
           - ignore levels: ALL, CRAP, CHAN, PUBLIC, MSGS, NOTICES, WALLOPS,
             SNOTES, ACTIONS, DCC, CTCP, CLIENTNOTICES, CLIENTERRORS
        + autoignoring msg and ctcp flooders
        + options page added to preferences
        + invite lists (channel mode I)
        + !channels should work now
        + replaced quite a lot of g_new()'s with GStrings. fixed one buffer
          overflow with this also..
        + /AWAYALL - sends /away to all connected servers
        + /KNOCKOUT [secs] <nick> <reason> - kick+ban+delay (5min)+unban
        - nick completion was case-sensitive
        - again some minor bugs fixed and features added

v0.2.1 1999-01-17  Timo Sirainen <a@sicom.fi>

	+ Preferences: color and font selection
        + gnome-stuff.c has some gnome_* compatible functions to get GTK+
          version work. They're pretty slow and dum and maybe even buggy so
          if you want better, just compile the gnome libs :)
        + Doubleclicking in topic sets the entry editable/uneditable
	- nick completion was buggy
        - some minor bugs and features fixed

v0.2.0 1999-01-16  Timo Sirainen <a@sicom.fi>

	+ CTCP VERSION returns system name and revisions
        + msgs window has now autoraise set on as default
        + status window is used only when there's no window active..
        + Done server handing:
           /server = /disconnect + /connect
           /connect = connects to new server without disconnecting from
                      any old ones
           /disconnect = disconnect from current server
        + msgs and status window have a server selector menu
        + clicking a server tag in msgs window changes server
        + channel information box
        + --no-panel command line switch so you can build with GNOME support
          but don't need to be running it in panel.
	- some automake fixes
	- If someone was kicked, the kicker was removed from nick list
          insted of the kicked..
        - Fixed some weird situtation where snapshot window wouldn't
          disappear from screen..

v0.1.0 1999-01-14  Timo Sirainen <a@sicom.fi>

	* First release<|MERGE_RESOLUTION|>--- conflicted
+++ resolved
@@ -1,11 +1,7 @@
-<<<<<<< HEAD
-v1.5-head-an 2022-xx-xx  Ailin Nemui <Nei>
-
-v1.4.0-an 2022-05-31  Ailin Nemui <Nei>
-=======
+v1.5-head-an 2022-xx-xx  The Irssi team <staff@irssi.org>
+
 v1.4.1 2022-06-12 The Irssi team <staff@irssi.org>
 	! Note: botti no longer compiles; get in touch if you use it
->>>>>>> 0e0bc179
 	* Format the output of /QUOTE HELP (#1371, an#82). By Val
 	  Lorentz. Add /SHELP as default alias (an#83)
 	+ GLib log message filter: /SET glib_log_domains (an#50,
